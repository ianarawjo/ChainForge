{
  "files": {
    "main.css": "/static/css/main.85149714.css",
<<<<<<< HEAD
    "main.js": "/static/js/main.7f9906f8.js",
=======
    "main.js": "/static/js/main.6253e19e.js",
>>>>>>> b832b7ba
    "static/js/477.650352c6.chunk.js": "/static/js/477.650352c6.chunk.js",
    "static/js/787.4c72bb55.chunk.js": "/static/js/787.4c72bb55.chunk.js",
    "index.html": "/index.html",
    "main.85149714.css.map": "/static/css/main.85149714.css.map",
<<<<<<< HEAD
    "main.7f9906f8.js.map": "/static/js/main.7f9906f8.js.map",
=======
    "main.6253e19e.js.map": "/static/js/main.6253e19e.js.map",
>>>>>>> b832b7ba
    "477.650352c6.chunk.js.map": "/static/js/477.650352c6.chunk.js.map",
    "787.4c72bb55.chunk.js.map": "/static/js/787.4c72bb55.chunk.js.map"
  },
  "entrypoints": [
    "static/css/main.85149714.css",
<<<<<<< HEAD
    "static/js/main.7f9906f8.js"
=======
    "static/js/main.6253e19e.js"
>>>>>>> b832b7ba
  ]
}<|MERGE_RESOLUTION|>--- conflicted
+++ resolved
@@ -1,29 +1,17 @@
 {
-  "files": {
-    "main.css": "/static/css/main.85149714.css",
-<<<<<<< HEAD
-    "main.js": "/static/js/main.7f9906f8.js",
-=======
-    "main.js": "/static/js/main.6253e19e.js",
->>>>>>> b832b7ba
-    "static/js/477.650352c6.chunk.js": "/static/js/477.650352c6.chunk.js",
-    "static/js/787.4c72bb55.chunk.js": "/static/js/787.4c72bb55.chunk.js",
-    "index.html": "/index.html",
-    "main.85149714.css.map": "/static/css/main.85149714.css.map",
-<<<<<<< HEAD
-    "main.7f9906f8.js.map": "/static/js/main.7f9906f8.js.map",
-=======
-    "main.6253e19e.js.map": "/static/js/main.6253e19e.js.map",
->>>>>>> b832b7ba
-    "477.650352c6.chunk.js.map": "/static/js/477.650352c6.chunk.js.map",
-    "787.4c72bb55.chunk.js.map": "/static/js/787.4c72bb55.chunk.js.map"
-  },
-  "entrypoints": [
-    "static/css/main.85149714.css",
-<<<<<<< HEAD
-    "static/js/main.7f9906f8.js"
-=======
-    "static/js/main.6253e19e.js"
->>>>>>> b832b7ba
-  ]
+    "files": {
+        "main.css": "/static/css/main.85149714.css",
+        "main.js": "/static/js/main.7f9906f8.js",
+        "static/js/477.650352c6.chunk.js": "/static/js/477.650352c6.chunk.js",
+        "static/js/787.4c72bb55.chunk.js": "/static/js/787.4c72bb55.chunk.js",
+        "index.html": "/index.html",
+        "main.85149714.css.map": "/static/css/main.85149714.css.map",
+        "main.7f9906f8.js.map": "/static/js/main.7f9906f8.js.map",
+        "477.650352c6.chunk.js.map": "/static/js/477.650352c6.chunk.js.map",
+        "787.4c72bb55.chunk.js.map": "/static/js/787.4c72bb55.chunk.js.map"
+    },
+    "entrypoints": [
+        "static/css/main.85149714.css",
+        "static/js/main.7f9906f8.js"
+    ]
 }