import React, {
  useState,
  useCallback,
  useRef,
  useEffect,
  forwardRef,
  useImperativeHandle,
  useContext,
} from "react";
import { Handle, Position } from "reactflow";
import {
  Group,
  NativeSelect,
  Progress,
  Text,
  Textarea,
  Checkbox,
} from "@mantine/core";
import { IconRobot, IconSearch } from "@tabler/icons-react";
import { v4 as uuid } from "uuid";
import useStore, { initLLMProviders } from "./store";
import BaseNode from "./BaseNode";
import NodeLabel from "./NodeLabelComponent";
import { getDefaultModelSettings } from "./ModelSettingSchemas";
import { LLMListContainer } from "./LLMListComponent";
import LLMResponseInspectorModal, {
  LLMResponseInspectorModalRef,
} from "./LLMResponseInspectorModal";
import InspectFooter from "./InspectFooter";
import LLMResponseInspectorDrawer from "./LLMResponseInspectorDrawer";
import {
  extractSettingsVars,
  genDebounceFunc,
  stripLLMDetailsFromResponses,
} from "./backend/utils";
import { AlertModalContext } from "./AlertModal";
import {
  Dict,
  LLMResponse,
  LLMResponseData,
  LLMSpec,
  QueryProgress,
} from "./backend/typing";
import { Status } from "./StatusIndicatorComponent";
import { evalWithLLM, generatePrompts, grabResponses } from "./backend/backend";
import { UserForcedPrematureExit } from "./backend/errors";
import CancelTracker from "./backend/canceler";
import { PromptInfo, PromptListModal, PromptListPopover } from "./PromptNode";
import { useDisclosure } from "@mantine/hooks";
import { PromptTemplate } from "./backend/template";
import { StringLookup } from "./backend/cache";

// The default prompt shown in gray highlights to give people a good example of an evaluation prompt.
const PLACEHOLDER_PROMPT =
  "Respond with 'true' if the text has a positive sentiment, 'false' if not.";

enum OutputFormat {
  Bin = "bin",
  Cat = "cat",
  Num = "num",
  Any = "open",
}
const OUTPUT_FORMATS = [
  { value: OutputFormat.Bin, label: "binary (true/false)" },
  { value: OutputFormat.Cat, label: "categorical" },
  { value: OutputFormat.Num, label: "numeric" },
  { value: OutputFormat.Any, label: "open-ended" },
];
const OUTPUT_FORMAT_PROMPTS = {
  [OutputFormat.Bin]:
    "Only reply with boolean values true or false, nothing else.",
  [OutputFormat.Cat]: "Only reply with your categorization, nothing else.",
  [OutputFormat.Num]:
    "Only reply with a numeric value (a number), nothing else.",
  [OutputFormat.Any]: "",
};

const OUTPUT_FORMAT_PROMPTS_REASONING = {
  [OutputFormat.Bin]:
    "First, explain your reasoning for the classification. Then, output your final answer in the following format on a new line: SCORE: true or SCORE: false",
  [OutputFormat.Cat]:
    "First, explain your reasoning for the categorization. Then, output your final answer in the following format on a new line: SCORE: your_category",
  [OutputFormat.Num]:
    "First, explain your reasoning for the numeric value. Then, output your final answer in the following format on a new line: SCORE: numeric_value",
  [OutputFormat.Any]:
    "First, explain your reasoning. Then, output your final answer in the following format on a new line: SCORE: your_answer",
};

// The default LLM annotator is GPT-4 at temperature 0.
const DEFAULT_LLM_ITEM = (() => {
  const item = [initLLMProviders.find((i) => i.base_model === "gpt-4")].map(
    (i) => ({
      key: uuid(),
      settings: getDefaultModelSettings(
        StringLookup.get(i?.base_model) as string,
      ),
      ...i,
    }),
  )[0];
  item.settings.temperature = 0.0;
  return item as LLMSpec;
})();

export interface LLMEvaluatorComponentRef {
  run: (
    input_node_ids: string[],
    onProgressChange?: (progress: QueryProgress) => void,
    cancelId?: string | number,
  ) => Promise<LLMResponse[]>;
  cancel: (cancelId: string | number, cancelProgress: () => void) => void;
  serialize: () => {
    prompt: string;
    format: string;
    grader?: LLMSpec;
  };
  getPromptTemplate: () => string;
}

export interface LLMEvaluatorComponentProps {
  prompt?: string;
  grader?: LLMSpec;
  format?: OutputFormat;
  id?: string;
  showUserInstruction?: boolean;
  onPromptEdit?: (newPrompt: string) => void;
  onLLMGraderChange?: (newGrader: LLMSpec) => void;
  onFormatChange?: (newFormat: OutputFormat) => void;
  modelContainerBgColor?: string;
  reasonBeforeScoring?: boolean;
  onReasonBeforeScoringChange?: (newValue: boolean) => void;
}

/**
 * Inner component for LLM evaluators, storing the body of the UI (outside of the header and footers).
 */
export const LLMEvaluatorComponent = forwardRef<
  LLMEvaluatorComponentRef,
  LLMEvaluatorComponentProps
>(function LLMEvaluatorComponent(
  {
    prompt,
    grader,
    format,
    id,
    showUserInstruction,
    onPromptEdit,
    onLLMGraderChange,
    onFormatChange,
    modelContainerBgColor,
    reasonBeforeScoring,
    onReasonBeforeScoringChange,
  },
  ref,
) {
  const [promptText, setPromptText] = useState(prompt ?? "");
  const [llmScorers, setLLMScorers] = useState([grader ?? DEFAULT_LLM_ITEM]);
  const [expectedFormat, setExpectedFormat] = useState<OutputFormat>(
    format ?? OutputFormat.Bin,
  );
  const [useReasoning, setUseReasoning] = useState<boolean>(
    reasonBeforeScoring ?? false,
  );
  const apiKeys = useStore((state) => state.apiKeys);

  // Debounce helpers
  const debounceTimeoutRef = useRef(null);
  const debounce = genDebounceFunc(debounceTimeoutRef);

  const handlePromptChange = useCallback(
    (e: React.ChangeEvent<HTMLTextAreaElement>) => {
      // Store prompt text
      setPromptText(e.target.value);

      // Update the caller, but debounce to reduce the number of callbacks when user is typing
      if (onPromptEdit) debounce(() => onPromptEdit(e.target.value), 200)();
    },
    [setPromptText, onPromptEdit],
  );

  const handleLLMListItemsChange = useCallback(
    (new_items: LLMSpec[]) => {
      setLLMScorers(new_items);

      if (new_items.length > 0 && onLLMGraderChange)
        onLLMGraderChange(new_items[0]);
    },
    [setLLMScorers, onLLMGraderChange],
  );

  const handleFormatChange = useCallback(
    (e: React.ChangeEvent<HTMLSelectElement>) => {
      setExpectedFormat(e.target.value as OutputFormat);
      if (onFormatChange) onFormatChange(e.target.value as OutputFormat);
    },
    [setExpectedFormat, onFormatChange],
  );

  const handleReasoningChange = useCallback(
    (e: React.ChangeEvent<HTMLInputElement>) => {
      setUseReasoning(e.currentTarget.checked);
      if (onReasonBeforeScoringChange)
        onReasonBeforeScoringChange(e.currentTarget.checked);
    },
    [setUseReasoning, onReasonBeforeScoringChange],
  );

  const getPromptTemplate = () => {
    // Choose the appropriate format instruction based on the reasoning checkbox
    const formatting_instr = useReasoning
      ? OUTPUT_FORMAT_PROMPTS_REASONING[expectedFormat] ?? ""
      : OUTPUT_FORMAT_PROMPTS[expectedFormat] ?? "";

    return (
      "You are evaluating text that will be pasted below. " +
      promptText +
      " " +
      "\n```\n{__input}\n```\n\n" +
      formatting_instr
    );
  };

  // Runs the LLM evaluator over the inputs, returning the results in a Promise.
  // Errors are raised as a rejected Promise.
  const run = (
    input_node_ids: string[],
    onProgressChange?: (progress: QueryProgress) => void,
    cancelId?: string | number,
  ) => {
    // Create prompt template to wrap user-specified scorer prompt and input data
    const template = getPromptTemplate();
    const llm_key = llmScorers[0].key ?? "";

    // Fetch info about the number of queries we'll need to make
    return grabResponses(input_node_ids)
      .then(function (resps) {
        // Create progress listener
        // Keeping track of progress (unpacking the progress state since there's only a single LLM)
        const num_resps_required = resps.reduce(
          (acc, resp_obj) => acc + resp_obj.responses.length,
          0,
        );
        return onProgressChange
          ? (progress_by_llm: Dict<QueryProgress>) =>
              // Debounce the progress bars UI update to ensure we don't re-render too often:
              debounce(() => {
                onProgressChange({
                  success:
                    (100 * progress_by_llm[llm_key].success) /
                    num_resps_required,
                  error:
                    (100 * progress_by_llm[llm_key].error) / num_resps_required,
                });
              }, 30)()
          : undefined;
      })
      .then((progress_listener) => {
        // Run LLM as evaluator
        return evalWithLLM(
          id ?? Date.now().toString(),
          llmScorers[0],
          template,
          input_node_ids,
          apiKeys ?? {},
          progress_listener,
          cancelId,
<<<<<<< HEAD
=======
          undefined,
>>>>>>> 0b22ad4e
          useReasoning,
        );
      })
      .then(function (res) {
        // eslint-disable-next-line
        debounce(() => {}, 1)(); // erase any pending debounces

        // Check if there's an error; if so, bubble it up to user and exit:
        if (res.errors && res.errors.length > 0) throw new Error(res.errors[0]);
        else if (res.responses === undefined)
          throw new Error(
            "Unknown error encountered when requesting evaluations: empty response returned.",
          );

        // Success!
        return res.responses;
      });
  };

  const cancel = (cancelId: string | number, cancelProgress: () => void) => {
    CancelTracker.add(cancelId);
    // eslint-disable-next-line
    debounce(cancelProgress, 1)(); // erase any pending debounces
  };

  // Export the current internal state as JSON
  const serialize = () => ({
    prompt: promptText,
    grader: llmScorers.length > 0 ? llmScorers[0] : undefined,
    format: expectedFormat,
    reasonBeforeScoring: useReasoning,
  });

  // Define functions accessible from the parent component
  useImperativeHandle(ref, () => ({
    run,
    cancel,
    serialize,
    getPromptTemplate,
  }));

  return (
    <>
      <Textarea
        autosize
        label={
          showUserInstruction
            ? "Describe how to 'score' a single response."
            : undefined
        }
        placeholder={PLACEHOLDER_PROMPT}
        description={
          showUserInstruction
            ? "The text of the response will be pasted directly below your rubric."
            : undefined
        }
        className="prompt-field-fixed nodrag nowheel"
        minRows={4}
        maxRows={12}
        w="100%"
        mb="sm"
        value={promptText}
        onChange={handlePromptChange}
      />

      <Group spacing="xs">
        <Text size="sm" fw="500" pl="2px" mb="14px">
          Expected format:
        </Text>
        <NativeSelect
          size="xs"
          data={OUTPUT_FORMATS}
          value={expectedFormat}
          onChange={handleFormatChange}
          mb="sm"
        />
      </Group>

      <Checkbox
        label="Reason before scoring"
        checked={useReasoning}
        onChange={handleReasoningChange}
        mb="sm"
      />

      <LLMListContainer
        initLLMItems={llmScorers}
        description="Model to use as scorer:"
        modelSelectButtonText="Change"
        selectModelAction="replace"
        onItemsChange={handleLLMListItemsChange}
        hideTrashIcon={true}
        bgColor={modelContainerBgColor}
      />
    </>
  );
});

export interface LLMEvaluatorNodeProps {
  data: {
    prompt: string;
    grader: LLMSpec;
    format: OutputFormat;
    title: string;
    refresh: boolean;
    reasonBeforeScoring?: boolean;
  };
  id: string;
}

const LLMEvaluatorNode: React.FC<LLMEvaluatorNodeProps> = ({ data, id }) => {
  // The inner component storing the UI and logic for running the LLM-based evaluation
  const llmEvaluatorRef = useRef<LLMEvaluatorComponentRef>(null);

  const [status, setStatus] = useState<Status>(Status.NONE);
  const showAlert = useContext(AlertModalContext);

  // Cancelation of pending queries
  const [cancelId, setCancelId] = useState(Date.now());
  const refreshCancelId = () => setCancelId(Date.now());

  const inspectModal = useRef<LLMResponseInspectorModalRef>(null);
  // eslint-disable-next-line
  const [uninspectedResponses, setUninspectedResponses] = useState(false);
  const [showDrawer, setShowDrawer] = useState(false);

  // For an info pop-up that shows all the prompts that will be sent off
  // NOTE: This is the 'full' version of the PromptListPopover that activates on hover.
  const [infoModalOpened, { open: openInfoModal, close: closeInfoModal }] =
    useDisclosure(false);

  const setDataPropsForNode = useStore((state) => state.setDataPropsForNode);
  const inputEdgesForNode = useStore((state) => state.inputEdgesForNode);
  const pingOutputNodes = useStore((state) => state.pingOutputNodes);
  const bringNodeToFront = useStore((state) => state.bringNodeToFront);

  const [lastResponses, setLastResponses] = useState<LLMResponse[]>([]);

  // Progress when querying responses
  const [progress, setProgress] = useState<QueryProgress | undefined>(
    undefined,
  );

  // On hover over the 'info' button, to preview the prompts that will be sent out
  const [promptPreviews, setPromptPreviews] = useState<PromptInfo[]>([]);
  const handlePreviewHover = () => {
    // Get the ids from the connected input nodes:
    const input_node_ids = inputEdgesForNode(id).map((e) => e.source);
    if (input_node_ids.length === 0) {
      console.warn("No inputs for evaluator node.");
      return;
    }

    const promptText = llmEvaluatorRef?.current?.getPromptTemplate();
    if (!promptText) return;

    // Pull input data
    try {
      grabResponses(input_node_ids)
        .then(function (resp_objs) {
          const inputs = resp_objs
            .map((obj: LLMResponse) =>
              obj.responses.map((r: LLMResponseData) => ({
                text:
                  typeof r === "string" || typeof r === "number"
                    ? r
                    : undefined,
                image: typeof r === "object" && r.t === "img" ? r.d : undefined,
                fill_history: obj.vars,
                metavars: obj.metavars,
              })),
            )
            .flat();
          return generatePrompts(promptText, { __input: inputs });
        })
        .then(function (prompts) {
          setPromptPreviews(
            prompts.map(
              (p: PromptTemplate) =>
                new PromptInfo(
                  p.toString(),
                  extractSettingsVars(p.fill_history),
                ),
            ),
          );
        });
    } catch (err) {
      // soft fail
      console.error(err);
      setPromptPreviews([]);
    }
  };

  const handleRunClick = useCallback(() => {
    // Get the ids from the connected input nodes:
    const input_node_ids = inputEdgesForNode(id).map((e) => e.source);
    if (input_node_ids.length === 0) {
      console.warn("No inputs for evaluator node.");
      return;
    }

    setStatus(Status.LOADING);
    setProgress({ success: 2, error: 0 });

    const handleError = (err: Error | string) => {
      setProgress(undefined);
      if (
        err instanceof UserForcedPrematureExit ||
        CancelTracker.has(cancelId)
      ) {
        // Handle a premature cancelation
        console.log("Canceled.");
        setStatus(Status.NONE);
      } else {
        setStatus(Status.ERROR);
        if (showAlert) showAlert(typeof err === "string" ? err : err?.message);
      }
    };

    // Run LLM evaluator
    llmEvaluatorRef?.current
      ?.run(input_node_ids, setProgress, cancelId)
      .then(function (evald_resps) {
        // Ping any vis + inspect nodes attached to this node to refresh their contents:
        pingOutputNodes(id);

        console.log(evald_resps);
        setLastResponses(evald_resps);

        if (!showDrawer) setUninspectedResponses(true);

        setStatus(Status.READY);
        setProgress(undefined);
      })
      .catch(handleError);
  }, [
    inputEdgesForNode,
    llmEvaluatorRef,
    pingOutputNodes,
    setStatus,
    showDrawer,
    showAlert,
    cancelId,
    data.reasonBeforeScoring,
  ]);

  const handleStopClick = useCallback(() => {
    llmEvaluatorRef?.current?.cancel(cancelId, () => setProgress(undefined));
    refreshCancelId();
    setStatus(Status.NONE);
  }, [cancelId, refreshCancelId]);

  const showResponseInspector = useCallback(() => {
    if (inspectModal && inspectModal.current && lastResponses) {
      setUninspectedResponses(false);
      inspectModal.current.trigger();
    }
  }, [inspectModal, lastResponses]);

  useEffect(() => {
    if (data.refresh && data.refresh === true) {
      setDataPropsForNode(id, { refresh: false });
      setStatus(Status.WARNING);
    }
  }, [data]);

  // On initialization
  useEffect(() => {
    // Attempt to grab cache'd responses
    grabResponses([id])
      .then(function (resps) {
        // Store responses and set status to green checkmark
        setLastResponses(stripLLMDetailsFromResponses(resps));
        setStatus(Status.READY);
      })
      .catch(() => {
        // soft fail
      });
  }, []);

  return (
    <BaseNode classNames="evaluator-node" nodeId={id}>
      <NodeLabel
        title={data.title ?? "LLM Scorer"}
        nodeId={id}
        icon={<IconRobot size="16px" />}
        status={status}
        isRunning={status === Status.LOADING}
        handleRunClick={handleRunClick}
        handleStopClick={handleStopClick}
        runButtonTooltip="Run scorer over inputs"
        customButtons={[
          <PromptListPopover
            key="prompt-previews"
            promptInfos={promptPreviews}
            onHover={handlePreviewHover}
            onClick={openInfoModal}
          />,
        ]}
      />
      <LLMResponseInspectorModal
        ref={inspectModal}
        jsonResponses={lastResponses}
      />
      <PromptListModal
        promptPreviews={promptPreviews}
        infoModalOpened={infoModalOpened}
        closeInfoModal={closeInfoModal}
      />

      <div className="llm-scorer-container">
        <LLMEvaluatorComponent
          ref={llmEvaluatorRef}
          prompt={data.prompt}
          onPromptEdit={(prompt: string) => {
            setDataPropsForNode(id, { prompt });
            setStatus(Status.WARNING);
          }}
          reasonBeforeScoring={data.reasonBeforeScoring}
          onReasonBeforeScoringChange={(newValue) =>
            setDataPropsForNode(id, { reasonBeforeScoring: newValue })
          }
          onLLMGraderChange={(new_grader) =>
            setDataPropsForNode(id, { grader: new_grader })
          }
          onFormatChange={(new_format) =>
            setDataPropsForNode(id, { format: new_format })
          }
          grader={data.grader}
          format={data.format}
          id={id}
          showUserInstruction={true}
        />
      </div>

      {progress !== undefined ? (
        <Progress
          animate={true}
          sections={[
            {
              value: progress.success,
              color: "blue",
              tooltip: "API call succeeded",
            },
            {
              value: progress.error,
              color: "red",
              tooltip: "Error collecting response",
            },
          ]}
        />
      ) : (
        <></>
      )}

      {/* <Alert icon={<IconAlertTriangle size="1rem" />} p='10px' radius='xs' title="Caution" color="yellow" maw='270px' mt='xs' styles={{title: {margin: '0px'}, icon: {marginRight: '4px'}, message: {fontSize: '10pt'}}}>
        AI scores are not 100% accurate.
      </Alert>  */}

      <Handle
        type="target"
        position={Position.Left}
        id="responseBatch"
        className="grouped-handle"
        style={{ top: "50%" }}
      />
      <Handle
        type="source"
        position={Position.Right}
        id="output"
        className="grouped-handle"
        style={{ top: "50%" }}
      />

      {lastResponses && lastResponses.length > 0 ? (
        <InspectFooter
          label={
            <>
              Inspect scores&nbsp;
              <IconSearch size="12pt" />
            </>
          }
          onClick={showResponseInspector}
          isDrawerOpen={showDrawer}
          showDrawerButton={true}
          onDrawerClick={() => {
            setShowDrawer(!showDrawer);
            setUninspectedResponses(false);
            bringNodeToFront(id);
          }}
        />
      ) : (
        <></>
      )}

      <LLMResponseInspectorDrawer
        jsonResponses={lastResponses}
        showDrawer={showDrawer}
      />
    </BaseNode>
  );
};

export default LLMEvaluatorNode;<|MERGE_RESOLUTION|>--- conflicted
+++ resolved
@@ -263,10 +263,7 @@
           apiKeys ?? {},
           progress_listener,
           cancelId,
-<<<<<<< HEAD
-=======
           undefined,
->>>>>>> 0b22ad4e
           useReasoning,
         );
       })
