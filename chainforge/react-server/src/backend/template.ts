import { StringLookup, MediaLookup } from "./cache";
import { isEqual } from "./setUtils";
import {
  Dict,
  LLMResponseData,
  PromptVarsDict,
  PromptVarType,
  StringOrHash,
  TemplateVarInfo,
} from "./typing";
import { llmResponseDataToString } from "./utils";

/**
 * Given a template string, returns a generator that yields the template variables
 * found in the string, one by one.
 *
 * > NOTE: This is the core function in ChainForge that extracts template variables from a string.
 *
 * @param template The template string to extract variables from
 * @param sub_dict (Optional) A dictionary of substitutions to apply to the template string
 * @returns A generator that yields the template variables found in the string --
 *          OR -- if `sub_dict` is provided, replaces them with their corresponding values from the `sub_dict`
 */
export function* extractTemplateVars(
  // The prompt template string
  template: string,
  // Replace option
  sub_dict?: { [key: string]: string },
) {
  let prev_c = "";
  let group_start_idx = -1;
  for (let i = 0; i < template.length; i += 1) {
    const c = template.charAt(i);
    if (prev_c !== "\\") {
      // Skip escaped braces
      if (group_start_idx === -1 && c === "{")
        // Identify the start of a capture {group}
        group_start_idx = i;
      else if (group_start_idx > -1 && c === "\n") {
        // Break captured groups on newlines
        group_start_idx = -1;
      } else if (group_start_idx > -1 && c === "}") {
        // Identify the end of a capture {group}
        if (group_start_idx + 1 < i) {
          // Ignore {} empty braces
          // We identified a capture group. First check if its key is in the substitution dict:
          const varname = template.substring(group_start_idx + 1, i);
          if (!sub_dict) yield varname;
          else if (varname in sub_dict) {
            // Replace '{varname}' with the substitution value:
            const replacement = sub_dict[varname];
            let tail = template.substring(i + 1);
            // Check if the varname is a special settings var (starts with =); if so, look for a newline after it:
            if (varname.charAt(0) === "=" && /^[ \t]*\n/.test(tail))
              tail = tail.substring(tail.indexOf("\n") + 1); // remove the whitespace and \n, to vanish the line
            // Patch the string
            template =
              template.substring(0, group_start_idx) + replacement + tail;
            // Reset the iterator to point to the very next character upon the start of the next loop:
            i = group_start_idx + replacement.length - 1;
          }
        }
        group_start_idx = -1;
      }
    }
    prev_c = c;
  }

  if (sub_dict) return template;
}

export const IMAGE_IDENTIFIER = "%IMAGE%";

function len(o: object | string | Array<any>): number {
  // Acts akin to Python's builtin 'len' method
  if (Array.isArray(o)) {
    return o.length;
  } else if (typeof o === "object") {
    return Object.keys(o).length;
  } else if (typeof o === "string") {
    return o.length;
  } else {
    const typ = typeof o;
    throw new Error(`Unsupported type ${typ} passed to len() method.`);
  }
}

function isDict(o: any): boolean {
  return typeof o === "object" && !Array.isArray(o);
}

/**
 * Given a string, returns the same string with braces { and } escaped, \{ and \}. Does nothing else.
 * @param str The string to transform
 */
export function escapeBraces(str: string): string {
  return str.replace(/[{}]/g, "\\$&");
}

/**
 * Whether s1 and s2 contain the same set of template variables.
 */
export function containsSameTemplateVariables(s1: string, s2: string): boolean {
  const vars1 = new Set(new StringTemplate(s1).get_vars());
  const vars2 = new Set(new StringTemplate(s2).get_vars());
  return isEqual(vars1, vars2);
}

/**
 * Given a string, returns the same string with the \ before any braces \{ and \} removed. Does nothing else.
 * @param str The string to transform
 */
export function cleanEscapedBraces(str: string): string {
  return str.replaceAll("\\{", "{").replaceAll("\\}", "}");
}

export class StringTemplate {
  val: string;
  /**
   * Javascript's in-built template literals is nowhere as good
   * as Python's Template in the string library. We need to recreate
   * Python's Template class here for the below to work.
   */
  constructor(str: string) {
    this.val = str;
  }

  /** Safely substitutes the template variables 'key' for the passed values,
   * soft-failing for any keys which were not found.
   *
   * NOTE: We don't use Regex here for compatibility of browsers
   *       that don't support negative lookbehinds/aheads (e.g., Safari).
   *
   * This algorithm is O(N) complexity.
   */
  safe_substitute(sub_dict: { [key: string]: string }): string {
    const template = this.val;

    // Run the generator in 'replace' mode until it is done,
    // and grab the final value (the template with all the replacements):
    const generator = extractTemplateVars(template, sub_dict);
    let item = generator.next();
    while (!item.done) item = generator.next();

    return item.value ?? template;
  }

  /**
   * Returns true if the template string has:
   *   - at least one variable {}, if no varnames given
   *   - has at least one varname in passed varnames
   */
  has_vars(varnames?: Array<string>): boolean {
    for (const v of extractTemplateVars(this.val))
      if (varnames === undefined || varnames.includes(v)) return true;
    return false;
  }

  /**
   * Finds all unfilled variables in the template string.
   *
   * For instance, if the string is "The {place} had {food}",
   * then ["place", "food"] will be returned.
   */
  get_vars(): Array<string> {
    const varnames: Array<string> = [];
    for (const v of extractTemplateVars(this.val)) varnames.push(v);
    return varnames;
  }

  toString(): string {
    return this.val;
  }
}

export class PromptTemplate {
  /**
    Wrapper around string.Template. Use to generate prompts fast.

    Example usage:
        prompt_temp = PromptTemplate('Can you list all the cities in the country ${country} by the cheapest ${domain} prices?')
        concrete_prompt = prompt_temp.fill({
            "country": "France",
            "domain": "rent"
        });
        print(concrete_prompt)

        # Fill can also fill the prompt only partially, which gives us a new prompt template: 
        partial_prompt = prompt_temp.fill({
            "domain": "rent"
        });
        print(partial_prompt)
    */
  template: string;
  fill_history: { [key: string]: any };
  metavars: { [key: string]: any };

  constructor(templateStr: string) {
    /** 
            Initialize a PromptTemplate with a string in string.Template format.
            (See https://docs.python.org/3/library/string.html#template-strings for more details.)

            NOTE: ChainForge only supports placeholders with braces {} without \ escape before them.
        */
    try {
      // eslint-disable-next-line
      new StringTemplate(templateStr);
    } catch (err) {
      throw new Error(`Invalid template formatting for string: ${templateStr}`);
    }

    this.template = templateStr;
    this.fill_history = {};
    this.metavars = {};
  }

  /** Returns the value of this.template, with any escaped braces \{ and \} with the escape \ char removed. */
  toString(): string {
    return cleanEscapedBraces(this.template);
  }

  toValue(): string {
    return this.toString();
  }

  /** Returns True if the template has a variable with the given name. */
  has_var(varname: string): boolean {
    return new StringTemplate(this.template).has_vars([varname]);
  }

  /** Returns True if the template has an unfilled variable in its fill_history with the given name,
   * that is a settings variable (i.e. starts with =, e.g. {=system_msg}). */
  has_unfilled_settings_var(varname: string): boolean {
    return Object.entries(this.fill_history).some(
      ([key, val]) =>
        key.startsWith("=") &&
        new StringTemplate(StringLookup.get(val) ?? "").has_vars([varname]),
    );
  }

  /** Returns True if no template variables are left in template string. */
  is_concrete(): boolean {
    return !new StringTemplate(this.template).has_vars();
  }

  /** 
        Formats the template string with the given parameters, returning a new PromptTemplate.
        Can return a partial completion. 

        NOTE: paramDict values can be in a special form: {text: <str>, fill_history: {varname: <str>}}
                in order to bundle in any past fill history that is lost in the current text.

        Example usage:
            prompt = prompt_template.fill({
                "className": className,
                "library": "Kivy",
                "PL": "Python"
            });
    */
  fill(paramDict: Dict<PromptVarType>): PromptTemplate {
    // Check for special 'past fill history' format:
    let past_fill_history = {};
    let past_metavars = {};
    const some_key = Object.keys(paramDict).pop();
    const some_val = some_key ? paramDict[some_key] : undefined;
    if (len(paramDict) > 0 && isDict(some_val)) {
      // Transfer over the fill history and metavars
      Object.values(paramDict).forEach((obj) => {
        if ("fill_history" in (obj as TemplateVarInfo))
          past_fill_history = {
            ...(obj as TemplateVarInfo).fill_history,
            ...past_fill_history,
          };
        if ("metavars" in (obj as TemplateVarInfo))
          past_metavars = {
            ...(obj as TemplateVarInfo).metavars,
            ...past_metavars,
          };
      });

      past_fill_history = StringLookup.concretizeDict(past_fill_history);
      past_metavars = StringLookup.concretizeDict(past_metavars);

      // Recreate the param dict from just the 'text' property of the fill object
      const newParamDict: Dict<StringOrHash> = {};
      Object.entries(paramDict).forEach(([param, obj]) => {
        obj = obj as TemplateVarInfo;
<<<<<<< HEAD
        // Acces `text` property of the object, if it exists, otherwise access `image` property
        if (obj.text) {
          newParamDict[param] = obj.text as StringOrHash;
        } else {
          newParamDict[param] = (IMAGE_IDENTIFIER + obj.image) as StringOrHash;
=======
        // Access `text` property of the object, if it exists, otherwise access `image` property
        if (obj.text) {
          newParamDict[param] = obj.text as StringOrHash;
        } else if (obj.image) {
          // Store the image UID directly without IMAGE_IDENTIFIER prefix
          newParamDict[param] = obj.image as StringOrHash;
>>>>>>> d58b817f
        }
      });
      paramDict = newParamDict;
    }

    // Concretize the params
    paramDict = StringLookup.concretizeDict(paramDict) as Dict<
      string | TemplateVarInfo
    >;

    // For 'settings' template vars of form {=system_msg}, we use the same logic of storing param
    // values as before -- the only difference is that, when it comes to the actual substitution of
    // the string, we *don't fill the template with anything* --it vanishes.
    let params_wo_settings = paramDict as Dict<string>;
    // To improve performance, we first check if there's a settings var present at all before deep cloning:
    if (Object.keys(paramDict).some((key) => key?.charAt(0) === "=")) {
      // A settings var is present; deep clone the param dict and replace it with the empty string:
      params_wo_settings = JSON.parse(JSON.stringify(paramDict));
      Object.keys(paramDict).forEach((key) => {
        if (key?.charAt(0) === "=") params_wo_settings[key] = ""; // set settings params to empty
      });
    }

    // Perform the fill on the main text
    const filled_pt = new PromptTemplate(
      new StringTemplate(this.template).safe_substitute(params_wo_settings),
    );

    // Deep copy prior fill history of this PromptTemplate from this version over to new one
    filled_pt.fill_history = JSON.parse(JSON.stringify(this.fill_history));
    filled_pt.metavars = JSON.parse(JSON.stringify(this.metavars));

    // Perform the fill inside any and all 'settings' template vars
    Object.entries(filled_pt.fill_history).forEach(([key, val]) => {
      if (!key.startsWith("=")) return;
      filled_pt.fill_history[key] = new StringTemplate(
        StringLookup.get(val) ?? "",
      ).safe_substitute(params_wo_settings);
    });

    // Append any past history passed as vars:
    Object.entries(past_fill_history).forEach(([key, val]) => {
      if (key in filled_pt.fill_history)
        console.log(
          `Warning: PromptTemplate already has fill history for key ${key}.`,
        );
      filled_pt.fill_history[key] = val;
    });

    // Append any metavars, overwriting existing ones with the same key
    Object.entries(past_metavars).forEach(([key, val]) => {
      filled_pt.metavars[key] = val;
    });

    // Add the new fill history using the passed parameters that we just filled in
    Object.entries(paramDict as Dict<string>).forEach(([key, val]) => {
      if (key in filled_pt.fill_history)
        console.log(
          `Warning: PromptTemplate already has fill history for key ${key}.`,
        );
      filled_pt.fill_history[key] = val;
    });

    return filled_pt;
  }

  /**
   * Fills in any 'special' variables with # before them, by using the passed fill_history dict.
   * Modifies the prompt template in place.
   * @param fill_history A fill history dict.
   */
  fill_special_vars(fill_history: Dict<LLMResponseData>): void {
    // Special variables {#...} denotes filling a variable from a matching var in fill_history or metavars.
    // Find any special variables:
    const unfilled_vars = new StringTemplate(this.template).get_vars();
    const special_vars_to_fill: Dict<StringOrHash> = {};
    for (const v of unfilled_vars) {
      if (v.length > 0 && v[0] === "#") {
        // special template variables must begin with #
        const svar = v.substring(1);
        if (svar in fill_history)
          special_vars_to_fill[v] = llmResponseDataToString(fill_history[svar]);
        else
          console.warn(
            `Could not find a value to fill special var ${v} in prompt template.`,
          );
      }
    }
    // Fill any special variables, using the fill history of the template in question:
    if (Object.keys(special_vars_to_fill).length > 0)
      this.template = new StringTemplate(this.template).safe_substitute(
        StringLookup.concretizeDict(special_vars_to_fill),
      );
  }
}

export class PromptPermutationGenerator {
  /** 
    Given a PromptTemplate and a parameter dict that includes arrays of items, 
    generate all the permutations of the prompt for all permutations of the items.

    NOTE: Items can be in a special form: {text: <str>, fill_history: {varname: <str>}}
          in order to bundle in any past fill history that is lost in the current text.

    Example usage:
        prompt_gen = new PromptPermutationGenerator('Can you list all the cities in the country ${country} by the cheapest ${domain} prices?')
        for (let prompt of prompt_gen({"country":["Canada", "South Africa", "China"], 
                                  "domain": ["rent", "food", "energy"]})):
            console.log(prompt)
    */
  template: PromptTemplate;

  constructor(template: PromptTemplate | string) {
    if (typeof template === "string") template = new PromptTemplate(template);
    this.template = template;
  }

  *_gen_perm(
    template: PromptTemplate,
    params_to_fill: Array<string>,
    paramDict: PromptVarsDict,
  ): Generator<PromptTemplate, boolean, undefined> {
    if (len(params_to_fill) === 0) return true;

    // Extract the first param that occurs in the current template
    let param: string | undefined;
    let params_left: Array<string> = params_to_fill;
    for (let i = 0; i < params_to_fill.length; i++) {
      const p = params_to_fill[i];
      if (template.has_var(p) || template.has_unfilled_settings_var(p)) {
        param = p;
        params_left = params_to_fill.filter((_p) => _p !== p);
        break;
      }
    }

    if (param === undefined) {
      yield template;
      return true;
    }

    // Generate new prompts by filling in its value(s) into the PromptTemplate
    const val = paramDict[param];
    let new_prompt_temps: Array<PromptTemplate> = [];
    if (Array.isArray(val)) {
      val.forEach((v) => {
        if (param === undefined) return;

        const param_fill_dict: Dict<PromptVarType> = {};
        param_fill_dict[param] = v;

        /* If this var has an "associate_id", then it wants to "carry with"
                   values of other prompt parameters with the same id. 
                   We have to find any parameters with values of the same id, 
                   and fill them in alongside the initial parameter v: */
        if (isDict(v) && "associate_id" in (v as object)) {
          const v_associate_id = (v as TemplateVarInfo).associate_id;
          params_left.forEach((other_param) => {
            if (
              (template.has_var(other_param) ||
                template.has_unfilled_settings_var(other_param)) &&
              Array.isArray(paramDict[other_param])
            ) {
              for (
                let i = 0;
                i < (paramDict[other_param] as PromptVarType[]).length;
                i++
              ) {
                const ov = (paramDict[other_param] as PromptVarType[])[i];
                if (
                  isDict(ov) &&
                  (ov as TemplateVarInfo).associate_id === v_associate_id
                ) {
                  // This is a match. We should add the val to our param_fill_dict:
                  param_fill_dict[other_param] = ov;
                  break;
                }
              }
            }
          });
        }

        // Fill the template with the param values and append it to the list
        new_prompt_temps.push(template.fill(param_fill_dict));
      });
    } else if (typeof val === "string" || typeof val === "number") {
      const sub_dict: Dict<StringOrHash> = {};
      sub_dict[param] = val;
      new_prompt_temps = [template.fill(sub_dict)];
    } else
      throw new Error(
        "Value of prompt template parameter is not a list or a string, but of type " +
          (typeof val).toString(),
      );

    // Recurse
    if (len(params_left) === 0) {
      yield* new_prompt_temps;
    } else {
      for (let i = 0; i < new_prompt_temps.length; i++) {
        const p = new_prompt_temps[i];
        yield* this._gen_perm(p, params_left, paramDict);
      }
    }
    return true;
  }

  // Generator class method to yield permutations of a root prompt template
  *generate(
    paramDict: PromptVarsDict,
  ): Generator<PromptTemplate, boolean, undefined> {
    const template =
      typeof this.template === "string"
        ? new PromptTemplate(this.template)
        : this.template;

    if (len(paramDict) === 0) {
      yield template;
      return true; // done
    }

    for (const p of this._gen_perm(
      template,
      Object.keys(paramDict),
      paramDict,
    )) {
      p.fill_special_vars({ ...p.fill_history, ...p.metavars });

      // Yield the final prompt template
      yield p;
    }
    return true; // done
  }
}<|MERGE_RESOLUTION|>--- conflicted
+++ resolved
@@ -69,8 +69,6 @@
   if (sub_dict) return template;
 }
 
-export const IMAGE_IDENTIFIER = "%IMAGE%";
-
 function len(o: object | string | Array<any>): number {
   // Acts akin to Python's builtin 'len' method
   if (Array.isArray(o)) {
@@ -285,20 +283,12 @@
       const newParamDict: Dict<StringOrHash> = {};
       Object.entries(paramDict).forEach(([param, obj]) => {
         obj = obj as TemplateVarInfo;
-<<<<<<< HEAD
-        // Acces `text` property of the object, if it exists, otherwise access `image` property
-        if (obj.text) {
-          newParamDict[param] = obj.text as StringOrHash;
-        } else {
-          newParamDict[param] = (IMAGE_IDENTIFIER + obj.image) as StringOrHash;
-=======
         // Access `text` property of the object, if it exists, otherwise access `image` property
         if (obj.text) {
           newParamDict[param] = obj.text as StringOrHash;
         } else if (obj.image) {
           // Store the image UID directly without IMAGE_IDENTIFIER prefix
           newParamDict[param] = obj.image as StringOrHash;
->>>>>>> d58b817f
         }
       });
       paramDict = newParamDict;
