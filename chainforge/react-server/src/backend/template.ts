--- conflicted
+++ resolved
@@ -8,9 +8,6 @@
   TemplateVarInfo,
 } from "./typing";
 
-<<<<<<< HEAD
-export const IMAGE_IDENTIFIER = "%IMAGE%";
-=======
 /**
  * Given a template string, returns a generator that yields the template variables
  * found in the string, one by one.
@@ -69,7 +66,8 @@
 
   if (sub_dict) return template;
 }
->>>>>>> c9b265db
+
+export const IMAGE_IDENTIFIER = "%IMAGE%";
 
 function len(o: object | string | Array<any>): number {
   // Acts akin to Python's builtin 'len' method
