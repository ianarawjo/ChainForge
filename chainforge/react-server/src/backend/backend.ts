import MarkdownIt from "markdown-it";
import { v4 as uuid } from "uuid";
import {
  Dict,
  StringDict,
  LLMResponseError,
  LLMResponseObject,
  StandardizedLLMResponse,
  ChatHistoryInfo,
  isEqualChatHistory,
} from "./typing";
import { LLM, getEnumName } from "./models";
import {
  APP_IS_RUNNING_LOCALLY,
  set_api_keys,
  FLASK_BASE_URL,
  call_flask_backend,
  extractSettingsVars,
  areEqualVarsDicts,
  repairCachedResponses,
} from "./utils";
import StorageCache from "./cache";
import { PromptPipeline } from "./query";
import {
  PromptPermutationGenerator,
  PromptTemplate,
  cleanEscapedBraces,
} from "./template";
import { UserForcedPrematureExit } from "./errors";
import CancelTracker from "./canceler";
import { execPy } from "./pyodide/exec-py";

// """ =================
//     SETUP AND GLOBALS
//     =================
// """

enum MetricType {
  KeyValue = 0,
  KeyValue_Numeric = 1,
  KeyValue_Categorical = 2,
  KeyValue_Mixed = 3,
  Numeric = 4,
  Categorical = 5,
  Mixed = 6,
  Unknown = 7,
  Empty = 8,
}

// """ ==============
//     UTIL FUNCTIONS
//     ==============
// """

// Store the original console log funcs once upon load,
// to ensure we can always revert to them:
const ORIGINAL_CONSOLE_LOG_FUNCS: Dict = console.log
  ? {
      log: console.log,
      warn: console.warn,
      error: console.error,
    }
  : {};
const HIJACKED_CONSOLE_LOGS: Dict = {};

function HIJACK_CONSOLE_LOGGING(id: string, base_window: Dict): void {
  // This function body is adapted from designbyadrian
  // @ GitHub: https://gist.github.com/designbyadrian/2eb329c853516cef618a
  HIJACKED_CONSOLE_LOGS[id] = [];

  if (ORIGINAL_CONSOLE_LOG_FUNCS.log) {
    const cl = ORIGINAL_CONSOLE_LOG_FUNCS.log;
    base_window.console.log = function (...args) {
      const a = args.map((s) => s.toString());
      HIJACKED_CONSOLE_LOGS[id].push(a.length === 1 ? a[0] : a);
      cl.apply(this, args);
    };
  }

  if (ORIGINAL_CONSOLE_LOG_FUNCS.warn) {
    const cw = ORIGINAL_CONSOLE_LOG_FUNCS.warn;
    base_window.console.warn = function (...args) {
      const a = args.map((s) => `warn: ${s.toString()}`);
      HIJACKED_CONSOLE_LOGS[id].push(a.length === 1 ? a[0] : a);
      cw.apply(this, args);
    };
  }

  if (ORIGINAL_CONSOLE_LOG_FUNCS.error) {
    const ce = ORIGINAL_CONSOLE_LOG_FUNCS.error;
    base_window.console.error = function (...args) {
      const a = args.map((s) => `error: ${s.toString()}`);
      HIJACKED_CONSOLE_LOGS[id].push(a.length === 1 ? a[0] : a);
      ce.apply(this, args);
    };
  }
}

function REVERT_CONSOLE_LOGGING(id: string, base_window: Dict): any[] {
  if (ORIGINAL_CONSOLE_LOG_FUNCS.log !== undefined)
    base_window.console.log = ORIGINAL_CONSOLE_LOG_FUNCS.log;
  if (ORIGINAL_CONSOLE_LOG_FUNCS.warn !== undefined)
    base_window.console.warn = ORIGINAL_CONSOLE_LOG_FUNCS.warn;
  if (ORIGINAL_CONSOLE_LOG_FUNCS.log !== undefined)
    base_window.console.error = ORIGINAL_CONSOLE_LOG_FUNCS.error;

  const logs = HIJACKED_CONSOLE_LOGS[id];
  delete HIJACKED_CONSOLE_LOGS[id];
  return logs;
}

/** Stores info about a single LLM response. Passed to evaluator functions. */
export class ResponseInfo {
  text: string; // The text of the LLM response
  prompt: string; // The text of the prompt using to query the LLM
  var: Dict; // A dictionary of arguments that filled in the prompt template used to generate the final prompt
  meta: Dict; // A dictionary of metadata ('metavars') that is 'carried alongside' data used to generate the prompt
  llm: string | LLM; // The name of the LLM queried (the nickname in ChainForge)

  constructor(
    text: string,
    prompt: string,
    _var: Dict,
    meta: Dict,
    llm: string | LLM,
  ) {
    this.text = text;
    this.prompt = prompt;
    this.var = _var;
    this.meta = meta;
    this.llm = llm;
  }

  toString(): string {
    return this.text;
  }

  asMarkdownAST() {
    const md = new MarkdownIt();
    return md.parse(this.text, {});
  }
}

function to_standard_format(
  r: LLMResponseObject | Dict,
): StandardizedLLMResponse {
  const resp_obj: StandardizedLLMResponse = {
    vars: r.info,
    metavars: r.metavars ?? {},
    llm: r.llm,
    prompt: r.prompt,
    responses: r.responses,
    tokens: r.raw_response?.usage ?? {},
    uid: r.uid ?? uuid(),
  };
  if ("eval_res" in r) resp_obj.eval_res = r.eval_res;
  if ("chat_history" in r) resp_obj.chat_history = r.chat_history;
  return resp_obj;
}

function get_cache_keys_related_to_id(
  cache_id: string,
  include_basefile = true,
): string[] {
  // Load the base cache 'file' for cache_id
  const base_file = `${cache_id}.json`;
  const data = StorageCache.get(base_file);
  if (data?.cache_files !== undefined)
    return Object.keys(data.cache_files).concat(
      include_basefile ? [base_file] : [],
    );
  else return include_basefile ? [base_file] : [];
}

export async function setAPIKeys(api_keys: StringDict): Promise<void> {
  if (api_keys !== undefined) set_api_keys(api_keys);
}

/**
 * Loads the cache JSON file at filepath.
 * 'Soft fails' if the file does not exist (returns empty object).
 */
function load_from_cache(storageKey: string): Dict {
  return StorageCache.get(storageKey) || {};
}

function load_cache_responses(storageKey: string): Array<Dict> {
  const data = load_from_cache(storageKey);
  if (Array.isArray(data)) return data;
  else if (typeof data === "object" && data.responses_last_run !== undefined) {
    repairCachedResponses(data, storageKey, (d) => d.responses_last_run);
    return data.responses_last_run;
  }
  throw new Error(`Could not find cache file for id ${storageKey}`);
}

function gen_unique_cache_filename(
  cache_id: string,
  prev_filenames: Array<string>,
): string {
  let idx = 0;
  prev_filenames.forEach((f) => {
    const lhs = f.split(".")[0];
    const num = parseInt(lhs.split("_").pop() as string);
    idx = Math.max(num + 1, idx);
  });
  return `${cache_id}_${idx}.json`;
}

function extract_llm_nickname(llm_spec: Dict | string) {
  if (typeof llm_spec === "object" && llm_spec.name !== undefined)
    return llm_spec.name;
  else return llm_spec;
}

function extract_llm_name(llm_spec: Dict | string): string {
  if (typeof llm_spec === "string") return llm_spec;
  else return llm_spec.model;
}

function extract_llm_key(llm_spec: Dict | string): string {
  if (typeof llm_spec === "string") return llm_spec;
  else if (llm_spec.key !== undefined) return llm_spec.key;
  else
    throw new Error(
      `Could not find a key property on spec ${JSON.stringify(
        llm_spec,
      )} for LLM`,
    );
}

function extract_llm_params(llm_spec: Dict | string): Dict {
  if (typeof llm_spec === "object" && llm_spec.settings !== undefined)
    return llm_spec.settings;
  else return {};
}

function filterVarsByLLM(vars: Dict, llm_key: string): Dict {
  const _vars = {};
  Object.entries(vars).forEach(([key, val]) => {
    const vs = Array.isArray(val) ? val : [val];
    _vars[key] = vs.filter(
      (v) =>
        typeof v === "string" ||
        v?.llm === undefined ||
        v?.llm?.key === llm_key,
    );
  });
  return _vars;
}

/**
 * Test equality akin to Python's list equality.
 */
function isLooselyEqual(value1: any, value2: any): boolean {
  // If both values are non-array types, compare them directly
  if (!Array.isArray(value1) && !Array.isArray(value2)) {
    if (typeof value1 === "object" && typeof value2 === "object")
      return JSON.stringify(value1) === JSON.stringify(value2);
    else return value1 === value2;
  }

  // If either value is not an array or their lengths differ, they are not equal
  if (
    !Array.isArray(value1) ||
    !Array.isArray(value2) ||
    value1.length !== value2.length
  ) {
    return false;
  }

  // Compare each element in the arrays recursively
  for (let i = 0; i < value1.length; i++) {
    if (!isLooselyEqual(value1[i], value2[i])) {
      return false;
    }
  }

  // All elements are equal
  return true;
}

/**
 * Given a cache'd response object, and an LLM name and set of parameters (settings to use),
 * determines whether the response query used the same parameters.
 */
function matching_settings(
  cache_llm_spec: Dict | string,
  llm_spec: Dict | string,
): boolean {
  if (extract_llm_name(cache_llm_spec) !== extract_llm_name(llm_spec))
    return false;
  if (typeof llm_spec === "object" && typeof cache_llm_spec === "object") {
    const llm_params = extract_llm_params(llm_spec);
    const cache_llm_params = extract_llm_params(cache_llm_spec);
    for (const [param, val] of Object.entries(llm_params)) {
      if (
        param in cache_llm_params &&
        !isLooselyEqual(cache_llm_params[param], val)
      ) {
        return false;
      }
    }
  }
  return true;
}

function areSetsEqual(xs: Set<any>, ys: Set<any>): boolean {
  return xs.size === ys.size && [...xs].every((x) => ys.has(x));
}

function allStringsAreNumeric(strs: Array<string>) {
  return strs.every((s) => !isNaN(parseFloat(s)));
}

function check_typeof_vals(arr: Array<any>): MetricType {
  if (arr.length === 0) return MetricType.Empty;

  const typeof_set: (types: Set<any>) => MetricType = (types: Set<any>) => {
    if (types.size === 0) return MetricType.Empty;
    const [first_val] = types;
    if (
      types.size === 1 &&
      typeof first_val === "object" &&
      !Array.isArray(first_val)
    ) {
      return MetricType.KeyValue;
    } else if (Array.from(types).every((t) => typeof t === "number"))
      // Numeric metrics only
      return MetricType.Numeric;
    else if (
      Array.from(types).every((t) => ["string", "boolean"].includes(typeof t))
    )
      // Categorical metrics only ('bool' is True/False, counts as categorical)
      return MetricType.Categorical;
    else if (
      Array.from(types).every((t) =>
        ["string", "boolean", "number"].includes(typeof t),
      )
    )
      // Mix of numeric and categorical types
      return MetricType.Mixed;
    // Mix of types beyond basic ones
    else return MetricType.Unknown;
  };

  const typeof_dict_vals = (d: Dict) => {
    const dict_val_type = typeof_set(new Set(Object.values(d)));
    if (dict_val_type === MetricType.Numeric)
      return MetricType.KeyValue_Numeric;
    else if (dict_val_type === MetricType.Categorical)
      return MetricType.KeyValue_Categorical;
    else return MetricType.KeyValue_Mixed;
  };

  // Checks type of all values in 'arr' and returns the type
  const val_type = typeof_set(new Set(arr));
  if (val_type === MetricType.KeyValue) {
    // This is a 'KeyValue' pair type. We need to find the more specific type of the values in the dict.
    // First, we check that all dicts have the exact same keys
    for (let i = 0; i < arr.length - 1; i++) {
      const d = arr[i];
      const e = arr[i + 1];
      if (!areSetsEqual(d, e))
        throw new Error(
          "The keys and size of dicts for evaluation results must be consistent across evaluations.",
        );
    }

    // Then, we check the consistency of the type of dict values:
    const first_dict_val_type = typeof_dict_vals(arr[0]);
    arr.slice(1).forEach((d: Dict) => {
      if (first_dict_val_type !== typeof_dict_vals(d))
        throw new Error(
          "Types of values in dicts for evaluation results must be consistent across responses.",
        );
    });

    // If we're here, all checks passed, and we return the more specific KeyValue type:
    return first_dict_val_type;
  } else return val_type;
}

async function run_over_responses(
  process_func: (resp: ResponseInfo) => any,
  responses: StandardizedLLMResponse[],
  process_type: "evaluator" | "processor",
): Promise<StandardizedLLMResponse[]> {
  const evald_resps: Promise<StandardizedLLMResponse>[] = responses.map(
    async (_resp_obj: StandardizedLLMResponse) => {
      // Deep clone the response object
      const resp_obj = JSON.parse(JSON.stringify(_resp_obj));

      // Whether the processor function is async or not
      const async_processor =
        process_func?.constructor?.name === "AsyncFunction";

      // Map the processor func over every individual response text in each response object
      const res = resp_obj.responses;
      const llm_name = extract_llm_nickname(resp_obj.llm);
      let processed = res.map((r: string) => {
        const r_info = new ResponseInfo(
          cleanEscapedBraces(r),
          resp_obj.prompt,
          resp_obj.vars,
          resp_obj.metavars || {},
          llm_name,
        );

        // Dynamically detect if process_func is async, and await its response;
        // otherwise, simply execute the function.
        return process_func(r_info);
      });

      // If the processor function is async we still haven't gotten responses; we need to wait for Promises to return:
      // NOTE: For some reason, async_processor check may not work in production builds. To circumvent this,
      //       we also check if 'processed' has a Promise (is it assume all processed items will then be promises).
      if (
        async_processor ||
        (processed.length > 0 && processed[0] instanceof Promise)
      ) {
        processed = await Promise.allSettled(processed);
        for (let i = 0; i < processed.length; i++) {
          const elem = processed[i];
          if (elem.status === "rejected")
            // Bubble up errors
            throw new Error(elem.reason);
          processed[i] = elem.value;
        }
      }

      // If type is just a processor
      if (process_type === "processor") {
        // Replace response texts in resp_obj with the transformed ones:
        resp_obj.responses = processed;
      } else {
        // If type is an evaluator
        // Check the type of evaluation results
        // NOTE: We assume this is consistent across all evaluations, but it may not be.
        const eval_res_type = check_typeof_vals(processed);

        if (eval_res_type === MetricType.Numeric) {
          // Store items with summary of mean, median, etc
          resp_obj.eval_res = {
            items: processed,
            dtype: getEnumName(MetricType, eval_res_type),
          };
        } else if (
          [MetricType.Unknown, MetricType.Empty].includes(eval_res_type)
        ) {
          throw new Error(
            "Unsupported types found in evaluation results. Only supported types for metrics are: int, float, bool, str.",
          );
        } else {
          // Categorical, KeyValue, etc, we just store the items:
          resp_obj.eval_res = {
            items: processed,
            dtype: getEnumName(MetricType, eval_res_type),
          };
        }
      }

      return resp_obj;
    },
  );

  return await Promise.all(evald_resps);
}

// """ ===================
//     BACKEND FUNCTIONS
//     ===================
// """

/**
 *
 * @param root_prompt The prompt template to start from
 * @param vars a dict of the template variables to fill the prompt template with, by name. (See countQueries docstring for more info).
 * @returns An array of strings representing the prompts that will be sent out. Note that this could include unfilled template vars.
 */
export async function generatePrompts(
  root_prompt: string,
  vars: Dict,
): Promise<PromptTemplate[]> {
  const gen_prompts = new PromptPermutationGenerator(root_prompt);
  const all_prompt_permutations = Array.from(gen_prompts.generate(vars));
  return all_prompt_permutations;
}

/**
 * Calculates how many queries we need to make, given the passed prompt and vars.
 *
 * @param prompt the prompt template, with any {{}} vars
 * @param vars a dict of the template variables to fill the prompt template with, by name.
 *             For each var value, can be single values or a list; in the latter, all permutations are passed. (Pass empty dict if no vars.)
 * @param llms the list of LLMs you will query
 * @param n how many responses expected per prompt
 * @param chat_histories (optional) Either an array of `ChatHistory` (to use across all LLMs), or a dict indexed by LLM nicknames of `ChatHistory` arrays to use per LLM.
 * @param id (optional) a unique ID of the node with cache'd responses. If missing, assumes no cache will be used.
 * @returns If success, a dict with { counts: <dict of missing queries per LLM>, total_num_responses: <dict of total num responses per LLM> }
 *          If there was an error, returns a dict with a single key, 'error'.
 */
export async function countQueries(
  prompt: string,
  vars: Dict,
  llms: Array<Dict | string>,
  n: number,
  chat_histories?: ChatHistoryInfo[] | { [key: string]: ChatHistoryInfo[] },
  id?: string,
  cont_only_w_prior_llms?: boolean,
): Promise<Dict> {
  if (chat_histories === undefined) chat_histories = [undefined];

  let gen_prompts: PromptPermutationGenerator;
  let all_prompt_permutations: Array<PromptTemplate> | Dict;
  try {
    gen_prompts = new PromptPermutationGenerator(prompt);
    if (cont_only_w_prior_llms && Array.isArray(llms)) {
      all_prompt_permutations = {};
      llms.forEach((llm_spec) => {
        const llm_key = extract_llm_key(llm_spec);
        all_prompt_permutations[llm_key] = Array.from(
          gen_prompts.generate(filterVarsByLLM(vars, llm_key)),
        );
      });
    } else {
      all_prompt_permutations = Array.from(gen_prompts.generate(vars));
    }
  } catch (err) {
    return { error: err.message };
  }

  let cache_file_lookup: Dict = {};
  if (id !== undefined) {
    const cache_data = load_from_cache(`${id}.json`);
    cache_file_lookup = cache_data?.cache_files || {};
  }

  const missing_queries = {};
  const num_responses_req = {};
  const add_to_missing_queries = (
    llm_key: string,
    prompt: string,
    num: number,
  ) => {
    if (!(llm_key in missing_queries)) missing_queries[llm_key] = {};
    if (prompt in missing_queries[llm_key])
      missing_queries[llm_key][prompt] += num;
    else missing_queries[llm_key][prompt] = num;
  };
  const add_to_num_responses_req = (llm_key: string, num: number) => {
    if (!(llm_key in num_responses_req)) num_responses_req[llm_key] = 0;
    num_responses_req[llm_key] += num;
  };

  llms.forEach((llm_spec) => {
    const llm_key = extract_llm_key(llm_spec);

    // Get only the relevant prompt permutations
    const _all_prompt_perms = cont_only_w_prior_llms
      ? all_prompt_permutations[llm_key]
      : all_prompt_permutations;

    // Get the relevant chat histories for this LLM:
    const chat_hists = (
      !Array.isArray(chat_histories) && chat_histories !== undefined
        ? chat_histories[extract_llm_nickname(llm_spec)]
        : chat_histories
    ) as ChatHistoryInfo[];

    // Find the response cache file for the specific LLM, if any
    let found_cache = false;
    for (const [cache_filename, cache_llm_spec] of Object.entries(
      cache_file_lookup,
    )) {
      if (matching_settings(cache_llm_spec, llm_spec)) {
        found_cache = true;

        // Load the cache file
        const cache_llm_responses = load_from_cache(cache_filename);

        // Iterate through all prompt permutations and check if how many responses there are in the cache with that prompt
        _all_prompt_perms.forEach((prompt) => {
          let prompt_str = prompt.toString();
          const settings_params = extractSettingsVars(prompt.fill_history);

          add_to_num_responses_req(llm_key, n * chat_hists.length);

          // For each chat history, find an indivdual response obj that matches it
          // (chat_hist be undefined, in which case the cache'd response obj must similarly have an undefined chat history in order to match):
          for (const chat_hist of chat_hists) {
            // If there's chat history, we need to fill any special (#) vars from the carried chat_history vars and metavars:
            if (chat_hist !== undefined) {
              prompt.fill_special_vars({
                ...chat_hist?.fill_history,
                ...chat_hist?.metavars,
              });
              prompt_str = prompt.toString();
            }

            // Get the cache of responses with respect to this prompt, + normalize format so it's always an array (of size >= 0)
            const cache_bucket = cache_llm_responses[prompt_str];
            const cached_resps: LLMResponseObject[] = Array.isArray(
              cache_bucket,
            )
              ? cache_bucket
              : cache_bucket === undefined
                ? []
                : [cache_bucket];

            let found_resp = false;
            for (const cached_resp of cached_resps) {
              if (
                isEqualChatHistory(
                  cached_resp.chat_history,
                  chat_hist?.messages,
                ) &&
                areEqualVarsDicts(
                  settings_params,
                  extractSettingsVars(cached_resp.info),
                )
              ) {
                // Match found. Note it and count response length:
                found_resp = true;
                const num_resps = cached_resp.responses.length;
                if (n > num_resps)
                  add_to_missing_queries(llm_key, prompt_str, n - num_resps);
                break;
              }
            }

            // If a cache'd response wasn't found, add n required:
            if (!found_resp) add_to_missing_queries(llm_key, prompt_str, n);
          }
        });

        break;
      }
    }

    if (!found_cache) {
      _all_prompt_perms.forEach((perm) => {
        add_to_num_responses_req(llm_key, n * chat_hists.length);
        add_to_missing_queries(llm_key, perm.toString(), n * chat_hists.length);
      });
    }
  });

  return { counts: missing_queries, total_num_responses: num_responses_req };
}

interface LLMPrompterResults {
  llm_key: string;
  responses: Array<LLMResponseObject>;
  errors: Array<string>;
}

export async function fetchEnvironAPIKeys(): Promise<Dict> {
  return fetch(`${FLASK_BASE_URL}app/fetchEnvironAPIKeys`, {
    method: "POST",
    headers: {
      "Content-Type": "application/json",
      "Access-Control-Allow-Origin": "*",
    },
    body: "",
  }).then((res) => res.json());
}

/**
 * Queries LLM(s) with root prompt template `prompt` and prompt input variables `vars`, `n` times per prompt.
 * Soft-fails if API calls fail, and collects the errors in `errors` property of the return object.
 * 
 * @param id a unique ID to refer to this information. Used when cache'ing responses. 
 * @param llm a string, list of strings, or list of LLM spec dicts specifying the LLM(s) to query.
 * @param n the amount of generations for each prompt. All LLMs will be queried the same number of times 'n' per each prompt.
 * @param prompt the prompt template, with any {{}} vars
 * @param vars a dict of the template variables to fill the prompt template with, by name. 
               For each var, can be single values or a list; in the latter, all permutations are passed. (Pass empty dict if no vars.)
 * @param chat_histories Either an array of `ChatHistory` (to use across all LLMs), or a dict indexed by LLM nicknames of `ChatHistory` arrays to use per LLM. 
 * @param api_keys (optional) a dict of {api_name: api_key} pairs. Supported key names: OpenAI, Anthropic, Google
 * @param no_cache (optional) if true, deletes any cache'd responses for 'id' (always calls the LLMs fresh)
 * @param progress_listener (optional) a callback whenever an LLM response is collected, on the current progress
 * @param cont_only_w_prior_llms (optional) whether we are continuing using prior LLMs
 * @param cancel_id (optional) the id that would appear in CancelTracker if the user cancels the querying (NOT the same as 'id' --must be unique!)
 * @returns a dictionary in format `{responses: StandardizedLLMResponse[], errors: string[]}`
 */
export async function queryLLM(
  id: string,
  llm: string | Array<string> | Array<Dict>,
  n: number,
  prompt: string,
  vars: Dict,
  chat_histories?: ChatHistoryInfo[] | { [key: string]: ChatHistoryInfo[] },
  api_keys?: Dict,
  no_cache?: boolean,
  progress_listener?: (progress: { [key: symbol]: any }) => void,
  cont_only_w_prior_llms?: boolean,
  cancel_id?: string,
): Promise<Dict> {
  // Verify the integrity of the params
  if (typeof id !== "string" || id.trim().length === 0)
    return { error: "id is improper format (length 0 or not a string)" };

  if (Array.isArray(llm) && llm.length === 0)
    return {
      error:
        "POST data llm is improper format (not string or list, or of length 0).",
    };

  // Ensure llm param is an array
  if (typeof llm === "string") llm = [llm];

  llm = llm as Array<string> | Array<Dict>;

  if (api_keys !== undefined) set_api_keys(api_keys);

  // Get the storage keys of any cache files for specific models + settings
  const llms = llm;
  let cache: Dict = StorageCache.get(`${id}.json`) || {}; // returns {} if 'id' is not in the storage cache yet

  // Ignore cache if no_cache is present
  if (no_cache) cache = {};

  const llm_to_cache_filename = {};
  const past_cache_files = {};
  if (typeof cache === "object" && cache.cache_files !== undefined) {
    const past_cache_files: Dict = cache.cache_files;
    const past_cache_filenames: Array<string> = Object.keys(past_cache_files);
    llms.forEach((llm_spec) => {
      let found_cache = false;
      for (const [filename, cache_llm_spec] of Object.entries(
        past_cache_files,
      )) {
        if (matching_settings(cache_llm_spec, llm_spec)) {
          llm_to_cache_filename[extract_llm_key(llm_spec)] = filename;
          found_cache = true;
          break;
        }
      }
      if (!found_cache) {
        const new_filename = gen_unique_cache_filename(
          id,
          past_cache_filenames,
        );
        llm_to_cache_filename[extract_llm_key(llm_spec)] = new_filename;
        cache.cache_files[new_filename] = llm_spec;
        past_cache_filenames.push(new_filename);
      }
    });
  } else {
    // Create a new cache JSON object
    cache = { cache_files: {}, responses_last_run: [] };
    const prev_filenames: Array<string> = [];
    llms.forEach((llm_spec: string | Dict) => {
      const fname = gen_unique_cache_filename(id, prev_filenames);
      llm_to_cache_filename[extract_llm_key(llm_spec)] = fname;
      cache.cache_files[fname] = llm_spec;
      prev_filenames.push(fname);
    });
  }

  // Store the overall cache file for this id:
  if (!no_cache) StorageCache.store(`${id}.json`, cache);

  // Create a Proxy object to 'listen' for changes to a variable (see https://stackoverflow.com/a/50862441)
  // and then stream those changes back to a provided callback used to update progress bars.
  const progress = {};
  const progressProxy = new Proxy(progress, {
    set: function (target, key, value) {
      target[key] = value;

      // If the caller provided a callback, notify it
      // of the changes to the 'progress' object:
      if (progress_listener) progress_listener(target);

      return true;
    },
  });

  // Helper function to check whether this process has been canceled
  const should_cancel = () =>
    cancel_id !== undefined && CancelTracker.has(cancel_id);

  // For each LLM, generate and cache responses:
  const responses: { [key: string]: Array<LLMResponseObject> } = {};
  const all_errors = {};
  const num_generations = n ?? 1;
  async function query(llm_spec: string | Dict): Promise<LLMPrompterResults> {
    // Get LLM model name and any params
    const llm_str = extract_llm_name(llm_spec);
    const llm_nickname = extract_llm_nickname(llm_spec);
    const llm_params = extract_llm_params(llm_spec);
    const llm_key = extract_llm_key(llm_spec);
    const temperature: number =
      llm_params?.temperature !== undefined ? llm_params.temperature : 1.0;
    let _vars = vars;

    if (cont_only_w_prior_llms) {
      // Filter vars so that only the var values with the matching LLM are used, or otherwise values with no LLM metadata
      _vars = filterVarsByLLM(vars, llm_key);
    }

    const chat_hists = (
      chat_histories !== undefined && !Array.isArray(chat_histories)
        ? chat_histories[llm_nickname]
        : chat_histories
    ) as ChatHistoryInfo[];

    // Create an object to query the LLM, passing a storage key for cache'ing responses
    const cache_filepath = llm_to_cache_filename[llm_key];
    const prompter = new PromptPipeline(
      prompt,
      no_cache ? undefined : cache_filepath,
    );

    // Prompt the LLM with all permutations of the input prompt template:
    // NOTE: If the responses are already cache'd, this just loads them (no LLM is queried, saving $$$)
    const resps: Array<LLMResponseObject> = [];
    const errors: Array<string> = [];
    let num_resps = 0;
    let num_errors = 0;

    try {
      console.log(`Querying ${llm_str}...`);

      // Yield responses for 'llm' for each prompt generated from the root template 'prompt' and template variables in 'properties':
      for await (const response of prompter.gen_responses(
        _vars,
        llm_str as LLM,
        num_generations,
        temperature,
        llm_params,
        chat_hists,
        should_cancel,
      )) {
        // Check for selective failure
        if (response instanceof LLMResponseError) {
          // The request failed
          console.error(
            `error when fetching response from ${llm_str}: ${response.message}`,
          );
          num_errors += 1;
          errors.push(response.message);
        } else {
          // The request succeeded
          // The response name will be the actual name of the LLM. However,
          // for the front-end it is more informative to pass the user-provided nickname.
          response.llm = llm_nickname;
          num_resps += response.responses.length;
          resps.push(response);
        }

        // Update the current 'progress' for this llm.
        // (this implicitly triggers any callbacks defined in the Proxy)
        progressProxy[llm_key] = {
          success: num_resps,
          error: num_errors,
        };
      }
    } catch (e) {
      if (e instanceof UserForcedPrematureExit) {
        throw e;
      } else {
        console.error(
          `Error generating responses for ${llm_str}: ${e.message}`,
        );
        throw e;
      }
    }

    return {
      llm_key,
      responses: resps,
      errors,
    };
  }

  try {
    // Request responses simultaneously across LLMs
    const tasks: Array<Promise<LLMPrompterResults>> = llms.map(query);

    // Await the responses from all queried LLMs
    const llm_results = await Promise.all(tasks);
    llm_results.forEach((result) => {
      responses[result.llm_key] = result.responses;
      if (result.errors.length > 0) all_errors[result.llm_key] = result.errors;
    });
  } catch (e) {
    if (e instanceof UserForcedPrematureExit) throw e;
    console.error(`Error requesting responses: ${e.message}`);
    return { error: e.message };
  }

  // Convert the responses into a more standardized format with less information
  const res = Object.values(responses).flatMap((rs) =>
    rs.map(to_standard_format),
  );

  // Reorder the responses to match the original vars dict ordering of keys and values
  const vars_lookup: { [key: string]: Dict } = {}; // we create a lookup table for faster sort
  Object.entries(vars).forEach(([varname, vals]) => {
    vars_lookup[varname] = {};
    vals.forEach((vobj: Dict | string, i: number) => {
      const v = typeof vobj === "string" ? vobj : vobj?.text;
      vars_lookup[varname][v] = i;
    });
  });
  const vars_entries = Object.entries(vars_lookup);
  res.sort((a, b) => {
    if (!a.vars || !b.vars) return 0;
    for (const [varname, vals] of vars_entries) {
      if (varname in a.vars && varname in b.vars) {
        const a_idx = vals[a.vars[varname]];
        const b_idx = vals[b.vars[varname]];
        if (a_idx > -1 && b_idx > -1 && a_idx !== b_idx) return a_idx - b_idx;
      }
    }
    return 0;
  });

  // Save the responses *of this run* to the storage cache, for further recall:
  const cache_filenames = past_cache_files;
  llms.forEach((llm_spec: string | Dict) => {
    const filename = llm_to_cache_filename[extract_llm_key(llm_spec)];
    cache_filenames[filename] = llm_spec;
  });

  if (!no_cache)
    StorageCache.store(`${id}.json`, {
      cache_files: cache_filenames,
      responses_last_run: res,
    });

  // Return all responses for all LLMs
  return {
    responses: res,
    errors: all_errors,
  };
}
/**
 * A convenience function for a simpler call to queryLLM.
 * This is queryLLM with "no_cache" turned on, no variables, and n=1 responses per prompt.
 * @param prompt The prompt to send off
 * @param llm The LLM(s) to query.
 * @param system_msg Any system message to set on the model (if supported).
 * @param apiKeys Any API keys to use (if needed).
 * @returns
 */
export async function simpleQueryLLM(
  prompt: string,
  llm: string | string[] | Dict[],
  system_msg?: string,
  apiKeys?: Dict,
) {
  const chat_history =
    system_msg === undefined
      ? []
      : [
          {
            messages: [
              {
                role: "system",
                content: system_msg,
              },
            ],
            fill_history: {},
          },
        ];

  return await queryLLM(
    Date.now().toString(), // id to refer to this query
    llm, // llm
    1, // n
    prompt, // prompt
    {}, // vars
    chat_history, // chat_history
    apiKeys, // API keys (if any)
    true, // no_cache mode on
  );
}

/**
 * Executes a Javascript 'evaluate' function over all cache'd responses with given id's.
 *
 * Similar to Flask backend's Python 'execute' function, except requires code to be in Javascript.
 *
 * > **NOTE**: This should only be run on code you trust.
 *             There is no sandboxing; no safety. We assume you are the creator of the code.
 *
 * @param id a unique ID to refer to this information. Used when cache'ing evaluation results.
 * @param code the code to evaluate. Must include an 'evaluate()' function that takes a 'response' of type ResponseInfo. Alternatively, can be the evaluate function itself.
 * @param responses the cache'd response to run on, which must be a unique ID or list of unique IDs of cache'd data
 * @param scope the scope of responses to run on --a single response, or all across each batch. (If batch, evaluate() func has access to 'responses'.) NOTE: Currently this feature is disabled.
 * @param process_type the type of processing to perform. Evaluators only 'score'/annotate responses with an 'eval_res' key. Processors change responses (e.g. text).
 */
export async function executejs(
  id: string,
  code: string | ((rinfo: ResponseInfo) => any),
  responses: StandardizedLLMResponse[],
  scope: "response" | "batch",
  process_type: "evaluator" | "processor",
): Promise<Dict> {
  const req_func_name =
    !process_type || process_type === "evaluator" ? "evaluate" : "process";

  // Instantiate the evaluator function by eval'ing the passed code
  // DANGER DANGER!!
  let iframe: HTMLElement | null | undefined;
  let process_func: any;
  if (typeof code === "string") {
    try {
      /*
        To run Javascript code in a psuedo-'sandbox' environment, we
        can use an iframe and run eval() inside the iframe, instead of the current environment.
        This is slightly safer than using eval() directly, doesn't clog our namespace, and keeps
        multiple Evaluate node execution environments separate. 
        
        The Evaluate node in the front-end has a hidden iframe with the following id. 
        We need to get this iframe element. 
      */
      iframe = document.getElementById(`${id}-iframe`);
      if (!iframe)
        throw new Error("Could not find iframe sandbox for evaluator node.");

      // Now run eval() on the 'window' of the iframe:
      // @ts-expect-error undefined
      iframe.contentWindow.eval(code);

      // Now check that there is an 'evaluate' method in the iframe's scope.
      // NOTE: We need to tell Typescript to ignore this, since it's a dynamic type check.

      process_func =
        !process_type || process_type === "evaluator"
          ? // @ts-expect-error undefined
            iframe.contentWindow.evaluate
          : // @ts-expect-error undefined
            iframe.contentWindow.process;
      if (process_func === undefined)
        throw new Error(`${req_func_name}() function is undefined.`);
    } catch (err) {
      return {
        error: `Could not compile code. Error message:\n${err.message}`,
      };
    }
  }

  // Load all responses with the given ID:
  let all_logs: string[] = [];
  let processed_resps: StandardizedLLMResponse[];
  try {
    // Intercept any calls to console.log, .warn, or .error, so we can store the calls
    // and print them in the 'output' footer of the Evaluator Node:
    // @ts-expect-error undefined
    HIJACK_CONSOLE_LOGGING(id, iframe.contentWindow);

    // Run the user-defined 'evaluate' function over the responses:
    // NOTE: 'evaluate' here was defined dynamically from 'eval' above. We've already checked that it exists.

    processed_resps = await run_over_responses(
      iframe ? process_func : code,
      responses,
      process_type,
    );

    // Revert the console.log, .warn, .error back to browser default:

    all_logs = all_logs.concat(
      // @ts-expect-error undefined
      REVERT_CONSOLE_LOGGING(id, iframe.contentWindow),
    );
  } catch (err) {
    all_logs = all_logs.concat(
      // @ts-expect-error undefined
      REVERT_CONSOLE_LOGGING(id, iframe.contentWindow),
    );
    return {
      error: `Error encountered while trying to run "evaluate" method:\n${err.message}`,
      logs: all_logs,
    };
  }

  // Store the evaluated responses in a new cache json:
  StorageCache.store(`${id}.json`, processed_resps);

  return { responses: processed_resps, logs: all_logs };
}

/**
 * Executes a Python 'evaluate' function over all cache'd responses with given id's.
 * Requires user to be running on localhost, with Flask access.
 *
 * > **NOTE**: This should only be run on code you trust.
 *             There is no sandboxing; no safety. We assume you are the creator of the code.
 *
 * @param id a unique ID to refer to this information. Used when cache'ing evaluation results.
 * @param code the code to evaluate. Must include an 'evaluate()' function that takes a 'response' of type ResponseInfo. Alternatively, can be the evaluate function itself.
 * @param response_ids the cache'd response to run on, which must be a unique ID or list of unique IDs of cache'd data
 * @param scope the scope of responses to run on --a single response, or all across each batch. (If batch, evaluate() func has access to 'responses'.) NOTE: Currently disabled.
 * @param process_type the type of processing to perform. Evaluators only 'score'/annotate responses with an 'eval_res' key. Processors change responses (e.g. text).
 * @param script_paths paths to custom server-side scripts to import
 * @param executor the way to execute Python code. The option 'flask' runs 'exec' in the backend. The 'pyodide' option spins up a Web Worker with pyodide (running in browser). If the app is not running locally, pyodide is used by default.
 */
export async function executepy(
  id: string,
  code: string | ((rinfo: ResponseInfo) => any),
  responses: StandardizedLLMResponse[],
  scope: "response" | "batch",
  process_type: "evaluator" | "processor",
  script_paths?: string[],
  executor?: "flask" | "pyodide",
): Promise<Dict> {
  // Determine where we can execute Python
  executor = APP_IS_RUNNING_LOCALLY() ? executor ?? "flask" : "pyodide";

  let exec_response: Dict;

  // Execute using Flask backend (unsecure; only use with trusted code)
  if (executor === "flask") {
    // Call our Python server to execute the evaluation code across all responses:
    exec_response = await call_flask_backend("executepy", {
      id,
      code,
      responses,
      scope,
      process_type,
      script_paths,
    }).catch((err) => {
      throw new Error(err.message);
    });

    if (!exec_response || exec_response.error !== undefined)
      throw new Error(
        exec_response?.error || "Empty response received from Flask server",
      );

    // Attempt to execute using Pyodide in a WebWorker (in the browser; safer, sandboxed)
  } else if (executor === "pyodide") {
    const req_func_name =
      !process_type || process_type === "evaluator" ? "evaluate" : "process";
    const all_logs: string[] = [];

    // Create a wrapper to execute the Python code, passing in the ResponseInfo object and outputting the result:
    const code_header = `from collections import namedtuple\nResponseInfo = namedtuple('ResponseInfo', 'text prompt var meta llm')`;
    const eval_func = async (resp: ResponseInfo) => {
      const resp_info_init_code = `__resp_info = ResponseInfo(text=${JSON.stringify(resp.text)}, prompt=${JSON.stringify(resp.prompt)}, var=${JSON.stringify(resp.var)}, meta=${JSON.stringify(resp.meta)}, llm=${JSON.stringify(resp.llm)})`;
      try {
        // We have to pass in resp_info manually, since providing context via "from js import..." results in a race condition
        const { results, error } = await execPy(
          `${code_header}\n${code}\n${resp_info_init_code}\n__out = ${req_func_name}(__resp_info)\n__out`,
        );

        if (results !== undefined) {
          // console.log("pyodideWorker return results: ", results);
          return results;
        } else if (error) {
          all_logs.push(error.toString());
          throw new Error("pyodideWorker error: " + error.toString());
        }
      } catch (e) {
        if (e.filename) {
          all_logs.push(e.message());
          throw new Error(
            `Error in pyodideWorker at ${e.filename}, Line: ${e.lineno}, ${e.message}`,
          );
        } else throw e;
      }
    };

    let processed_resps: StandardizedLLMResponse[];
    try {
      // Run the user-defined 'evaluate' function over the responses:
      processed_resps = await run_over_responses(
        eval_func,
        responses,
        process_type,
      );
    } catch (err) {
      return {
        error: `Error encountered while trying to run "evaluate" method:\n${err.message}`,
        logs: all_logs,
      };
    }

    exec_response = {
      responses: processed_resps,
      logs: all_logs,
    };
  }

  // Grab the responses and logs from the executor result object:
  const all_evald_responses = exec_response.responses;
  const all_logs = exec_response.logs;

  // Store the evaluated responses in a new cache json:
  StorageCache.store(`${id}.json`, all_evald_responses);

  return { responses: all_evald_responses, logs: all_logs };
}

/**
 * Runs an LLM over responses as a grader/evaluator.
 *
 * @param id a unique ID to refer to this information. Used when cache'ing evaluation results.
 * @param llm the LLM to query (as an LLM specification dict)
 * @param root_prompt the prompt template to use as the scoring function. Should include exactly one template var, {input}, where input responses will be put.
 * @param response_ids the cache'd response to run on, which must be a unique ID or list of unique IDs of cache'd data
 * @param api_keys optional. any api keys to set before running the LLM
 */
export async function evalWithLLM(
  id: string,
  llm: Dict,
  root_prompt: string,
  response_ids: string | string[],
  api_keys?: Dict,
  progress_listener?: (progress: { [key: symbol]: any }) => void,
): Promise<Dict> {
  // Check format of response_ids
  if (!Array.isArray(response_ids)) response_ids = [response_ids];
  response_ids = response_ids as Array<string>;

  if (api_keys !== undefined) set_api_keys(api_keys);

  // Load all responses with the given ID:
  let all_evald_responses: StandardizedLLMResponse[] = [];
  let all_errors: string[] = [];
  for (const cache_id of response_ids) {
    const fname = `${cache_id}.json`;
    if (!StorageCache.has(fname))
      return { error: `Did not find cache file for id ${cache_id}` };

    // Load the raw responses from the cache + clone them all:
    const resp_objs = load_cache_responses(fname).map((r) =>
      JSON.parse(JSON.stringify(r)),
    ) as StandardizedLLMResponse[];
    if (resp_objs.length === 0) continue;

    // We need to keep track of the index of each response in the response object.
    // We can generate var dicts with metadata to store the indices:
    const inputs = resp_objs
      .map((obj, __i) =>
        obj.responses.map((r: string, __j: number) => ({
          text: r,
          fill_history: obj.vars,
          metavars: { ...obj.metavars, __i, __j },
        })),
      )
      .flat();

    // Now run all inputs through the LLM grader!:
    const { responses, errors } = await queryLLM(
      `eval-${id}-${cache_id}`,
      [llm],
      1,
      root_prompt,
      { input: inputs },
      undefined,
      undefined,
      undefined,
      progress_listener,
    );

    const err_vals: string[] = Array.from(Object.values(errors)) as string[];
    if (err_vals.length > 0) all_errors = all_errors.concat(err_vals);

    // Now we need to apply each response as an eval_res (a score) back to each response object,
    // using the aforementioned mapping metadata:
    responses.forEach((r: StandardizedLLMResponse) => {
      const resp_obj = resp_objs[r.metavars.__i];
      if (resp_obj.eval_res !== undefined)
        resp_obj.eval_res.items[r.metavars.__j] = r.responses[0];
      else {
        resp_obj.eval_res = {
          items: [],
          dtype: "Categorical",
        };
        resp_obj.eval_res.items[r.metavars.__j] = r.responses[0];
      }
    });

    all_evald_responses = all_evald_responses.concat(resp_objs);
  }

  // Do additional processing to check if all evaluations are
  // boolean-ish (e.g., 'true' and 'false') or all numeric-ish (parseable as numbers)
  const all_eval_res: Set<string> = new Set();
  for (const resp_obj of all_evald_responses) {
    if (!resp_obj.eval_res) continue;
    for (const score of resp_obj.eval_res.items) {
      if (score !== undefined) all_eval_res.add(score.trim().toLowerCase());
    }
  }

  // Check if the results are boolean-ish:
  if (
    all_eval_res.size === 2 &&
    (all_eval_res.has("true") ||
      all_eval_res.has("false") ||
      all_eval_res.has("yes") ||
      all_eval_res.has("no"))
  ) {
    // Convert all eval results to boolean datatypes:
    all_evald_responses.forEach((resp_obj) => {
      if (!resp_obj.eval_res?.items) return;
      resp_obj.eval_res.items = resp_obj.eval_res.items.map((i: string) => {
        const li = i.toLowerCase();
        return li === "true" || li === "yes";
      });
      resp_obj.eval_res.dtype = "Categorical";
    });
    // Check if the results are all numeric-ish:
  } else if (allStringsAreNumeric(Array.from(all_eval_res))) {
    // Convert all eval results to numeric datatypes:
    all_evald_responses.forEach((resp_obj) => {
      if (!resp_obj.eval_res?.items) return;
      resp_obj.eval_res.items = resp_obj.eval_res.items.map((i: string) =>
        parseFloat(i),
      );
      resp_obj.eval_res.dtype = "Numeric";
    });
  }

  // Store the evaluated responses in a new cache json:
  StorageCache.store(`${id}.json`, all_evald_responses);

  return { responses: all_evald_responses, errors: all_errors };
}

/**
 * Returns all responses with the specified id(s).
 * @param responses the ids to grab
 * @returns If success, a Dict with a single key, 'responses', with an array of StandardizedLLMResponse objects
 *          If failure, a Dict with a single key, 'error', with the error message.
 */
export async function grabResponses(responses: Array<string>): Promise<Dict> {
  // Grab all responses with the given ID:
  let grabbed_resps: Dict[] = [];
  for (const cache_id of responses) {
    const storageKey = `${cache_id}.json`;
    if (!StorageCache.has(storageKey))
      return { error: `Did not find cache data for id ${cache_id}` };

    let res: Dict | Array<{ [key: string]: Dict }> =
      load_cache_responses(storageKey);
    if (typeof res === "object" && !Array.isArray(res)) {
      // Convert to standard response format
      res = Object.entries(res).map(([prompt, res_obj]: [string, Dict]) =>
        to_standard_format({ prompt, ...res_obj }),
      );
    }
    grabbed_resps = grabbed_resps.concat(res);
  }

  return { responses: grabbed_resps };
}

/**
 * Exports the cache'd data relevant to the given node id(s).
 *
 * @param ids the ids of the nodes to export data for
 * @returns the cache'd data, as a JSON dict in format `{ files: { filename: <Dict|Array> } }`
 */
export async function exportCache(ids: string[]) {
  // For each id, extract relevant cache file data
<<<<<<< HEAD
  const export_data = {};
  for (const cache_id of ids) {
=======
  const cache_files = {};
  for (let i = 0; i < ids.length; i++) {
    const cache_id = ids[i];
>>>>>>> b832b7ba
    const cache_keys = get_cache_keys_related_to_id(cache_id);
    if (cache_keys.length === 0) {
      console.warn(
        `Warning: Could not find cache data for id '${cache_id}'. Skipping...`,
      );
      continue;
    }
    cache_keys.forEach((key: string) => {
      cache_files[key] = load_from_cache(key);
    });
  }
  // Bundle up specific other state in StorageCache, which
  // includes things like human ratings for responses:
  const cache_state = StorageCache.getAllMatching((key) =>
    key.startsWith("r."),
  );
  return { files: { ...cache_files, ...cache_state } };
}

/**
 * Imports the passed data relevant to specific node id(s), and saves on the backend cache.
 * Used for importing data from an exported flow, so that the flow is self-contained.
 *
 * @param files the name and contents of the cache file
 * @returns Whether the import succeeded or not.
 */
export async function importCache(files: {
  [key: string]: Dict | Array<any>;
}): Promise<Dict> {
  try {
    // First clear the storage cache and any saved state:
    StorageCache.clear();
    StorageCache.saveToLocalStorage("chainforge-state");

    // Write imported files to StorageCache
    // Verify filenames, data, and access permissions to write to cache
    Object.entries(files).forEach(([filename, data]) => {
      StorageCache.store(filename, data);
    });
  } catch (err) {
    console.error("Error importing from cache:", err.message);
    return { result: false };
  }

  console.log("Imported cache data and stored to cache.");
  return { result: true };
}

/**
 * Fetches the example flow data, given its filename (without extension).
 * The filename should be the name of a file in the examples/ folder of the package.
 *
 * @param _name The filename (without .cforge extension)
 * @returns a Promise with the JSON of the loaded data
 */
export async function fetchExampleFlow(evalname: string): Promise<Dict> {
  if (APP_IS_RUNNING_LOCALLY()) {
    // Attempt to fetch the example flow from the local filesystem
    // by querying the Flask server:
    return fetch(`${FLASK_BASE_URL}app/fetchExampleFlow`, {
      method: "POST",
      headers: {
        "Content-Type": "application/json",
        "Access-Control-Allow-Origin": "*",
      },
      body: JSON.stringify({ name: evalname }),
    }).then(function (res) {
      return res.json();
    });
  }

  // App is not running locally, but hosted on a site.
  // If this is the case, attempt to fetch the example flow from a relative site path:
  return fetch(`examples/${evalname}.cforge`)
    .then((response) => response.json())
    .then((res) => ({ data: res }));
}

/**
 * Fetches a preconverted OpenAI eval as a .cforge JSON file.

   First checks if it's running locally; if so, defaults to Flask backend for this bunction.
   Otherwise, tries to fetch the eval from a relative path on the website. 

 * @param _name The name of the eval to grab (without .cforge extension)
 * @returns a Promise with the JSON of the loaded data
 */
export async function fetchOpenAIEval(evalname: string): Promise<Dict> {
  if (APP_IS_RUNNING_LOCALLY()) {
    // Attempt to fetch the example flow from the local filesystem
    // by querying the Flask server:
    return fetch(`${FLASK_BASE_URL}app/fetchOpenAIEval`, {
      method: "POST",
      headers: {
        "Content-Type": "application/json",
        "Access-Control-Allow-Origin": "*",
      },
      body: JSON.stringify({ name: evalname }),
    }).then(function (res) {
      return res.json();
    });
  }

  // App is not running locally, but hosted on a site.
  // If this is the case, attempt to fetch the example flow from relative path on the site:
  //  > ALT: `https://raw.githubusercontent.com/ianarawjo/ChainForge/main/chainforge/oaievals/${_name}.cforge`
  return fetch(`oaievals/${evalname}.cforge`)
    .then((response) => response.json())
    .then((res) => ({ data: res }));
}

/**
 * Passes a Python script to load a custom model provider to the Flask backend.

 * @param code The Python script to pass, as a string. 
 * @returns a Promise with the JSON of the response. Will include 'error' key if error'd; if success, 
 *          a 'providers' key with a list of all loaded custom provider callbacks, as dicts.
 */
export async function initCustomProvider(code: string): Promise<Dict> {
  // Attempt to fetch the example flow from the local filesystem
  // by querying the Flask server:
  return fetch(`${FLASK_BASE_URL}app/initCustomProvider`, {
    method: "POST",
    headers: {
      "Content-Type": "application/json",
      "Access-Control-Allow-Origin": "*",
    },
    body: JSON.stringify({ code }),
  }).then(function (res) {
    return res.json();
  });
}

/**
 * Asks Python script to remove a custom provider with name 'name'.

 * @param name The name of the provider to remove. The name must match the name in the `ProviderRegistry`.  
 * @returns a Promise with the JSON of the response. Will include 'error' key if error'd; if success, 
 *          a 'success' key with a true value.
 */
export async function removeCustomProvider(name: string): Promise<Dict> {
  // Attempt to fetch the example flow from the local filesystem
  // by querying the Flask server:
  return fetch(`${FLASK_BASE_URL}app/removeCustomProvider`, {
    method: "POST",
    headers: {
      "Content-Type": "application/json",
      "Access-Control-Allow-Origin": "*",
    },
    body: JSON.stringify({ name }),
  }).then(function (res) {
    return res.json();
  });
}

/**
 * Asks Python backend to load custom provider scripts that are cache'd in the user's local dir.
 *
 * @returns a Promise with the JSON of the response. Will include 'error' key if error'd; if success,
 *          a 'providers' key with all loaded custom providers in an array. If there were none, returns empty array.
 */
export async function loadCachedCustomProviders(): Promise<Dict> {
  return fetch(`${FLASK_BASE_URL}app/loadCachedCustomProviders`, {
    method: "POST",
    headers: {
      "Content-Type": "application/json",
      "Access-Control-Allow-Origin": "*",
    },
    body: "{}",
  }).then(function (res) {
    return res.json();
  });
}<|MERGE_RESOLUTION|>--- conflicted
+++ resolved
@@ -1361,14 +1361,8 @@
  */
 export async function exportCache(ids: string[]) {
   // For each id, extract relevant cache file data
-<<<<<<< HEAD
-  const export_data = {};
+  const cache_files = {};
   for (const cache_id of ids) {
-=======
-  const cache_files = {};
-  for (let i = 0; i < ids.length; i++) {
-    const cache_id = ids[i];
->>>>>>> b832b7ba
     const cache_keys = get_cache_keys_related_to_id(cache_id);
     if (cache_keys.length === 0) {
       console.warn(
