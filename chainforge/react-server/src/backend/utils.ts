// from typing import Dict, Tuple, List, Union, Optional
// import json, os, time, asyncio
// from string import Template

// from chainforge.promptengine.models import LLM
import React from "react";
import { LLM, LLMProvider, NativeLLM, getProvider } from "./models";
import {
  Dict,
  LLMAPICall,
  RawLLMResponseObject,
  ChatHistory,
  ChatMessage,
  PaLMChatMessage,
  PaLMChatContext,
  HuggingFaceChatHistory,
  GeminiChatContext,
  GeminiChatMessage,
  LLMResponse,
  LLMResponsesByVarDict,
  Func,
  VarsContext,
  TemplateVarInfo,
  BaseLLMResponseObject,
  LLMSpec,
  EvaluationScore,
  LLMResponseData,
  isImageResponseData,
  StringOrHash,
  PromptVarsDict,
  MultiModalContentAnthropic,
  MultiModalContentOpenAI,
  MultiModalContentGemini,
} from "./typing";
import { v4 as uuid } from "uuid";
import { StringTemplate, PromptTemplate } from "./template";

/* LLM API SDKs */
import axios from "axios";
import { Buffer } from "buffer";

import {
  Configuration as OpenAIConfig,
  OpenAIApi,
  CreateImageRequest,
  ImagesResponseDataInner,
} from "openai";
import {
  OpenAIClient as AzureOpenAIClient,
  AzureKeyCredential,
} from "@azure/openai";
import { GoogleGenerativeAI } from "@google/generative-ai";
import { UserForcedPrematureExit } from "./errors";
import {
  fromModelId,
  ChatMessage as BedrockChatMessage,
} from "@mirai73/bedrock-fm";
import StorageCache, { StringLookup, MediaLookup } from "./cache";
import Compressor from "compressorjs";
import ChatHistoryView from "../ChatHistoryView";
// import { Models } from "@mirai73/bedrock-fm/lib/bedrock";

const ANTHROPIC_HUMAN_PROMPT = "\n\nHuman:";
const ANTHROPIC_AI_PROMPT = "\n\nAssistant:";

/** Where the ChainForge Flask server is being hosted, if any. */

export const FLASK_BASE_URL =
  // @ts-expect-error undefined
  window.__CF_HOSTNAME !== undefined && window.__CF_PORT !== undefined
    ? "/"
    : "http://localhost:8000/";

export async function call_flask_backend(
  route: string,
  params: Dict | string,
): Promise<Dict> {
  return fetch(`${FLASK_BASE_URL}app/${route}`, {
    method: "POST",
    headers: {
      "Content-Type": "application/json",
      "Access-Control-Allow-Origin": "*",
    },
    body: JSON.stringify(params),
  }).then(function (res) {
    return res.json();
  });
}

// We only calculate whether the app is running locally once upon load, and store it here:
let _APP_IS_RUNNING_LOCALLY: boolean | undefined;

/**
 * Tries to determine if the ChainForge front-end is running on user's local machine (and hence has access to Flask backend).
 * @returns `true` if we think the app is running locally (on localhost or equivalent); `false` if not.
 */
export function APP_IS_RUNNING_LOCALLY(): boolean {
  if (_APP_IS_RUNNING_LOCALLY === undefined) {
    // Calculate whether we're running the app locally or not, and save the result
    try {
      const location = window.location;

      _APP_IS_RUNNING_LOCALLY =
        location.hostname === "localhost" ||
        location.hostname === "127.0.0.1" ||
        location.hostname === "0.0.0.0" ||
        location.hostname === "" || // @ts-expect-error undefined
        window.__CF_HOSTNAME !== undefined;
    } catch (e) {
      // ReferenceError --window or location does not exist.
      // We must not be running client-side in a browser, in this case (e.g., we are running a Node.js server)
      _APP_IS_RUNNING_LOCALLY = false;
    }
  }
  return _APP_IS_RUNNING_LOCALLY;
}

/**
 * Equivalent to a 'fetch' call, but routes it to the backend Flask server in
 * case we are running a local server and prefer to not deal with CORS issues making API calls client-side.
 */
async function route_fetch(
  url: string,
  method: string,
  headers: Dict,
  body: Dict,
) {
  if (APP_IS_RUNNING_LOCALLY()) {
    return call_flask_backend("makeFetchCall", {
      url,
      method,
      headers,
      body,
    }).then((res) => {
      if (!res || res.error) throw new Error(res.error);
      return res.response;
    });
  } else {
    return fetch(url, {
      method,
      headers,
      body: JSON.stringify(body),
    }).then((res) => res.json());
  }
}

function appendEndSlashIfMissing(path: string) {
  return path + (path[path.length - 1] === "/" ? "" : "/");
}

function get_environ(key: string): string | undefined {
  return process.env[key];
}

let OPENAI_API_KEY = get_environ("OPENAI_API_KEY");
let OPENAI_BASE_URL = get_environ("OPENAI_BASE_URL");
let ANTHROPIC_API_KEY = get_environ("ANTHROPIC_API_KEY");
let GOOGLE_PALM_API_KEY = get_environ("PALM_API_KEY");
let AZURE_OPENAI_KEY = get_environ("AZURE_OPENAI_KEY");
let AZURE_OPENAI_ENDPOINT = get_environ("AZURE_OPENAI_ENDPOINT");
let HUGGINGFACE_API_KEY = get_environ("HUGGINGFACE_API_KEY");
let ALEPH_ALPHA_API_KEY = get_environ("ALEPH_ALPHA_API_KEY");
let ALEPH_ALPHA_BASE_URL = get_environ("ALEPH_ALPHA_BASE_URL");
let AWS_ACCESS_KEY_ID = get_environ("AWS_ACCESS_KEY_ID");
let AWS_SECRET_ACCESS_KEY = get_environ("AWS_SECRET_ACCESS_KEY");
let AWS_SESSION_TOKEN = get_environ("AWS_SESSION_TOKEN");
let AWS_REGION = get_environ("AWS_REGION");
let TOGETHER_API_KEY = get_environ("TOGETHER_API_KEY");
let DEEPSEEK_API_KEY = get_environ("DEEPSEEK_API_KEY");

/**
 * Sets the local API keys for the revelant LLM API(s).
 */
export function set_api_keys(api_keys: Dict<string>): void {
  function key_is_present(name: string): boolean {
    return (
      (name in api_keys &&
        api_keys[name] &&
        api_keys[name].trim().length > 0) ||
      name === "OpenAI_BaseURL"
    );
  }
  if (key_is_present("OpenAI")) OPENAI_API_KEY = api_keys.OpenAI;
  if (key_is_present("OpenAI_BaseURL"))
    OPENAI_BASE_URL = api_keys.OpenAI_BaseURL;
  if (key_is_present("HuggingFace")) HUGGINGFACE_API_KEY = api_keys.HuggingFace;
  if (key_is_present("Anthropic")) ANTHROPIC_API_KEY = api_keys.Anthropic;
  if (key_is_present("Google")) GOOGLE_PALM_API_KEY = api_keys.Google;
  if (key_is_present("Azure_OpenAI")) AZURE_OPENAI_KEY = api_keys.Azure_OpenAI;
  if (key_is_present("Azure_OpenAI_Endpoint"))
    AZURE_OPENAI_ENDPOINT = api_keys.Azure_OpenAI_Endpoint;
  if (key_is_present("AlephAlpha")) ALEPH_ALPHA_API_KEY = api_keys.AlephAlpha;
  if (key_is_present("AlephAlpha_BaseURL"))
    ALEPH_ALPHA_BASE_URL = api_keys.AlephAlpha_BaseURL;
  // Soft fail for non-present keys
  if (key_is_present("AWS_Access_Key_ID"))
    AWS_ACCESS_KEY_ID = api_keys.AWS_Access_Key_ID;
  if (key_is_present("AWS_Secret_Access_Key"))
    AWS_SECRET_ACCESS_KEY = api_keys.AWS_Secret_Access_Key;
  if (key_is_present("AWS_Session_Token"))
    AWS_SESSION_TOKEN = api_keys.AWS_Session_Token;
  if (key_is_present("AWS_Region")) AWS_REGION = api_keys.AWS_Region;
  if (key_is_present("Together")) TOGETHER_API_KEY = api_keys.Together;
  if (key_is_present("DeepSeek")) DEEPSEEK_API_KEY = api_keys.DeepSeek;
}

export function get_azure_openai_api_keys(): [
  string | undefined,
  string | undefined,
] {
  return [AZURE_OPENAI_KEY, AZURE_OPENAI_ENDPOINT];
}

function construct_text_payload(
  text: string,
  variant: "openai" | "gemini" | "anthropic",
): Dict {
  switch (variant) {
    case "openai":
      return { type: "text", text: text };
    case "gemini":
      return { text: text };
    case "anthropic":
      return { type: "text", text: text };
    default:
      throw new Error(`Unknown variant: ${variant}`);
  }
}

async function construct_image_payload(
  image_blob: Blob,
  variant: "openai" | "gemini" | "anthropic",
): Promise<
  MultiModalContentAnthropic | MultiModalContentOpenAI | MultiModalContentGemini
> {
  const base64 = await blobToBase64(image_blob);
  switch (variant) {
    case "openai":
      return {
        type: "image_url",
        image_url: { url: `data:image/png;base64,${base64}`, detail: "auto" },
      };
    case "gemini": {
      return {
        inlineData: {
          data: base64,
          mimeType: "image/png",
        },
      };
    }
    case "anthropic":
      return {
        type: "image",
        source: {
          type: "base64",
          media_type: "image/png",
          data: base64,
        },
      };
    default:
      throw new Error(`Unknown variant: ${variant}`);
  }
}

async function resolve_image_in_user_messages(
  messages: ChatHistory,
  variant: "openai" | "gemini" | "anthropic" | "ollama",
  images?: string[],
): Promise<Array<any>> {
  const res = [];
  for (const message of messages) {
    if (message.role !== "user") {
      res.push(message);
      continue;
    }

    const prompt = message.content;
    if (variant === "ollama") {
      // Resolving Image in user messages
      if (images && images.length > 0 && MediaLookup.hasAnyMedia()) {
        const images_in_prompt: Array<string> = [];
        const texts_in_prompt: Array<string> = [];

        // Get all valid image blobs from MediaLookup
        for (const imageKey of images) {
          const mediaBlob = await MediaLookup.get(imageKey);
          if (mediaBlob) {
            // Convert blob to base64
            const base64 = await blobToBase64(mediaBlob);
            images_in_prompt.push(base64);
          }
        }
        
        // Add the prompt text
        texts_in_prompt.push(prompt);
        
        res.push({
          content: texts_in_prompt.join("\n"),
          images: images_in_prompt,
        });
      } else {
        res.push(message);
      }
    } else {
      if (images && images.length > 0 && MediaLookup.hasAnyMedia()) {
        const new_content = [];
        
        // Get all valid image blobs from MediaLookup
        for (const imageKey of images) {
          const mediaBlob = await MediaLookup.get(imageKey);
          if (mediaBlob) {
            new_content.push(await construct_image_payload(mediaBlob, variant));
          }
        }
        
        // Add the prompt text
        new_content.push(construct_text_payload(prompt, variant));
        
        res.push({ role: "user", content: new_content });
      } else {
        res.push(message);
      }
    }
  }
  return res;
}

/**
 * Construct an OpenAI format chat history for sending off to an OpenAI API call.
 * @param prompt The next prompt (user message) to append.
 * @param chat_history The prior turns of the chat, ending with the AI assistants' turn.
 * @param system_msg Optional; the system message to use if none is present in chat_history. (Ignored if chat_history already has a sys message.)
 */
function construct_openai_chat_history(
  prompt: string,
  chat_history?: ChatHistory,
  system_msg?: string,
  system_role_name?: string,
): ChatHistory {
  const sys_role_name = system_role_name ?? "system";
  const prompt_msg: ChatMessage = { role: "user", content: prompt };
  const sys_msg: ChatMessage[] =
    system_msg !== undefined
      ? [{ role: sys_role_name, content: system_msg }]
      : [];
  if (chat_history !== undefined && chat_history.length > 0) {
    if (chat_history[0].role === sys_role_name) {
      // In this case, the system_msg is ignored because the prior history already contains one.
      return chat_history.concat([prompt_msg]);
    } else {
      // In this case, there's no system message that starts the prior history, so inject one:
      // NOTE: We might reach this scenario if we chain output of a non-OpenAI chat model into an OpenAI model.
      return sys_msg.concat(chat_history).concat([prompt_msg]);
    }
  } else return sys_msg.concat([prompt_msg]);
}

/**
 * Calls OpenAI text + chat models via OpenAI's API.
   @returns raw query and response JSON dicts.
 */
export async function call_chatgpt(
  prompt: string,
  model: LLM,
  n = 1,
  temperature = 1.0,
  params?: Dict,
  should_cancel?: () => boolean,
  BASE_URL?: string,
  API_KEY?: string,
): Promise<[Dict, Dict]> {
  if (!OPENAI_API_KEY)
    throw new Error(
      "Could not find an OpenAI API key. Double-check that your API key is set in Settings or in your local environment.",
    );

  const configuration = new OpenAIConfig({
    apiKey: API_KEY ?? OPENAI_API_KEY,
    basePath: BASE_URL ?? OPENAI_BASE_URL ?? undefined,
  });

  // Since we are running client-side, we need to remove the user-agent header:
  delete configuration.baseOptions.headers["User-Agent"];

  const openai = new OpenAIApi(configuration);

  const modelname: string = model.toString();

  // Remove empty params
  if (
    params?.stop !== undefined &&
    (!Array.isArray(params.stop) || params.stop.length === 0)
  )
    delete params.stop;
  if (params?.seed && params.seed.toString().length === 0) delete params?.seed;
  if (
    params?.functions !== undefined &&
    (!Array.isArray(params.functions) || params.functions.length === 0)
  )
    delete params?.functions;
  if (
    params?.function_call !== undefined &&
    (!(typeof params.function_call === "string") ||
      params.function_call.trim().length === 0)
  )
    delete params.function_call;
  if (
    params?.tools !== undefined &&
    (!Array.isArray(params.tools) || params.tools.length === 0)
  )
    delete params?.tools;
  if (
    params?.tool_choice !== undefined &&
    (!(typeof params.tool_choice === "string") ||
      params.tool_choice.trim().length === 0)
  )
    delete params.tool_choice;
  if (params?.tools === undefined && params?.parallel_tool_calls !== undefined)
    delete params?.parallel_tool_calls;

  if (!BASE_URL)
    console.log(`Querying OpenAI model '${model}' with prompt '${prompt}'...`);

  // Determine the system message and whether there's chat history to continue:
  const chat_history: ChatHistory | undefined = params?.chat_history;
  let system_msg: string | undefined =
    params?.system_msg !== undefined ? params.system_msg : undefined;
  delete params?.system_msg;
  delete params?.chat_history;

  // The o1 and later OpenAI models, for whatever reason, block the system message from being sent in the chat history.
  // The official API states that "developer" works, but it doesn't for some models, so until OpenAI fixes this
  // and fully supports system messages, we have to block them from being sent in the chat history.
  if (model.startsWith("o")) system_msg = undefined;

  const query: Dict = {
    model: modelname,
    n,
    temperature,
    ...params, // 'the rest' of the settings, passed from the front-end settings
  };

  // Remove images from query
  delete query.images;

  // Get the correct function to call
  let openai_call: any;
  if (modelname.includes("davinci") || modelname.includes("instruct")) {
    if ("response_format" in query) delete query.response_format;
    // Create call to text completions model
    openai_call = openai.createCompletion.bind(openai);
    query.prompt = prompt;
  } else {
    // Create call to chat model
    openai_call = openai.createChatCompletion.bind(openai);

    // Carry over chat history, if present:
    query.messages = construct_openai_chat_history(
      prompt,
      chat_history,
      system_msg,
    );
  }

  query.messages = await resolve_image_in_user_messages(
    query.messages,
    "openai",
    params?.images,
  );

  // Try to call OpenAI
  let response: Dict = {};
  try {
    const completion = await openai_call(query);
    response = completion.data;
  } catch (error: any) {
    if (error?.response) {
      throw new Error(error.response.data?.error?.message);
      // throw new Error(error.response.status);
    } else {
      console.log(error?.message || error);
      throw new Error(error?.message || error);
    }
  }

  return [query, response];
}

/**
 * Calls DeepSeek models via DeepSeek's API.
 */
export async function call_deepseek(
  prompt: string,
  model: LLM,
  n = 1,
  temperature = 1.0,
  params?: Dict,
  should_cancel?: () => boolean,
): Promise<[Dict, Dict]> {
  if (!DEEPSEEK_API_KEY)
    throw new Error(
      "Could not find a DeepSeek API key. Double-check that your API key is set in Settings or in your local environment.",
    );

  console.log(`Querying DeepSeek model '${model}' with prompt '${prompt}'...`);

  return await call_chatgpt(
    prompt,
    model,
    n,
    temperature,
    params,
    should_cancel,
    "https://api.deepseek.com",
    DEEPSEEK_API_KEY,
  );
}

/**
 * Calls OpenAI Image models via OpenAI's API.
   @returns raw query and response JSON dicts.
 */
export async function call_openai_image_gen(
  prompt: string,
  model: LLM,
  n = 1,
  temperature: number,
  params?: Dict,
  should_cancel?: () => boolean,
): Promise<[Dict, Dict]> {
  if (!OPENAI_API_KEY)
    throw new Error(
      "Could not find an OpenAI API key. Double-check that your API key is set in Settings or in your local environment.",
    );

  const configuration = new OpenAIConfig({
    apiKey: OPENAI_API_KEY,
  });
  // Since we are running client-side, we need to remove the user-agent header:
  delete configuration.baseOptions.headers["User-Agent"];
  const openai = new OpenAIApi(configuration);

  const modelname = model.toString();
  console.log(
    `Querying OpenAI image model '${model}' with prompt '${prompt}'...`,
  );

  const query: Dict = {
    prompt,
    model: modelname,
    size: params?.size ?? "auto",
  };

  if (modelname.includes("gpt-image") && params) {
    // Pass in GPT-Image-1 specific settings
    Object.entries(params).forEach(([key, value]) => {
      query[key] = value;
    });
  }
  if (modelname.includes("dall-e-3")) {
    // Pass in DALLE-3 specific settings
    if (params?.quality) query.quality = params.quality;
    if (params?.style) query.style = params.style;
  }
  if (modelname.startsWith("dall-e")) {
    query.response_format = "b64_json"; // request image in base-64 encoded string
  }

  // Try to call OpenAI
  // Since n doesn't work for DALLE3, we must repeat call n times if n > 1, waiting for each response to come in:
  const responses: Array<Dict> = [];
  while (responses.length < n) {
    // Abort if canceled
    if (should_cancel && should_cancel()) throw new UserForcedPrematureExit();

    let response: Dict = {};
    try {
      const completion = await openai.createImage(query as CreateImageRequest);
      response = completion.data.data[0];
      responses.push(response);
    } catch (error: any) {
      if (error?.response) {
        throw new Error(error.response.data?.error?.message);
        // throw new Error(error.response.status);
      } else {
        console.log(error?.message || error);
        throw new Error(error?.message || error);
      }
    }
  }

  return [query, responses];
}

/**
 * Calls OpenAI models hosted on Microsoft Azure services.
 *  Returns raw query and response JSON dicts.
 *
 *  NOTE: It is recommended to set an environment variables AZURE_OPENAI_KEY and AZURE_OPENAI_ENDPOINT
 */
export async function call_azure_openai(
  prompt: string,
  model: LLM,
  n = 1,
  temperature = 1.0,
  params?: Dict,
  should_cancel?: () => boolean,
): Promise<[Dict, Dict]> {
  if (!AZURE_OPENAI_KEY)
    throw new Error(
      "Could not find an Azure OpenAPI Key to use. Double-check that your key is set in Settings or in your local environment.",
    );
  if (!AZURE_OPENAI_ENDPOINT)
    throw new Error(
      "Could not find an Azure OpenAI Endpoint to use. Double-check that your endpoint is set in Settings or in your local environment.",
    );

  const deployment_name: string = params?.deployment_name;
  const model_type: string = params?.model_type;
  if (!deployment_name)
    throw new Error(
      "Could not find an Azure OpenAPI deployment name. Double-check that your deployment name is set in Settings or in your local environment.",
    );
  if (!model_type)
    throw new Error(
      "Could not find a model type specified for an Azure OpenAI model. Double-check that your deployment name is set in Settings or in your local environment.",
    );

  const client = new AzureOpenAIClient(
    AZURE_OPENAI_ENDPOINT,
    new AzureKeyCredential(AZURE_OPENAI_KEY),
  );

  if (
    params?.stop !== undefined &&
    (!Array.isArray(params.stop) || params.stop.length === 0)
  )
    delete params.stop;
  if (
    params?.functions !== undefined &&
    (!Array.isArray(params.functions) || params.functions.length === 0)
  )
    delete params?.functions;
  if (
    params?.function_call !== undefined &&
    (!(typeof params.function_call === "string") ||
      params.function_call.trim().length === 0)
  )
    delete params.function_call;

  console.log(
    `Querying Azure OpenAI deployed model '${deployment_name}' at endpoint '${AZURE_OPENAI_ENDPOINT}' with prompt '${prompt}'...`,
  );
  const chat_history: ChatHistory | undefined = params?.chat_history;
  const system_msg =
    params?.system_msg !== undefined
      ? params.system_msg
      : "You are a helpful assistant.";
  delete params?.chat_history;
  delete params?.system_msg;
  delete params?.model_type;
  delete params?.deployment_name;

  // Setup the args for the query
  const query: Dict = {
    n,
    temperature,
    ...params, // 'the rest' of the settings, passed from the front-end settings
  };
  let arg2: Array<Dict | string>;
  let openai_call: any;
  if (model_type === "text-completion") {
    openai_call = client.getCompletions.bind(client);
    arg2 = [prompt];
  } else {
    openai_call = client.getChatCompletions.bind(client);
    arg2 = construct_openai_chat_history(prompt, chat_history, system_msg);
  }

  let response: Dict = {};
  try {
    response = await openai_call(deployment_name, arg2, query);
  } catch (error: any) {
    if (error?.response) {
      throw new Error(error.response.data?.error?.message);
    } else {
      throw new Error(error?.message || error);
    }
  }

  return [query, response];
}

function is_newer_anthropic_model(model: LLM) {
  return model.startsWith("claude-2.1") || model.startsWith("claude-3");
}

/**
 * Calls Anthropic API with the given model, passing in params.
   Returns raw query and response JSON dicts.

   Unique parameters:
      - custom_prompt_wrapper: Anthropic models expect prompts in form "\n\nHuman: ${prompt}\n\nAssistant". If you wish to
                               explore custom prompt wrappers that deviate, write a python Template that maps from 'prompt' to custom wrapper.
                               If set to None, defaults to Anthropic's suggested prompt wrapper.
      - max_tokens_to_sample: A maximum number of tokens to generate before stopping.
      - stop_sequences: A list of strings upon which to stop generating. Defaults to ["\n\nHuman:"], the cue for the next turn in the dialog agent.

   NOTE: It is recommended to set an environment variable ANTHROPIC_API_KEY with your Anthropic API key
 */
export async function call_anthropic(
  prompt: string,
  model: LLM,
  n = 1,
  temperature = 1.0,
  params?: Dict,
  should_cancel?: () => boolean,
): Promise<[Dict, Dict]> {
  if (!ANTHROPIC_API_KEY)
    throw new Error(
      "Could not find an API key for Anthropic models. Double-check that your API key is set in Settings or in your local environment.",
    );

  // Wrap the prompt in the provided template, or use the default Anthropic one
  const custom_prompt_wrapper: string =
    params?.custom_prompt_wrapper ||
    ANTHROPIC_HUMAN_PROMPT + " {prompt}" + ANTHROPIC_AI_PROMPT;
  if (!custom_prompt_wrapper.includes("{prompt}"))
    throw new Error(
      "Custom prompt wrapper is missing required {prompt} template variable.",
    );
  const prompt_wrapper_template = new StringTemplate(custom_prompt_wrapper);
  let wrapped_prompt = prompt_wrapper_template.safe_substitute({
    prompt,
  });

  if (params?.custom_prompt_wrapper !== undefined)
    delete params.custom_prompt_wrapper;

  // Required non-standard params
  const max_tokens_to_sample = params?.max_tokens_to_sample ?? 1024;
  const stop_sequences = params?.stop_sequences ?? [ANTHROPIC_HUMAN_PROMPT];
  let system_msg = params?.system_msg;

  delete params?.custom_prompt_wrapper;
  delete params?.max_tokens_to_sample;
  delete params?.system_msg;

  // Tool usage -- remove tool params before passing, if they are empty
  if (
    params?.tools !== undefined &&
    (!Array.isArray(params.tools) || params.tools.length === 0)
  )
    delete params?.tools;
  if (
    params?.tool_choice !== undefined &&
    (!(typeof params.tool_choice === "string") ||
      params.tool_choice.trim().length === 0)
  )
    delete params.tool_choice;
  if (params?.tools === undefined) delete params?.parallel_tool_calls;
  else {
    if (params?.tool_choice === undefined) params.tool_choice = { type: "any" };
    params.tool_choice.disable_parallel_tool_use = !params.parallel_tool_calls;
    delete params?.parallel_tool_calls;
  }

  // Detect whether to use old text completions or new messaging API
  const use_messages_api = is_newer_anthropic_model(model);

  // Carry chat history
  // :: See https://docs.anthropic.com/claude/docs/human-and-assistant-formatting#use-human-and-assistant-to-put-words-in-claudes-mouth
  let chat_history: ChatHistory | undefined = params?.chat_history;
  if (chat_history !== undefined) {
    // FOR OLD TEXT COMPLETIONS API ONLY: Carry chat history by prepending it to the prompt
    if (!use_messages_api) {
      let anthr_chat_context = "";
      for (const chat_msg of chat_history) {
        if (chat_msg.role === "user")
          anthr_chat_context += ANTHROPIC_HUMAN_PROMPT;
        else if (chat_msg.role === "assistant")
          anthr_chat_context += ANTHROPIC_AI_PROMPT;
        else continue; // ignore system messages and other roles
        anthr_chat_context += " " + chat_msg.content;
      }
      wrapped_prompt = anthr_chat_context + wrapped_prompt; // prepend the chat context
    } else {
      // The new messages API doesn't allow a first "system" message inside chat history, like OpenAI does.
      // We need to detect a "system" message and eject it:
      if (chat_history.some((m) => m.role === "system")) {
        system_msg = chat_history.filter((m) => m.role === "system")[0].content;
        chat_history = chat_history.filter((m) => m.role !== "system");
      }
    }

    // For newer models Claude 2.1 and Claude 3, we carry chat history directly below; no need to do anything else.
    delete params?.chat_history;
  }

  // Format query
  const query: Dict = {
    model,
    stop_sequences,
    temperature,
    ...params,
  };

  if (use_messages_api) {
    query.max_tokens = max_tokens_to_sample; // this goes by a different name than text completions
    query.messages = construct_openai_chat_history(
      prompt,
      chat_history,
      undefined,
    );

    // Pass the system message into the query. For Anthropic models this is passed outside of the chat history, unlike OpenAI.
    if (system_msg) query.system = system_msg;
  } else {
    query.max_tokens_to_sample = max_tokens_to_sample;
    query.prompt = wrapped_prompt;
  }

  query.messages = await resolve_image_in_user_messages(
    query.messages,
    "anthropic",
    params?.images,
  );

  // Remove images from query
  delete query.images;

  console.log(
    `Calling Anthropic model '${model}' with prompt '${prompt}' (n=${n}). Please be patient...`,
  );

  // Make a REST call to Anthropic
  // Repeat call n times, waiting for each response to come in:
  const responses: Array<Dict> = [];
  while (responses.length < n) {
    // Abort if canceled
    if (should_cancel && should_cancel()) throw new UserForcedPrematureExit();

    if (APP_IS_RUNNING_LOCALLY()) {
      // If we're running locally, route the request through the Flask backend,
      // where we can use the Anthropic Python API to make the API call:
      const url = `https://api.anthropic.com/v1/${
        use_messages_api ? "messages" : "complete"
      }`;
      const headers = {
        Accept: "application/json",
        "anthropic-version": "2023-06-01",
        "Content-Type": "application/json",
        "User-Agent": "Anthropic/JS 0.5.0",
        "X-Api-Key": ANTHROPIC_API_KEY,
      };
      const resp = await route_fetch(url, "POST", headers, query);
      responses.push(resp);
    } else {
      // We're on the chainforge.ai server; route API call through a proxy on the server, since Anthropic has CORS policy on their API:
      const resp = await fetch(
        use_messages_api
          ? "/db/call_anthropic_chat.php"
          : "/db/call_anthropic.php",
        {
          method: "POST",
          headers: {
            "Content-Type": "application/json",
            "X-Api-Key": ANTHROPIC_API_KEY,
          },
          body: JSON.stringify(query),
        },
      ).then((r) => r.json());

      // Check for error from server
      if (resp?.error !== undefined) {
        throw new Error(`${resp.error.type}: ${resp.error.message}`);
      }

      responses.push(resp);
    }
  }

  return [query, responses];
}

/**
 * Calls a Google PaLM/Gemini model, based on the model selection from the user.
 * Returns raw query and response JSON dicts.
 */
export async function call_google_ai(
  prompt: string,
  model: LLM,
  n = 1,
  temperature = 0.7,
  params?: Dict,
  should_cancel?: () => boolean,
): Promise<[Dict, Dict]> {
  if (
    model === NativeLLM.PaLM2_Chat_Bison ||
    model === NativeLLM.PaLM2_Text_Bison
  )
    return call_google_palm(
      prompt,
      model,
      n,
      temperature,
      params,
      should_cancel,
    );
  else
    return call_google_gemini(
      prompt,
      model,
      n,
      temperature,
      params,
      should_cancel,
    );
}

/**
 * Calls a Google PaLM model.
 * Returns raw query and response JSON dicts.
 */
export async function call_google_palm(
  prompt: string,
  model: LLM,
  n = 1,
  temperature = 0.7,
  params?: Dict,
  should_cancel?: () => boolean,
): Promise<[Dict, Dict]> {
  if (!GOOGLE_PALM_API_KEY)
    throw new Error(
      "Could not find an API key for Google PaLM models. Double-check that your API key is set in Settings or in your local environment.",
    );
  const is_chat_model = model.toString().includes("chat");

  // Required non-standard params
  const max_output_tokens = params?.max_output_tokens || 800;
  const chat_history = params?.chat_history;
  delete params?.chat_history;

  const query: Dict = {
    model: `models/${model}`,
    candidate_count: n,
    temperature,
    max_output_tokens,
    ...params,
  };

  // Remove erroneous parameters for text and chat models
  if (query.top_k !== undefined && query.top_k <= 0) delete query.top_k;
  if (query.top_p !== undefined && query.top_p <= 0) delete query.top_p;
  if (is_chat_model && query.max_output_tokens !== undefined)
    delete query.max_output_tokens;
  if (is_chat_model && query.stop_sequences !== undefined)
    delete query.stop_sequences;

  // For some reason Google needs to be special and have its API params be different names --camel or snake-case
  // --depending on if it's the Python or Node JS API. ChainForge needs a consistent name, so we must convert snake to camel:
  const casemap = {
    safety_settings: "safetySettings",
    stop_sequences: "stopSequences",
    candidate_count: "candidateCount",
    max_output_tokens: "maxOutputTokens",
    top_p: "topP",
    top_k: "topK",
  };
  Object.entries(casemap).forEach(([key, val]) => {
    if (key in query) {
      query[val] = query[key];
      delete query[key];
    }
  });

  if (is_chat_model) {
    // Chat completions
    if (chat_history !== undefined && chat_history.length > 0) {
      // Carry over any chat history, converting OpenAI formatted chat history to Google PaLM:
      const palm_chat_context: PaLMChatContext = { messages: [] };
      const palm_messages: PaLMChatMessage[] = [];
      for (const chat_msg of chat_history) {
        if (chat_msg.role === "system") {
          // Carry the system message over as PaLM's chat 'context':
          palm_chat_context.context = chat_msg.content;
        } else if (chat_msg.role === "user") {
          palm_messages.push({ author: "0", content: chat_msg.content });
        } else palm_messages.push({ author: "1", content: chat_msg.content });
      }
      palm_messages.push({ author: "0", content: prompt });
      palm_chat_context.messages = palm_messages;
      query.prompt = palm_chat_context;
    } else {
      query.prompt = { messages: [{ content: prompt }] };
    }
  } else {
    // Text completions
    query.prompt = { text: prompt };
  }

  console.log(
    `Calling Google PaLM model '${model}' with prompt '${prompt}' (n=${n}). Please be patient...`,
  );

  // Call the correct model client
  const method = is_chat_model ? "generateMessage" : "generateText";
  const url = `https://generativelanguage.googleapis.com/v1beta2/models/${model}:${method}?key=${GOOGLE_PALM_API_KEY}`;
  const headers = { "Content-Type": "application/json" };
  const res = await fetch(url, {
    method: "POST",
    headers,
    body: JSON.stringify(query),
  });
  const completion: Dict = await res.json();

  // Sometimes the REST call will give us an error; bubble this up the chain:
  if (completion.error !== undefined) {
    throw new Error(JSON.stringify(completion.error));
  }

  // Google PaLM, unlike other chat models, will output empty
  // responses for any response it deems unsafe (blocks). Although the text completions
  // API has a (relatively undocumented) 'safety_settings' parameter,
  // the current chat completions API provides users no control over the blocking.
  // We need to detect this and fill the response with the safety reasoning:
  if (completion.filters && completion.filters.length > 0) {
    // Request was blocked. Output why in the response text, repairing the candidate dict to mock up 'n' responses
    const block_error_msg = `[[BLOCKED_REQUEST]] Request was blocked because it triggered safety filters: ${JSON.stringify(
      completion.filters,
    )}`;
    completion.candidates = new Array(n).fill({
      author: "1",
      content: block_error_msg,
    });
  }

  // Weirdly, google ignores candidate_count if temperature is 0.
  // We have to check for this and manually append the n-1 responses:
  if (n > 1 && completion.candidates?.length === 1) {
    completion.candidates = new Array(n).fill(completion.candidates[0]);
  }

  return [query, completion];
}

export async function call_google_gemini(
  prompt: string,
  model: LLM,
  n = 1,
  temperature = 0.7,
  params?: Dict,
  should_cancel?: () => boolean,
): Promise<[Dict, Dict]> {
  if (!GOOGLE_PALM_API_KEY)
    throw new Error(
      "Could not find an API key for Google Gemini models. Double-check that your API key is set in Settings or in your local environment.",
    );

  // Required non-standard params
  const max_output_tokens = params?.max_output_tokens || 1000;
  const chat_history: ChatHistory = params?.chat_history;
  const system_msg = params?.system_msg;
  delete params?.chat_history;
  delete params?.system_msg;

  const genAI = new GoogleGenerativeAI(GOOGLE_PALM_API_KEY);
  const gemini_model = genAI.getGenerativeModel({
    model: model.toString(),
    systemInstruction:
      typeof system_msg === "string" && chat_history === undefined
        ? system_msg
        : undefined,
  });

  const query: Dict = {
    model: `models/${model}`,
    candidate_count: n,
    temperature,
    max_output_tokens,
    ...params,
  };

  // For some reason Google needs to be special and have its API params be different names --camel or snake-case
  // --depending on if it's the Python or Node JS API. ChainForge needs a consistent name, so we must convert snake to camel:
  const casemap = {
    safety_settings: "safetySettings",
    stop_sequences: "stopSequences",
    candidate_count: "candidateCount",
    max_output_tokens: "maxOutputTokens",
    top_p: "topP",
    top_k: "topK",
  };

  const gen_Config: Dict = { candidateCount: 1 };

  Object.entries(casemap).forEach(([key, val]) => {
    if (key in query) {
      gen_Config[val] = query[key];
      query[val] = query[key];
      delete query[key];
    }
  });

  // Gemini only supports candidate_count of 1
  gen_Config.candidateCount = 1;

  // By default for topK is none, and topP is 1.0
  if ("topK" in gen_Config && gen_Config.topK === -1) {
    delete gen_Config.topK;
  }
  if ("topP" in gen_Config && gen_Config.topP === -1) {
    gen_Config.topP = 1.0;
  }

  const gemini_chat_context: GeminiChatContext = { history: [] };

  // Chat completions
  if (chat_history !== undefined && chat_history.length > 0) {
    // Carry over any chat history, converting OpenAI formatted chat history to Google PaLM:

    const gemini_messages: GeminiChatMessage[] = [];
    for (const chat_msg of chat_history) {
      if (chat_msg.role === "system") {
        // Carry the system message over as PaLM's chat 'context':
        gemini_messages.push({
          role: "model",
          parts: [{ text: chat_msg.content }],
        });
      } else if (chat_msg.role === "user") {
        gemini_messages.push({
          role: "user",
          parts: [{ text: chat_msg.content }],
        });
      } else
        gemini_messages.push({
          role: "model",
          parts: [{ text: chat_msg.content }],
        });
    }
    gemini_chat_context.history = gemini_messages;
  }

  console.log(
    `Calling Google Gemini model '${model}' with prompt '${prompt}' (n=${n}). Please be patient...`,
  );

  const responses: Array<Dict> = [];

  // TODO: to finish
  // if (prompt.includes(IMAGE_IDENTIFIER) && typeof prompt === "string") {
  //   prompt = resolve_image_in_user_messages([{role : 'user', content : prompt}], 'gemini');
  // }

  while (responses.length < n) {
    if (should_cancel && should_cancel()) throw new UserForcedPrematureExit();

    const chat = gemini_model.startChat({
      history: gemini_chat_context.history,
      generationConfig: gen_Config,
    });

    const chatResult = await chat.sendMessage(prompt);
    const chatResponse = await chatResult.response;
    const response = {
      text: chatResponse.text(),
      candidates: chatResponse.candidates,
      promptFeedback: chatResponse.promptFeedback,
    };
    responses.push(response);
  }

  return [query, responses];
}

export async function call_huggingface(
  prompt: string,
  model: LLM,
  n = 1,
  temperature = 1.0,
  params?: Dict,
  should_cancel?: () => boolean,
): Promise<[Dict, Dict]> {
  // Whether we should notice a given param in 'params'
  const param_exists = (p: any) =>
    p !== undefined &&
    !(
      (typeof p === "number" && p < 0) ||
      (typeof p === "string" && p.trim().length === 0)
    );
  const set_param_if_exists = (name: string, query: Dict) => {
    if (!params || params.size === 0) return;
    const p = params[name];
    const exists = param_exists(p);
    if (exists) {
      // Set the param on the query dict
      query[name] = p;
    }
  };

  let num_continuations = 0;
  if (
    params?.num_continuations !== undefined &&
    typeof params.num_continuations === "number"
  )
    num_continuations = params.num_continuations;

  const query: Dict = {
    temperature,
  };
  set_param_if_exists("top_k", query);
  set_param_if_exists("top_p", query);
  set_param_if_exists("repetition_penalty", query);

  const options = {
    use_cache: false, // we want it generating fresh each time
  };
  set_param_if_exists("use_cache", options);

  // Carry over chat history if (a) we're using a chat model and (b) if it exists, converting to HF format.
  // :: See https://huggingface.co/docs/api-inference/detailed_parameters#conversational-task
  const model_type: string = params?.model_type;
  const hf_chat_hist: HuggingFaceChatHistory = {
    past_user_inputs: [],
    generated_responses: [],
  };
  if (model_type === "chat") {
    if (params?.chat_history !== undefined) {
      for (const chat_msg of params.chat_history as ChatHistory) {
        if (chat_msg.role === "user")
          hf_chat_hist.past_user_inputs = hf_chat_hist.past_user_inputs.concat(
            chat_msg.content,
          );
        else if (chat_msg.role === "assistant")
          hf_chat_hist.generated_responses =
            hf_chat_hist.generated_responses.concat(chat_msg.content);
        // ignore system messages
      }
    }
  } else {
    // Text generation-only parameters:
    set_param_if_exists("max_new_tokens", query);
    set_param_if_exists("do_sample", options);
    query.return_full_text = false; // we never want it to include the prompt in the response
  }

  const using_custom_model_endpoint: boolean = param_exists(
    params?.custom_model,
  );

  const headers: Dict<string> = { "Content-Type": "application/json" };
  // For HuggingFace, technically, the API keys are optional.
  if (HUGGINGFACE_API_KEY !== undefined)
    headers.Authorization = `Bearer ${HUGGINGFACE_API_KEY}`;

  // Inference Endpoints for text completion models has the same call,
  // except the endpoint is an entire URL. Detect this:
  const url =
    using_custom_model_endpoint && params?.custom_model.startsWith("https:")
      ? params.custom_model
      : `https://api-inference.huggingface.co/models/${
          using_custom_model_endpoint ? params?.custom_model.trim() : model
        }`;

  const responses: Array<Dict> = [];
  while (responses.length < n) {
    const continued_response: Dict = { generated_text: "" };
    let curr_cont = 0;
    let curr_text = prompt;

    while (curr_cont <= num_continuations) {
      // Abort if user canceled the query operation
      if (should_cancel && should_cancel()) throw new UserForcedPrematureExit();

      const inputs =
        model_type === "chat"
          ? {
              text: curr_text,
              past_user_inputs: hf_chat_hist.past_user_inputs,
              generated_responses: hf_chat_hist.generated_responses,
            }
          : curr_text;

      // Call HuggingFace inference API
      const response = await fetch(url, {
        headers,
        method: "POST",
        body: JSON.stringify({
          inputs,
          parameters: query,
          options,
        }),
      });
      const result = await response.json();

      // HuggingFace sometimes gives us an error, for instance if a model is loading.
      // It returns this as an 'error' key in the response:
      if (result?.error !== undefined) throw new Error(result.error);
      else if (
        (model_type !== "chat" &&
          (!Array.isArray(result) || result.length !== 1)) ||
        (model_type === "chat" &&
          (Array.isArray(result) ||
            !result ||
            result?.generated_text === undefined))
      )
        throw new Error(
          "Result of HuggingFace API call is in unexpected format:" +
            JSON.stringify(result),
        );

      // Merge responses
      const resp_text: string =
        model_type === "chat"
          ? result.generated_text
          : result[0].generated_text;

      continued_response.generated_text += resp_text;
      curr_text += resp_text;
      curr_cont += 1;
    }

    // Continue querying
    responses.push(continued_response);
  }

  return [query, responses];
}

export async function call_alephalpha(
  prompt: string,
  model: LLM,
  n = 1,
  temperature = 1.0,
  params?: Dict,
  should_cancel?: () => boolean,
): Promise<[Dict, Dict]> {
  if (!ALEPH_ALPHA_API_KEY)
    throw Error(
      "Could not find an API key for Aleph Alpha models. Double-check that your API key is set in Settings or in your local environment.",
    );

  const isChatModel = params?.chat_model ?? false;
  const base_url = ALEPH_ALPHA_BASE_URL ?? "https://api.aleph-alpha.com";
  const endpoint = isChatModel ? "chat/completions" : "complete";
  const url = `${base_url}/${endpoint}`;

  const headers = {
    "Content-Type": "application/json",
    Accept: "application/json",
    Authorization: `Bearer ${ALEPH_ALPHA_API_KEY}`,
  };

  const requestPayload: Dict = {
    model: model.toString(),
    temperature,
    n,
    ...params,
  };

  if (isChatModel) {
    const chatHistory = construct_openai_chat_history(
      prompt,
      params?.chat_history,
      params?.system_msg,
    );
    requestPayload.messages = chatHistory;
  } else {
    requestPayload.prompt = prompt;
  }

  const response = await fetch(url, {
    headers,
    method: "POST",
    body: JSON.stringify(requestPayload),
  });

  const result = await response.json();

  // Extract responses based on model type
  const responses = isChatModel
    ? result.choices?.map((x: any) => x.message.content)
    : result.completions?.map((x: any) => x.completion);

  return [requestPayload, responses];
}

export async function call_ollama_provider(
  prompt: string,
  model: LLM,
  n = 1,
  temperature = 1.0,
  params?: Dict,
  should_cancel?: () => boolean,
): Promise<[Dict, Dict]> {
  if (!params?.ollama_url)
    throw Error(
      "Could not find a base URL for Ollama model. Double-check that your base URL is set in the model settings.",
    );

  let url: string = appendEndSlashIfMissing(params?.ollama_url);
  if (!url.endsWith("api/")) url += "api/";
  const ollama_model: string = params?.ollamaModel.toString();
  const model_type: string = params?.model_type ?? "text";
  const system_msg: string = params?.system_msg ?? "";
  const chat_history: ChatHistory | undefined = params?.chat_history;
  const format: Dict | string | undefined = params?.format;

  // Cleanup
  for (const name of [
    "ollamaModel",
    "ollama_url",
    "model_type",
    "system_msg",
    "chat_history",
    "format",
  ])
    if (params && name in params) delete params[name];

  // FIXME: Ollama doesn't support batch inference, but llama.cpp does so it will eventually
  // For now, we send n requests and then wait for all of them to finish
  const query: Dict = {
    model: ollama_model,
    stream: false,
    options: {
      temperature,
      ...params, // 'the rest' of the settings, passed from the front-end settings
    },
  };

  let n_images = 0;
  // If the model type is explicitly or implicitly set to "chat", pass chat history instead:
  if (model_type === "chat" || /[-:](chat)/.test(ollama_model)) {
    // Construct chat history and pass to query payload
    query.messages = construct_openai_chat_history(
      prompt,
      chat_history,
      system_msg,
    );
    url += "chat";

    query.messages = await resolve_image_in_user_messages(
      query.messages,
      "ollama",
      params?.images,
    );
    n_images = query.messages.filter(
      (msg: Dict) => msg.role === "user" && msg.images.length > 0,
    ).length;
    console.log(
      "Resolved images in user messages: ",
      query.messages,
      query.messages.length,
    );
  } else {
    // Text-only models
    query.prompt = prompt;
    url += "generate";

    // Resolving Image in user messages
    if (MediaLookup.hasAnyMedia()) {
      const images_in_prompt: Array<string> = [];
      const texts_in_prompt: Array<string> = [];

      for (const line of prompt
        .split("\n")
        .filter((line) => line.trim().length > 0)) {
        const mediaUid = line.trim();
        const mediaBlob = await MediaLookup.get(mediaUid);
        if (mediaBlob) {
          // if line contains a valid media UID
          n_images += 1;
          // Convert blob to base64
          const base64 = await blobToBase64(mediaBlob);
          images_in_prompt.push(base64);
        } else {
          texts_in_prompt.push(line);
        }
      }
      query.prompt = texts_in_prompt.join("\n");
      query.images = images_in_prompt;
    }
  }

  // Remove images from query if it exists
  if (query.images) {
    delete query.images;
  }

  console.log(query);
  console.log(
    `Calling Ollama API at ${url} for model '${ollama_model}' with prompt '${query.prompt !== undefined ? query.prompt : query.messages[query.messages.length - 1].content}' n=${n} times. Contains n_img=${n_images} Please be patient...`,
  );

  // If there are structured outputs specified, convert to an object:
  if (typeof format === "string" && format.trim().length > 0) {
    try {
      query.format = JSON.parse(format);
    } catch (err) {
      throw Error(
        "Cannot parse structured output format into JSON: JSON schema is incorrectly structured.",
      );
    }
  }

  // Call Ollama API
  const resps: Response[] = [];
  for (let i = 0; i < n; i++) {
    // Abort if the user canceled
    if (should_cancel && should_cancel()) throw new UserForcedPrematureExit();

    // Query Ollama and collect the response
    const response = await fetch(url, {
      method: "POST",
      body: JSON.stringify(query),
    });

    resps.push(response);
  }

  const parse_response = (body: string) => {
    const json = JSON.parse(body);
    if (json.message)
      // chat models
      return { generated_text: json.message.content };
    // text-only models
    else return { generated_text: json.response };
  };

  const responses = await Promise.all(resps.map((resp) => resp.text())).then(
    (responses) => {
      return responses.map((response) => parse_response(response));
    },
  );

  return [query, responses];
}

/** Convert OpenAI chat history to Bedrock format */
function to_bedrock_chat_history(
  chat_history: ChatHistory,
): BedrockChatMessage[] {
  const role_map: Dict<string> = {
    assistant: "ai",
    user: "human",
  };

  // Transform the ChatMessage format in the chat_history array to what is expected by Bedrock
  return chat_history.map((msg) =>
    transformDict(
      msg,
      undefined,
      (key) => (key === "content" ? "message" : key),
      (key: string, val: string): string => {
        if (key === "role") return val in role_map ? role_map[val] : val;
        return val;
      },
    ),
  ) as BedrockChatMessage[];
}

/**
 * Calls Bedrock models via Bedrock's API.
   @returns raw query and response JSON dicts.
 */
export async function call_bedrock(
  prompt: string,
  model: LLM,
  n = 1,
  temperature = 1.0,
  params?: Dict,
  should_cancel?: () => boolean,
): Promise<[Dict, Dict]> {
  if (
    !AWS_ACCESS_KEY_ID ||
    !AWS_SECRET_ACCESS_KEY ||
    !AWS_SESSION_TOKEN ||
    !AWS_REGION
  ) {
    throw new Error(
      "Could not find credentials value for the Bedrock API. Double-check that your AWS Credentials are set in Settings or in your local environment.",
    );
  }

  const modelName: string = model.toString();
  let stopWords = [];
  if (
    params?.stop_sequences !== undefined &&
    Array.isArray(params.stop_sequences && params.stop_sequences.length > 0)
  ) {
    stopWords = params?.stop_sequences;
  }
  const bedrockConfig = {
    credentials: {
      accessKeyId: AWS_ACCESS_KEY_ID,
      secretAccessKey: AWS_SECRET_ACCESS_KEY,
      sessionToken: AWS_SESSION_TOKEN,
    },
    region: AWS_REGION,
  };

  delete params?.stop_sequences;

  const query: Dict = {
    stopSequences: stopWords,
    temperature,
  };

  const fm = fromModelId(modelName, {
    region: bedrockConfig.region,
    credentials: bedrockConfig.credentials,
    ...query,
  });

  const responses: string[] = [];
  try {
    // Collect n responses, one at a time
    while (responses.length < n) {
      // Abort if the user canceled
      if (should_cancel && should_cancel()) throw new UserForcedPrematureExit();

      // Grab the response
      let response: string;
      if (
        modelName.startsWith("anthropic") ||
        modelName.startsWith("mistral") ||
        modelName.startsWith("meta")
      ) {
        const chat_history: ChatHistory = construct_openai_chat_history(
          prompt,
          params?.chat_history,
          params?.system_msg,
        );

        response = (
          await fm.chat(to_bedrock_chat_history(chat_history), {
            modelArgs: { ...(params as Map<string, any>) },
          })
        ).message;
      } else {
        response = await fm.generate(prompt, {
          modelArgs: { ...(params as Map<string, any>) },
        });
      }
      responses.push(response);
    }
  } catch (error: any) {
    throw new Error(error?.message ?? error.toString());
  }

  return [query, responses];
}

/**
 * Calls Together.ai text + chat models via Together's API.
   @returns raw query and response JSON dicts.
 */
export async function call_together(
  prompt: string,
  model: LLM,
  n = 1,
  temperature = 1.0,
  params?: Dict,
  should_cancel?: () => boolean,
): Promise<[Dict, Dict]> {
  if (!TOGETHER_API_KEY)
    throw new Error(
      "Could not find an Together API key. Double-check that your API key is set in Settings or in your local environment.",
    );

  const togetherBaseUrl = "https://api.together.xyz/v1";

  // Together.ai uses OpenAI's API, so we can use the OpenAI API client to make the call:
  const configuration = new OpenAIConfig({
    apiKey: TOGETHER_API_KEY,
    basePath: togetherBaseUrl,
  });

  // Since we are running client-side, we need to remove the user-agent header:
  delete configuration.baseOptions.headers["User-Agent"];

  const together = new OpenAIApi(configuration);

  // Strip the "together/" prefix:
  const modelname: string = model.toString().substring(9);
  if (
    params?.stop !== undefined &&
    (!Array.isArray(params.stop) || params.stop.length === 0)
  )
    delete params.stop;
  if (params?.seed && params.seed.toString().length === 0) delete params?.seed;
  if (
    params?.functions !== undefined &&
    (!Array.isArray(params.functions) || params.functions.length === 0)
  )
    delete params?.functions;
  if (
    params?.function_call !== undefined &&
    (!(typeof params.function_call === "string") ||
      params.function_call.trim().length === 0)
  )
    delete params.function_call;

  console.log(
    `Querying Together model '${modelname}' with prompt '${prompt}'...`,
  );

  // Determine the system message and whether there's chat history to continue:
  const chat_history: ChatHistory | undefined = params?.chat_history;
  const system_msg: string =
    params?.system_msg !== undefined
      ? params.system_msg
      : "You are a helpful assistant.";
  delete params?.system_msg;
  delete params?.chat_history;

  const query: Dict = {
    model: modelname,
    n,
    temperature,
    ...params, // 'the rest' of the settings, passed from the front-end settings
  };

  // Create call to chat model
  const together_call: any = together.createChatCompletion.bind(together);

  // Carry over chat history, if present:
  query.messages = construct_openai_chat_history(
    prompt,
    chat_history,
    system_msg,
  );

  // Try to call Together
  let response: Dict = {};
  try {
    const completion = await together_call(query);
    response = completion.data;
  } catch (error: any) {
    if (error?.response) {
      throw new Error(error.response.data?.error?.message);
      // throw new Error(error.response.status);
    } else {
      console.log(error?.message || error);
      throw new Error(error?.message || error);
    }
  }

  return [query, response];
}

async function call_custom_provider(
  prompt: string,
  model: LLM,
  n = 1,
  temperature = 1.0,
  params?: Dict,
  should_cancel?: () => boolean,
): Promise<[Dict, Dict[]]> {
  if (!APP_IS_RUNNING_LOCALLY())
    throw new Error(
      "The ChainForge app does not appear to be running locally. You can only call custom model providers if you are running ChainForge on your local machine, from a Flask app.",
    );

  // The model to call is in format:
  // __custom/<provider_name>/<submodel name>
  // It may also exclude the final tag.
  // We extract the provider name (this is the name used in the Python backend's `ProviderRegistry`) and optionally, the submodel name
  const provider_path = model.substring(9);
  const provider_name = provider_path.substring(0, provider_path.indexOf("/"));
  const submodel_name =
    provider_path.length === provider_name.length - 1
      ? undefined
      : provider_path.substring(provider_path.lastIndexOf("/") + 1);

  const responses: Dict[] = [];
  const query = { prompt, model, temperature, ...params };

  // Call the custom provider n times
  while (responses.length < n) {
    // Abort if the user canceled
    if (should_cancel && should_cancel()) throw new UserForcedPrematureExit();

    // Collect response from the custom provider
    const { response, error } = await call_flask_backend("callCustomProvider", {
      name: provider_name,
      params: {
        prompt,
        model: submodel_name,
        temperature,
        ...params,
      },
    });

    // Fail if an error is encountered
    if (error !== undefined || response === undefined) throw new Error(error);

    responses.push(response);
  }
  return [query, responses];
}

/**
 * Switcher that routes the request to the appropriate API call function. If call doesn't exist, throws error.
 */
export async function call_llm(
  llm: LLM,
  provider: LLMProvider,
  prompt: string,
  n: number,
  temperature: number,
  params?: Dict,
  should_cancel?: () => boolean,
  images?: string[],
): Promise<[Dict, Dict]> {
  // Get the correct API call for the given LLM:
  let call_api: LLMAPICall | undefined;
  const llm_provider: LLMProvider | undefined = provider ?? getProvider(llm); // backwards compatibility if there's no explicit provider

  if (llm_provider === undefined)
    throw new Error(`Language model ${llm} is not supported.`);

  const llm_name = llm.toString().toLowerCase();
  if (llm_provider === LLMProvider.OpenAI) {
    if (llm_name.startsWith("dall-e") || llm_name.startsWith("gpt-image"))
      call_api = call_openai_image_gen;
    else call_api = call_chatgpt;
  } else if (llm_provider === LLMProvider.Azure_OpenAI)
    call_api = call_azure_openai;
  else if (llm_provider === LLMProvider.Google) call_api = call_google_ai;
  else if (llm_provider === LLMProvider.Anthropic) call_api = call_anthropic;
  else if (llm_provider === LLMProvider.HuggingFace)
    call_api = call_huggingface;
  else if (llm_provider === LLMProvider.Aleph_Alpha) call_api = call_alephalpha;
  else if (llm_provider === LLMProvider.Ollama) call_api = call_ollama_provider;
  else if (llm_provider === LLMProvider.Custom) call_api = call_custom_provider;
  else if (llm_provider === LLMProvider.Bedrock) call_api = call_bedrock;
  else if (llm_provider === LLMProvider.Together) call_api = call_together;
  else if (llm_provider === LLMProvider.DeepSeek) call_api = call_deepseek;
  if (call_api === undefined)
    throw new Error(
      `Adapter for Language model ${llm} and ${llm_provider} not found`,
    );
  if (images) params = { ...params, images };
  return call_api(prompt, llm, n, temperature, params, should_cancel);
}

/**
 * Extracts the relevant portion of a OpenAI chat response.
 * Note that chat choice objects can now include 'function_call' and a blank 'content' response.
 * This method detects a 'function_call's presence, prepends [[FUNCTION]] and converts the function call into JS format.
 */
function _extract_openai_chat_choice_content(choice: Dict): string {
  if (
    choice.finish_reason === "function_call" ||
    ("function_call" in choice.message &&
      choice.message.function_call.length > 0)
  ) {
    const func = choice.message.function_call;
    return "[[FUNCTION]] " + func.name + func.arguments.toString();
  } else if (
    choice.finish_reason === "tool_calls" ||
    ("tool_calls" in choice.message && choice.message.tool_calls.length > 0)
  ) {
    const tools = choice.message.tool_calls;
    return (
      "[[TOOLS]] " +
      tools
        .map((t: Dict) => t.function.name + " " + t.function.arguments)
        .join("\n\n")
    );
  } else {
    // Extract the content. Note that structured outputs in OpenAI's API as of late 2024
    // can sometimes output a response to a "refusal" key, which is annoying. We check for that here:
    if (
      "refusal" in choice.message &&
      typeof choice.message.refusal === "string"
    )
      return choice.message.refusal;
    // General chat outputs
    else return choice.message.content;
  }
}

/**
 * Extracts the text part of a response JSON from ChatGPT. If there is more
 * than 1 response (e.g., asking the LLM to generate multiple responses),
 * this produces a list of all returned responses.
 */
function _extract_chatgpt_responses(response: Dict): Array<string> {
  return response.choices.map(_extract_openai_chat_choice_content);
}

/**
 * Extracts the text part of a response JSON from OpenAI completions models like Davinci. If there are more
 * than 1 response (e.g., asking the LLM to generate multiple responses),
 * this produces a list of all returned responses.
 */
function _extract_openai_completion_responses(response: Dict): Array<string> {
  return response.choices.map((c: Dict) => c.text.trim());
}

/**
 * Extracts the text part of a response JSON from ChatGPT. If there is more
 * than 1 response (e.g., asking the LLM to generate multiple responses),
 * this produces a list of all returned responses.
 */
function _extract_openai_image_responses(
  response: Array<ImagesResponseDataInner>,
): LLMResponseData[] {
  return response.map((v) => ({
    t: "img",
    d: v.b64_json ?? v.url ?? "[[NO DATA]]",
  }));
}

/**
 * Deduces the format of an OpenAI model response (completion or chat)
 * and extracts the response text using the appropriate method.
 */
function _extract_openai_responses(response: Dict): Array<string> {
  if (response.choices.length === 0) return [];
  const first_choice = response.choices[0];
  if ("message" in first_choice) return _extract_chatgpt_responses(response);
  else return _extract_openai_completion_responses(response);
}

function _extract_google_ai_responses(
  response: Dict,
  llm: LLM | string,
): Array<string> {
  switch (llm) {
    case NativeLLM.PaLM2_Chat_Bison:
      return _extract_palm_responses(response);
    case NativeLLM.PaLM2_Text_Bison:
      return _extract_palm_responses(response);
    default:
      return _extract_gemini_responses(response as Array<Dict>);
  }
}

/**
 * Extracts the text part of a 'Completion' object from Google PaLM2 `generate_text` or `chat`.
 *
 * NOTE: The candidate object for `generate_text` has a key 'output' which contains the response,
 * while the `chat` API uses a key 'content'. This checks for either.
 */
function _extract_palm_responses(completion: Dict): Array<string> {
  return completion.candidates.map((c: Dict) => c.output || c.content);
}

/**
 * Extracts the text part of a 'EnhancedGenerateContentResponse' object from Google Gemini `sendChat` or `chat`.
 */
function _extract_gemini_responses(completions: Array<Dict>): Array<string> {
  return completions.map((c: Dict) => c.text);
}

/**
 * Extracts the text part of an Anthropic chat completion (Claude 2.1+ models).
 */
function _extract_anthropic_chat_responses(
  response: Array<Dict>,
): Array<string> {
  return response.map((r: Dict) =>
    r.content
      .map((c: Dict) => {
        // Regular text response
        if (c?.type === "text") return c.text.trim();
        // Anthropic tool usage
        else if (c?.type === "tool_use")
          return (
            "[[TOOLS]] " +
            JSON.stringify({
              name: c.name,
              input: c.input,
            })
          );
        // Unknown type of message
        else
          throw Error(
            `Unknown type '${c?.type}' of message found in Anthropic response. If this is a new type, raise an Issue on the ChainForge Github.`,
          );
      })
      .join("\n\n"),
  );
}

/**
 * Extracts the text part of an Anthropic text completion.
 */
function _extract_anthropic_text_responses(
  response: Array<Dict>,
): Array<string> {
  return response.map((r: Dict) => r.completion.trim());
}

/**
 * Extracts the text part of a HuggingFace text completion.
 */
function _extract_huggingface_responses(response: Array<Dict>): Array<string> {
  return response.map((r: Dict) => r.generated_text.trim());
}

/**
 * Extracts the text part of a Aleph Alpha text completion.
 */
function _extract_alephalpha_responses(response: Dict): Array<string> {
  return response.map((r: string) => r.trim());
}

/**
 * Extracts the text part of a Ollama text completion.
 */
function _extract_ollama_responses(
  response: Array<Dict>,
): Array<LLMResponseData> {
  return response.map((r: any) => r.generated_text.trim());
}

/**
 * Given a LLM and a response object from its API, extract the
 * text response(s) part of the response object.
 */
export function extract_responses(
  response: Array<string | Dict> | Dict,
  llm: LLM | string,
  provider: LLMProvider,
): Array<LLMResponseData> {
  const llm_provider: LLMProvider | undefined =
    provider ?? getProvider(llm as LLM);
  const llm_name = llm.toString().toLowerCase();
  switch (llm_provider) {
    case LLMProvider.OpenAI:
      if (llm_name.startsWith("dall-e") || llm_name.startsWith("gpt-image"))
        return _extract_openai_image_responses(
          response as Array<ImagesResponseDataInner>,
        );
      else if (llm_name.includes("davinci") || llm_name.includes("instruct"))
        return _extract_openai_completion_responses(response);
      else return _extract_chatgpt_responses(response);
    case LLMProvider.Azure_OpenAI:
      return _extract_openai_responses(response);
    case LLMProvider.Google:
      return _extract_google_ai_responses(response as Dict, llm);
    case LLMProvider.Anthropic:
      if (is_newer_anthropic_model(llm_name))
        return _extract_anthropic_chat_responses(response as Dict[]);
      else return _extract_anthropic_text_responses(response as Dict[]);
    case LLMProvider.HuggingFace:
      return _extract_huggingface_responses(response as Dict[]);
    case LLMProvider.Aleph_Alpha:
      return _extract_alephalpha_responses(response);
    case LLMProvider.Ollama:
      return _extract_ollama_responses(response as Dict[]);
    case LLMProvider.Bedrock:
      return response as Array<string>;
    case LLMProvider.Together:
      return _extract_openai_responses(response as Dict[]);
    case LLMProvider.DeepSeek:
      return _extract_openai_responses(response as Dict[]);
    default:
      if (
        Array.isArray(response) &&
        response.length > 0 &&
        (typeof response[0] === "string" ||
          (typeof response[0] === "object" && isImageResponseData(response[0])))
      )
        return response as LLMResponseData[];
      else
        throw new Error(
          `No method defined to extract responses for LLM ${llm}.`,
        );
  }
}

/**
 * Marge the 'responses' and 'raw_response' properties of two LLMResponseObjects,
 * keeping all the other params from the second argument (llm, query, etc).
 *
 * If one object is undefined or null, returns the object that is defined, unaltered.
 */
export function merge_response_objs(
  resp_obj_A: RawLLMResponseObject | undefined,
  resp_obj_B: RawLLMResponseObject | undefined,
): RawLLMResponseObject | undefined {
  if (!resp_obj_A && !resp_obj_B) {
    console.warn("Warning: Merging two undefined response objects.");
    return undefined;
  } else if (!resp_obj_B && resp_obj_A) return resp_obj_A;
  else if (!resp_obj_A && resp_obj_B) return resp_obj_B;
  resp_obj_A = resp_obj_A as RawLLMResponseObject; // required by typescript
  resp_obj_B = resp_obj_B as RawLLMResponseObject;
  const res: RawLLMResponseObject = {
    responses: resp_obj_A.responses.concat(resp_obj_B.responses),
    prompt: resp_obj_B.prompt,
    query: resp_obj_B.query,
    llm: resp_obj_B.llm,
    vars: resp_obj_B.vars ?? (resp_obj_B as any).info ?? {}, // backwards compatibility---vars used to be 'info'
    metavars: resp_obj_B.metavars ?? {},
    uid: resp_obj_B.uid,
  };
  if (resp_obj_B.chat_history !== undefined)
    res.chat_history = resp_obj_B.chat_history;
  return res;
}

export function mergeDicts(A?: Dict, B?: Dict): Dict | undefined {
  if (A === undefined && B === undefined) return undefined;
  else if (A === undefined) return B;
  else if (B === undefined) return A;
  const d: Dict = {};
  Object.entries(A).forEach(([key, val]) => {
    d[key] = val;
  });
  Object.entries(B).forEach(([key, val]) => {
    d[key] = val;
  });
  return d; // gives priority to B
}

/**
 * Filters and transforms the dictionary 'dict'. Returns a new dictionary with the transformed keys/values.
 * @param dict Dict to process
 * @param keyFilterFunc Optional. Filter function on whether to include the given key.
 * @param keyTransformFunc Optional. Function to transform the keys.
 * @param valTransformFunc Optional. Function to transform values for each key.
 * @returns
 */
export const transformDict = (
  dict: Dict,
  keyFilterFunc?: (key: string) => boolean,
  keyTransformFunc?: (key: string) => string,
  valTransformFunc?: (key: string, val: any) => any,
) => {
  return Object.keys(dict).reduce((acc, key) => {
    if (!keyFilterFunc || keyFilterFunc(key) === true)
      acc[keyTransformFunc ? keyTransformFunc(key) : key] = valTransformFunc
        ? valTransformFunc(key, dict[key])
        : dict[key];
    return acc;
  }, {} as Dict);
};

/** Extracts only the settings vars (of form like "=system_msg", starts with =) from a vars dict.
 * (This also removes the = at the start of the keys.)
 * NOTE: This does not typecast the values yet; that should be performed later on right before they are passed to the call_llm API call.
 *
 * Returns empty dict {} if no settings vars found.
 */
export const extractSettingsVars = (vars?: PromptVarsDict) => {
  if (
    vars !== undefined &&
    Object.keys(vars).some((k) => k.charAt(0) === "=")
  ) {
    return StringLookup.concretizeDict(
      transformDict(
        deepcopy(vars),
        (k) => k.charAt(0) === "=",
        (k) => k.substring(1),
      ),
    );
  } else return {};
};

/**
 * Given two info vars dicts, detects whether any + all vars (keys) match values.
 */
export const areEqualVarsDicts = (
  A: PromptVarsDict | undefined,
  B: PromptVarsDict | undefined,
): boolean => {
  if (A === undefined || B === undefined) {
    if (A === undefined && B === undefined) return true;
    return false;
  }
  const keys_A = Object.keys(A);
  const keys_B = Object.keys(B);
  if (keys_A.length !== keys_B.length) return false;
  else if (keys_A.length === 0) return true;
  const all_vars = new Set(keys_A.concat(keys_B));
  for (const v of all_vars) {
    if (!(v in B) || !(v in A) || B[v] !== A[v]) return false;
  }
  return true;
};

export const processCSV = (csv: string): string[] => {
  const matches = csv.match(/(\s*"[^"]+"\s*|\s*[^,]+|,)(?=,|$)/g);
  if (!matches) return [csv];
  for (let n = 0; n < matches.length; ++n) {
    matches[n] = matches[n].trim();
    if (matches[n] === ",") matches[n] = "";
  }
  return matches.map((e) => e.trim()).filter((e) => e.length > 0);
};

export const countNumLLMs = (
  resp_objs_or_dict: RawLLMResponseObject[] | Dict,
): number => {
  const resp_objs = Array.isArray(resp_objs_or_dict)
    ? resp_objs_or_dict
    : Object.values(resp_objs_or_dict).flat();
  return new Set(
    resp_objs
      .filter((r) => typeof r !== "string" && r.llm !== undefined)
      .map((r) => r.llm?.key || r.llm),
  ).size;
};

export const setsAreEqual = (setA: Set<any>, setB: Set<any>): boolean => {
  if (setA.size !== setB.size) return false;
  const equal = true;
  for (const item of setA) {
    if (!setB.has(item)) return false;
  }
  return equal;
};

export const deepcopy = <T>(v: T): T => JSON.parse(JSON.stringify(v));
export const deepcopy_and_modify = (v: Dict, new_val_dict: Dict) => {
  const new_v = deepcopy(v);
  Object.entries(new_val_dict).forEach(([key, val]) => {
    new_v[key] = val;
  });
  return new_v;
};
export const dict_excluding_key = (d: Dict, key: string) => {
  if (!(key in d)) return d;
  const copy_d = { ...d };
  delete copy_d[key];
  return copy_d;
};

export const getLLMsInPulledInputData = (pulled_data: Dict) => {
  const found_llms: Dict = {};
  Object.values(pulled_data).forEach((_vs) => {
    const vs = Array.isArray(_vs) ? _vs : [_vs];
    vs.forEach((v) => {
      if (v?.llm !== undefined && !(v.llm.key in found_llms))
        found_llms[v.llm.key] = v.llm;
    });
  });
  return Object.values(found_llms);
};

export const stripLLMDetailsFromResponses = (
  resps: LLMResponse[],
): LLMResponse[] =>
  resps.map((r) => ({
    ...r,
    llm:
      (typeof r?.llm === "string" || typeof r?.llm === "number"
        ? StringLookup.get(r?.llm)
        : r?.llm?.name) ?? "undefined",
  }));

// NOTE: The typing is purposefully general since we are trying to cast to an expected format.
export const toStandardResponseFormat = (r: Dict | string) => {
  if (typeof r === "string" || typeof r === "number")
    return {
      vars: {},
      metavars: {},
      uid: uuid(),
      prompt: "",
      responses: [r],
      tokens: {},
    } as LLMResponse;
  const resp_obj: LLMResponse = {
    vars: r?.fill_history ?? {},
    metavars: r?.metavars ?? {},
    uid: r?.uid ?? r?.batch_id ?? uuid(),
    llm: r?.llm ?? undefined,
    prompt: r?.prompt ?? "",
    responses: [typeof r === "string" || typeof r === "number" ? r : r?.text],
    tokens: r?.raw_response?.usage ?? {},
  };
  if (r?.eval_res !== undefined) resp_obj.eval_res = r.eval_res;
  if (r?.chat_history !== undefined) resp_obj.chat_history = r.chat_history;
  return resp_obj;
};

// Check if the current browser window/tab is 'active' or not
export const browserTabIsActive = () => {
  try {
    const visible = document.visibilityState === "visible";
    return visible;
  } catch (e) {
    console.error(e);
    return true; // indeterminate
  }
};

export const tagMetadataWithLLM = (input_data: LLMResponsesByVarDict) => {
  const new_data: LLMResponsesByVarDict = {};
  Object.entries(input_data).forEach(([varname, resp_objs]) => {
    new_data[varname] = resp_objs.map((r) => {
      if (
        !r ||
        typeof r === "string" ||
        typeof r === "number" ||
        !r?.llm ||
        typeof r.llm === "string" ||
        typeof r.llm === "number" ||
        !r.llm.key
      )
        return r;
      const r_copy = JSON.parse(JSON.stringify(r));
      r_copy.metavars.__LLM_key = r.llm.key;
      return r_copy;
    });
  });
  return new_data;
};

export const extractLLMLookup = (
  input_data: Dict<
    (StringOrHash | TemplateVarInfo | BaseLLMResponseObject | LLMResponse)[]
  >,
) => {
  const llm_lookup: Dict<StringOrHash | LLMSpec> = {};
  Object.values(input_data).forEach((resp_objs) => {
    resp_objs.forEach((r) => {
      const llm_name =
        typeof r === "string" || typeof r === "number"
          ? undefined
          : !r.llm || typeof r.llm === "string" || typeof r.llm === "number"
            ? StringLookup.get(r.llm)
            : r.llm.key;
      if (
        typeof r === "string" ||
        typeof r === "number" ||
        !r.llm ||
        !llm_name ||
        llm_name in llm_lookup
      )
        return;
      llm_lookup[llm_name] = r.llm;
    });
  });
  return llm_lookup;
};

export const removeLLMTagFromMetadata = (metavars: Dict) => {
  if (!("__LLM_key" in metavars)) return metavars;
  const mcopy = JSON.parse(JSON.stringify(metavars));
  delete mcopy.__LLM_key;
  return mcopy;
};

export const truncStr = (
  s: string | undefined,
  maxLen: number,
): string | undefined => {
  if (s === undefined) return s;
  if (s.length > maxLen)
    // Cut the name short if it's long
    return s.substring(0, maxLen) + "...";
  else return s;
};

export const groupResponsesBy = <T>(
  responses: T[],
  keyFunc: (item: T) => string | number | null | undefined,
): [Dict<T[]>, T[]] => {
  const responses_by_key: Dict<T[]> = {};
  const unspecified_group: T[] = [];
  responses.forEach((item) => {
    const key = keyFunc(item);
    if (key === null || key === undefined) {
      unspecified_group.push(item);
      return;
    }
    if (key in responses_by_key) responses_by_key[key].push(item);
    else responses_by_key[key] = [item];
  });
  return [responses_by_key, unspecified_group];
};

/**
 * Merges inner .responses and eval_res.items properties for LLMResponses with the same
 * uid, returning the (smaller) list of merged items.
 * @param responses
 * @returns
 */
export const batchResponsesByUID = (
  responses: LLMResponse[],
): LLMResponse[] => {
  const [batches, unspecified_id_group] = groupResponsesBy(
    responses,
    (resp_obj) => resp_obj.uid,
  );
  return Object.values(batches)
    .map((resp_objs: LLMResponse[]) => {
      if (resp_objs.length === 1) {
        return resp_objs[0];
      } else {
        const batched = deepcopy_and_modify(resp_objs[0], {
          responses: resp_objs.map((resp_obj) => resp_obj.responses).flat(),
        }) as LLMResponse;
        if (batched.eval_res?.items !== undefined) {
          batched.eval_res.items = resp_objs
            .map((resp_obj) => resp_obj?.eval_res?.items as EvaluationScore[])
            .flat();
        }
        return batched;
      }
    })
    .concat(unspecified_id_group);
};

export function llmResponseDataToString(data: LLMResponseData): string {
  if (typeof data === "string") return data;
  else if (typeof data === "number")
    return StringLookup.get(data) ?? "(string lookup failed)";
  else return data.d;
}

/**
 * Naive method to sample N items at random from an array.
 * @param arr an array of items
 * @param num_sample the number of items to sample
 * @returns The sampled elements of the array (unmodified).
 */
export function sampleRandomElements(arr: any[], num_sample: number): any[] {
  if (num_sample >= arr.length) return arr; // nothing to do

  // Find num_sample unique indexes
  const idxs: Set<number> = new Set();
  while (idxs.size < num_sample) {
    // Pick an index at random
    const idx = Math.floor(Math.random() * arr.length);

    // If it's already chosen, continue
    if (idxs.has(idx)) continue;

    // Otherwise, add to sample
    idxs.add(idx);
  }

  // Return the items at the sampled indexes
  return Array.from(idxs).map((idx) => arr[idx]);
}

export const getVarsAndMetavars = (input_data: Dict): VarsContext => {
  // Find all vars and metavars in the input data (if any):
  // NOTE: The typing is purposefully general for some backwards compatibility concenrs.
  const varnames = new Set<string>();
  const metavars = new Set<string>();

  const add_from_resp_obj = (resp_obj: Dict) => {
    if (typeof resp_obj === "string") return;
    if (resp_obj?.fill_history)
      Object.keys(resp_obj.fill_history).forEach((v) => varnames.add(v));
    else if (resp_obj?.vars)
      Object.keys(resp_obj.vars).forEach((v) => varnames.add(v));
    if (resp_obj.metavars)
      Object.keys(resp_obj.metavars).forEach((v) => metavars.add(v));
    else if (resp_obj.meta)
      Object.keys(resp_obj.meta).forEach((v) => metavars.add(v));
  };

  if (Array.isArray(input_data)) input_data.forEach(add_from_resp_obj);
  else {
    Object.entries(input_data).forEach(([key, obj]: [string, Dict[]]) => {
      if (key !== "__input") varnames.add(key); // A "var" can also be other properties on input_data
      obj.forEach(add_from_resp_obj);
    });
  }

  return {
    vars: Array.from(varnames),
    metavars: Array.from(metavars),
  };
};

/**
 * Retries a func 'func' N times.
 * @param func
 * @param numTimes
 */
export async function retryAsyncFunc<T>(
  func: () => Promise<T>,
  numTimes: number,
): Promise<T> {
  if (numTimes < 1)
    throw new Error("Negative numTimes encountered when calling 'retry'.");

  try {
    // Attempt to execute the function
    return await func();
  } catch (error) {
    if (numTimes <= 1) {
      // If no more retries are left, throw the last error
      throw error;
    }
    // If there are retries left, retry the function:
    return retryAsyncFunc(func, numTimes - 1);
  }
}

// Filters internally used keys LLM_{idx} and __{str} from metavar dictionaries.
// This method is used to pass around information hidden from the user.
export function cleanMetavarsFilterFunc(key: string) {
  return !(key.startsWith("LLM_") || key.startsWith("__pt"));
}

// Verify data integrity: check that uids are present for all responses.
// If they are not present, add it and note the discrepency.
// NOTE: This modifies the dictionary in place.
export function repairCachedResponses(
  data: Dict,
  storageKey: string,
  itemSelector?: (data: Dict) => Dict,
): Dict {
  let repaired = false;
  const d = itemSelector ? itemSelector(data) : data;
  Object.values(d).forEach((val) => {
    const resps = Array.isArray(val) ? val : [val];
    resps.forEach((r) => {
      if (r.uid === undefined) {
        r.uid = uuid();
        repaired = true;
      }
    });
  });

  if (repaired) {
    // The data did not include uids. Flash it back to the cache to repair.
    // This maintains consistency across re-runs.
    StorageCache.store(storageKey, data);
  }

  return data;
}

/**
 * Generates a function that can be called to debounce another function,
 * inside a React component. Note that it requires passing (and capturing) a React ref using useRef.
 * The ref is used so that when the function is called multiple times; it will 'debounce' --cancel any pending call.
 * @param ref An empty React ref from useRef
 * @returns A debounce function of signature (func: Func, delay: number), taking an arbitrary function and delay in milliseconds
 */
export const genDebounceFunc = (
  ref: React.MutableRefObject<null | NodeJS.Timeout>,
) => {
  return (func: Func, delay: number) => {
    return (...args: any[]) => {
      if (ref?.current) {
        clearTimeout(ref.current);
      }
      ref.current = setTimeout(() => {
        func(...args);
      }, delay);
    };
  };
};
export type DebounceRef = React.MutableRefObject<NodeJS.Timeout | null>;

// Thanks to AmerllicA on SO: https://stackoverflow.com/a/61226119
export const blobToBase64 = (blob: Blob): Promise<string> => {
  const reader = new FileReader();
  reader.readAsDataURL(blob);
  return new Promise((resolve, reject) => {
    reader.onloadend = () => {
      const res = reader.result as string;
      resolve(res.substring(res.indexOf(",") + 1));
    };
    reader.onerror = () => reject(new Error("Error reading file"));
  });
};

export const compressBase64Image = (b64: string): Promise<string> => {
  // Convert base64 to Blob. Compress asynchronously, then convert back to base64.
  return fetch(`data:image/png;base64,${b64}`)
    .then((res) => res.blob())
    .then(
      (blob) =>
        new Promise((resolve, reject) => {
          /* eslint-disable no-new */
          new Compressor(blob, {
            success: resolve,
            error: reject,
          });
        }),
    )
    .then((compressedBlob) => blobToBase64(compressedBlob as Blob));
};

/**
 * Extends array `a` with the values of `b`.
 * @param a The array to extend (in-place).
 * @param b The array to add to the end of `a`.
 * @returns `a`, extended.
 */
export const extendArray = <T>(a: Array<T>, b: Array<T>): Array<T> => {
  for (const i in b) {
    a.push(b[i]);
  }
  return a;
};

/**
 * Extends the array `key` in a dict with `values`, creating a new array if the key is missing.
 * @param dict The dictionary to extend (in-place).
 * @param key The key of the dictionary.
 * @param values The new array to append to the end of the dict value for `key`.
 */
export const extendArrayDict = <K extends string | number | symbol, V>(
  dict: Record<K, V[]>,
  key: K,
  values: V[],
): void => {
  if (!dict[key]) {
    dict[key] = [];
  }
  extendArray(dict[key], values);
};

/** Ensure that a name is 'unique'; if not, return an amended version with a count tacked on (e.g. "GPT-4 (2)") */
export const ensureUniqueName = (_name: string, _prev_names: string[]) => {
  // Strip whitespace around names
  const prev_names = _prev_names.map((n) => n.trim());
  const name = _name.trim();

  // Check if name is unique
  if (!prev_names.includes(name)) return name;

  // Name isn't unique; find a unique one:
  let i = 2;
  let new_name = `${name} (${i})`;
  while (prev_names.includes(new_name)) {
    i += 1;
    new_name = `${name} (${i})`;
  }
  return new_name;
};

/**
 * Converts a Blob or File to a Data URL.
 * @param input The Blob or File to convert.
 * @returns A Promise that resolves with the Data URL string.
 */
export function blobOrFileToDataURL(input: Blob | File): Promise<string> {
  return new Promise((resolve, reject) => {
    const reader = new FileReader();
    reader.onloadend = () => {
      if (typeof reader.result === "string") {
        resolve(reader.result); // full data URL
      } else {
        throw new Error("Failed to convert Blob/File to Data URL.");
      }
    };
    reader.onerror = reject;
    reader.readAsDataURL(input);
  });
}

/**
 * Converts a Data URL to a Blob.
 * @param dataURL The Data URL to convert.
 * @returns A Blob object representing the data.
 */
export function dataURLToBlob(dataURL: string): Blob {
  const [meta, base64] = dataURL.split(",");
  const mime = meta.match(/:(.*?);/)?.[1] || "application/octet-stream";
  const byteString = atob(base64);
  const byteArray = new Uint8Array(byteString.length);
  for (let i = 0; i < byteString.length; i++) {
    byteArray[i] = byteString.charCodeAt(i);
  }
  return new Blob([byteArray], { type: mime });
<<<<<<< HEAD
}

// This function takes a string as argument that represents either :
//  - a local path
//  - a URL
//  - a base64 encoded string
// and return ithe following infos about the image:
//  - size : the size of the image in bytes
//  - width : the width of the image in pixels
//  - height : the height of the image in pixels
//  - type : the type of the image (png, jpeg, ...)
export const get_image_infos = (image: string): Dict<string> => {
  const infos: Dict<string> = {
    size: "",
    width: "",
    height: "",
    type: "",
  };

  if (image.startsWith("data:image")) {
    // Base64 image
    const base64 = image.split(",")[1];
    const binary = atob(base64);
    const len = binary.length;
    const bytes = new Uint8Array(len);
    for (let i = 0; i < len; i++) {
      bytes[i] = binary.charCodeAt(i);
    }
    const blob = new Blob([bytes.buffer], { type: "image/png" });
    infos.size = blob.size.toString();
    const url = URL.createObjectURL(blob);
    const img = new Image();
    img.src = url;
    infos.width = img.width.toString();
    infos.height = img.height.toString();
    URL.revokeObjectURL(url);
  } else {
    // URL or local path
    const img = new Image();
    img.src = image;
    infos.width = img.width.toString();
    infos.height = img.height.toString();
  }

  return infos;
};

export const __http_url_to_base64 = (url: string) => {
  return new Promise<string>((resolve, reject) => {
    const xhr = new XMLHttpRequest();
    xhr.open("GET", url, true);
    xhr.responseType = "arraybuffer";
    xhr.onload = () => {
      if (xhr.status === 200) {
        const base64String = btoa(
          new Uint8Array(xhr.response).reduce(
            (data, byte) => data + String.fromCharCode(byte),
            "",
          ),
        );
        resolve(base64String);
      } else {
        reject(new Error("Failed to load image"));
      }
    };
    xhr.onerror = () => reject(new Error("Failed to load image"));
    xhr.send();
  });
};
=======
}
>>>>>>> 82d0127d
<|MERGE_RESOLUTION|>--- conflicted
+++ resolved
@@ -2670,7 +2670,6 @@
     byteArray[i] = byteString.charCodeAt(i);
   }
   return new Blob([byteArray], { type: mime });
-<<<<<<< HEAD
 }
 
 // This function takes a string as argument that represents either :
@@ -2739,7 +2738,4 @@
     xhr.onerror = () => reject(new Error("Failed to load image"));
     xhr.send();
   });
-};
-=======
-}
->>>>>>> 82d0127d
+};