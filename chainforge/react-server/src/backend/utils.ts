// from typing import Dict, Tuple, List, Union, Optional
// import json, os, time, asyncio
// from string import Template

// from chainforge.promptengine.models import LLM
import React from "react";
import { LLM, LLMProvider, NativeLLM, getProvider } from "./models";
import {
  Dict,
  LLMAPICall,
  RawLLMResponseObject,
  ChatHistory,
  ChatMessage,
  PaLMChatMessage,
  PaLMChatContext,
  HuggingFaceChatHistory,
  GeminiChatContext,
  GeminiChatMessage,
  LLMResponse,
  LLMResponsesByVarDict,
  Func,
  VarsContext,
  TemplateVarInfo,
  BaseLLMResponseObject,
  LLMSpec,
  EvaluationScore,
  LLMResponseData,
  isImageResponseData,
  StringOrHash,
  PromptVarsDict,
  MultiModalContent,
  MultiModalContentAnthropic,
  MultiModalContentOpenAI,
  MultiModalContentGemini,
} from "./typing";
import { v4 as uuid } from "uuid";
import { StringTemplate, IMAGE_IDENTIFIER, PromptTemplate } from "./template";

/* LLM API SDKs */
import axios from "axios";
import { Buffer } from "buffer";

import {
  Configuration as OpenAIConfig,
  OpenAIApi,
  CreateImageRequest,
  ImagesResponseDataInner,
} from "openai";
import {
  OpenAIClient as AzureOpenAIClient,
  AzureKeyCredential,
} from "@azure/openai";
import { GoogleGenerativeAI } from "@google/generative-ai";
import { UserForcedPrematureExit } from "./errors";
import {
  fromModelId,
  ChatMessage as BedrockChatMessage,
} from "@mirai73/bedrock-fm";
import StorageCache, { StringLookup } from "./cache";
import Compressor from "compressorjs";
import ChatHistoryView from "../ChatHistoryView";
// import { Models } from "@mirai73/bedrock-fm/lib/bedrock";

const ANTHROPIC_HUMAN_PROMPT = "\n\nHuman:";
const ANTHROPIC_AI_PROMPT = "\n\nAssistant:";

/** Where the ChainForge Flask server is being hosted, if any. */

export const FLASK_BASE_URL =
  // @ts-expect-error undefined
  window.__CF_HOSTNAME !== undefined && window.__CF_PORT !== undefined
    ? "/"
    : "http://localhost:8000/";

export async function call_flask_backend(
  route: string,
  params: Dict | string,
): Promise<Dict> {
  return fetch(`${FLASK_BASE_URL}app/${route}`, {
    method: "POST",
    headers: {
      "Content-Type": "application/json",
      "Access-Control-Allow-Origin": "*",
    },
    body: JSON.stringify(params),
  }).then(function (res) {
    return res.json();
  });
}

// We only calculate whether the app is running locally once upon load, and store it here:
let _APP_IS_RUNNING_LOCALLY: boolean | undefined;

/**
 * Tries to determine if the ChainForge front-end is running on user's local machine (and hence has access to Flask backend).
 * @returns `true` if we think the app is running locally (on localhost or equivalent); `false` if not.
 */
export function APP_IS_RUNNING_LOCALLY(): boolean {
  if (_APP_IS_RUNNING_LOCALLY === undefined) {
    // Calculate whether we're running the app locally or not, and save the result
    try {
      const location = window.location;

      _APP_IS_RUNNING_LOCALLY =
        location.hostname === "localhost" ||
        location.hostname === "127.0.0.1" ||
        location.hostname === "0.0.0.0" ||
        location.hostname === "" || // @ts-expect-error undefined
        window.__CF_HOSTNAME !== undefined;
    } catch (e) {
      // ReferenceError --window or location does not exist.
      // We must not be running client-side in a browser, in this case (e.g., we are running a Node.js server)
      _APP_IS_RUNNING_LOCALLY = false;
    }
  }
  return _APP_IS_RUNNING_LOCALLY;
}

/**
 * Equivalent to a 'fetch' call, but routes it to the backend Flask server in
 * case we are running a local server and prefer to not deal with CORS issues making API calls client-side.
 */
async function route_fetch(
  url: string,
  method: string,
  headers: Dict,
  body: Dict,
) {
  if (APP_IS_RUNNING_LOCALLY()) {
    return call_flask_backend("makeFetchCall", {
      url,
      method,
      headers,
      body,
    }).then((res) => {
      if (!res || res.error) throw new Error(res.error);
      return res.response;
    });
  } else {
    return fetch(url, {
      method,
      headers,
      body: JSON.stringify(body),
    }).then((res) => res.json());
  }
}

function appendEndSlashIfMissing(path: string) {
  return path + (path[path.length - 1] === "/" ? "" : "/");
}

function get_environ(key: string): string | undefined {
  return process.env[key];
}

let OPENAI_API_KEY = get_environ("OPENAI_API_KEY");
let OPENAI_BASE_URL = get_environ("OPENAI_BASE_URL");
let ANTHROPIC_API_KEY = get_environ("ANTHROPIC_API_KEY");
let GOOGLE_PALM_API_KEY = get_environ("PALM_API_KEY");
let AZURE_OPENAI_KEY = get_environ("AZURE_OPENAI_KEY");
let AZURE_OPENAI_ENDPOINT = get_environ("AZURE_OPENAI_ENDPOINT");
let HUGGINGFACE_API_KEY = get_environ("HUGGINGFACE_API_KEY");
let ALEPH_ALPHA_API_KEY = get_environ("ALEPH_ALPHA_API_KEY");
let AWS_ACCESS_KEY_ID = get_environ("AWS_ACCESS_KEY_ID");
let AWS_SECRET_ACCESS_KEY = get_environ("AWS_SECRET_ACCESS_KEY");
let AWS_SESSION_TOKEN = get_environ("AWS_SESSION_TOKEN");
let AWS_REGION = get_environ("AWS_REGION");
let TOGETHER_API_KEY = get_environ("TOGETHER_API_KEY");
let DEEPSEEK_API_KEY = get_environ("DEEPSEEK_API_KEY");

/**
 * Sets the local API keys for the revelant LLM API(s).
 */
export function set_api_keys(api_keys: Dict<string>): void {
  function key_is_present(name: string): boolean {
    return (
      (name in api_keys &&
        api_keys[name] &&
        api_keys[name].trim().length > 0) ||
      name === "OpenAI_BaseURL"
    );
  }
  if (key_is_present("OpenAI")) OPENAI_API_KEY = api_keys.OpenAI;
  if (key_is_present("OpenAI_BaseURL"))
    OPENAI_BASE_URL = api_keys.OpenAI_BaseURL;
  if (key_is_present("HuggingFace")) HUGGINGFACE_API_KEY = api_keys.HuggingFace;
  if (key_is_present("Anthropic")) ANTHROPIC_API_KEY = api_keys.Anthropic;
  if (key_is_present("Google")) GOOGLE_PALM_API_KEY = api_keys.Google;
  if (key_is_present("Azure_OpenAI")) AZURE_OPENAI_KEY = api_keys.Azure_OpenAI;
  if (key_is_present("Azure_OpenAI_Endpoint"))
    AZURE_OPENAI_ENDPOINT = api_keys.Azure_OpenAI_Endpoint;
  if (key_is_present("AlephAlpha")) ALEPH_ALPHA_API_KEY = api_keys.AlephAlpha;
  // Soft fail for non-present keys
  if (key_is_present("AWS_Access_Key_ID"))
    AWS_ACCESS_KEY_ID = api_keys.AWS_Access_Key_ID;
  if (key_is_present("AWS_Secret_Access_Key"))
    AWS_SECRET_ACCESS_KEY = api_keys.AWS_Secret_Access_Key;
  if (key_is_present("AWS_Session_Token"))
    AWS_SESSION_TOKEN = api_keys.AWS_Session_Token;
  if (key_is_present("AWS_Region")) AWS_REGION = api_keys.AWS_Region;
  if (key_is_present("Together")) TOGETHER_API_KEY = api_keys.Together;
  if (key_is_present("DeepSeek")) DEEPSEEK_API_KEY = api_keys.DeepSeek;
}

export function get_azure_openai_api_keys(): [
  string | undefined,
  string | undefined,
] {
  return [AZURE_OPENAI_KEY, AZURE_OPENAI_ENDPOINT];
}

function construct_text_payload(
  text: string,
  variant: "openai" | "gemini" | "anthropic",
): Dict {
  switch (variant) {
    case "openai":
      return { type: "text", text: text };
    case "gemini":
      return { text: text };
    case "anthropic":
      return { type: "text", text: text };
    default:
      throw new Error(`Unknown variant: ${variant}`);
  }
}

function construct_image_payload(
  image_url: string,
  variant: "openai" | "gemini" | "anthropic",
):
  | MultiModalContentAnthropic
  | MultiModalContentOpenAI
  | MultiModalContentGemini {
  if (image_url.startsWith("http")) {
    switch (variant) {
      case "openai":
        return {
          type: "image_url",
          image_url: { url: image_url, detail: "auto" },
        };
      case "gemini":
        return {
          inlineData: {
            data: image_url,
            mimeType: "image/" + image_url.split(".")[-1],
          },
        };
      case "anthropic":
        return { type: "image", source: { type: "url", url: image_url } };
      default:
        throw new Error(`Unknown variant: ${variant}`);
    }
  } else {
    // if image_url is a absolute path to a file, encode it as base64
    if (!image_url.startsWith("data:image/jpeg;base64,")) {
      console.log("TO IMPLEMENT : Encoding image as base64");
      throw new Error("TO IMPLEMENT : Encoding image as base64");
    }

    switch (variant) {
      case "openai":
        return {
          type: "image_url",
          image_url: { url: image_url, detail: "auto" },
        };
      case "gemini":
        return { inlineData: { data: image_url, mimeType: "image/jpeg" } };
      case "anthropic":
        return {
          type: "image",
          source: { type: "base64", media_type: "image/jpeg", data: image_url },
        };
      default:
        throw new Error(`Unknown variant: ${variant}`);
    }
  }
}

function resolve_image_in_user_messages(
  messages: ChatHistory,
  variant: "openai" | "gemini" | "anthropic",
): Array<any> {
  const res = [];
  for (const message of messages) {
    if (message.role !== "user") {
      res.push(message);
      continue;
    }

    const prompt = message.content;
    if (prompt.includes(IMAGE_IDENTIFIER)) {
      // TODO: Add a step to merge consecutive text elements, when splitting by '\n'
      const new_content = prompt
        .split("\n")
        .filter((line) => line.trim().length > 0)
        .map((line) => {
          if (line.includes(IMAGE_IDENTIFIER)) {
            const image_url = line.replace(IMAGE_IDENTIFIER, "").trim();
            return construct_image_payload(image_url, variant);
          } else {
            return construct_text_payload(line, variant);
          }
        });
      res.push({ role: "user", content: new_content });
    } else {
      res.push(message);
    }
  }
  return res;
}

/**
 * Construct an OpenAI format chat history for sending off to an OpenAI API call.
 * @param prompt The next prompt (user message) to append.
 * @param chat_history The prior turns of the chat, ending with the AI assistants' turn.
 * @param system_msg Optional; the system message to use if none is present in chat_history. (Ignored if chat_history already has a sys message.)
 */
function construct_openai_chat_history(
  prompt: string,
  chat_history?: ChatHistory,
  system_msg?: string,
  system_role_name?: string,
): ChatHistory {
  const sys_role_name = system_role_name ?? "system";
  const prompt_msg: ChatMessage = { role: "user", content: prompt };
  const sys_msg: ChatMessage[] =
    system_msg !== undefined
      ? [{ role: sys_role_name, content: system_msg }]
      : [];
  if (chat_history !== undefined && chat_history.length > 0) {
    if (chat_history[0].role === sys_role_name) {
      // In this case, the system_msg is ignored because the prior history already contains one.
      return chat_history.concat([prompt_msg]);
    } else {
      // In this case, there's no system message that starts the prior history, so inject one:
      // NOTE: We might reach this scenario if we chain output of a non-OpenAI chat model into an OpenAI model.
      return sys_msg.concat(chat_history).concat([prompt_msg]);
    }
  } else return sys_msg.concat([prompt_msg]);
}

/**
 * Calls OpenAI text + chat models via OpenAI's API.
   @returns raw query and response JSON dicts.
 */
export async function call_chatgpt(
  prompt: string,
  model: LLM,
  n = 1,
  temperature = 1.0,
  params?: Dict,
  should_cancel?: () => boolean,
  BASE_URL?: string,
  API_KEY?: string,
): Promise<[Dict, Dict]> {
  if (!OPENAI_API_KEY)
    throw new Error(
      "Could not find an OpenAI API key. Double-check that your API key is set in Settings or in your local environment.",
    );

  const configuration = new OpenAIConfig({
    apiKey: API_KEY ?? OPENAI_API_KEY,
    basePath: BASE_URL ?? OPENAI_BASE_URL ?? undefined,
  });

  // Since we are running client-side, we need to remove the user-agent header:
  delete configuration.baseOptions.headers["User-Agent"];

  const openai = new OpenAIApi(configuration);

  const modelname: string = model.toString();

  // Remove empty params
  if (
    params?.stop !== undefined &&
    (!Array.isArray(params.stop) || params.stop.length === 0)
  )
    delete params.stop;
  if (params?.seed && params.seed.toString().length === 0) delete params?.seed;
  if (
    params?.functions !== undefined &&
    (!Array.isArray(params.functions) || params.functions.length === 0)
  )
    delete params?.functions;
  if (
    params?.function_call !== undefined &&
    (!(typeof params.function_call === "string") ||
      params.function_call.trim().length === 0)
  )
    delete params.function_call;
  if (
    params?.tools !== undefined &&
    (!Array.isArray(params.tools) || params.tools.length === 0)
  )
    delete params?.tools;
  if (
    params?.tool_choice !== undefined &&
    (!(typeof params.tool_choice === "string") ||
      params.tool_choice.trim().length === 0)
  )
    delete params.tool_choice;
  if (params?.tools === undefined && params?.parallel_tool_calls !== undefined)
    delete params?.parallel_tool_calls;

  if (!BASE_URL)
    console.log(`Querying OpenAI model '${model}' with prompt '${prompt}'...`);

  // Determine the system message and whether there's chat history to continue:
  const chat_history: ChatHistory | undefined = params?.chat_history;
  let system_msg: string | undefined =
    params?.system_msg !== undefined ? params.system_msg : undefined;
  delete params?.system_msg;
  delete params?.chat_history;

  // The o1 and later OpenAI models, for whatever reason, block the system message from being sent in the chat history.
  // The official API states that "developer" works, but it doesn't for some models, so until OpenAI fixes this
  // and fully supports system messages, we have to block them from being sent in the chat history.
  if (model.startsWith("o")) system_msg = undefined;

  const query: Dict = {
    model: modelname,
    n,
    temperature,
    ...params, // 'the rest' of the settings, passed from the front-end settings
  };

  // Get the correct function to call
  let openai_call: any;
  if (modelname.includes("davinci") || modelname.includes("instruct")) {
    if ("response_format" in query) delete query.response_format;
    // Create call to text completions model
    openai_call = openai.createCompletion.bind(openai);
    query.prompt = prompt;
  } else {
    // Create call to chat model
    openai_call = openai.createChatCompletion.bind(openai);

    // Carry over chat history, if present:
    query.messages = construct_openai_chat_history(
      prompt,
      chat_history,
      system_msg,
    );
  }

  query.messages = resolve_image_in_user_messages(query.messages, "openai");

  // Try to call OpenAI
  let response: Dict = {};
  try {
    const completion = await openai_call(query);
    response = completion.data;
  } catch (error: any) {
    if (error?.response) {
      throw new Error(error.response.data?.error?.message);
      // throw new Error(error.response.status);
    } else {
      console.log(error?.message || error);
      throw new Error(error?.message || error);
    }
  }

  return [query, response];
}

/**
 * Calls DeepSeek models via DeepSeek's API.
 */
export async function call_deepseek(
  prompt: string,
  model: LLM,
  n = 1,
  temperature = 1.0,
  params?: Dict,
  should_cancel?: () => boolean,
): Promise<[Dict, Dict]> {
  if (!DEEPSEEK_API_KEY)
    throw new Error(
      "Could not find a DeepSeek API key. Double-check that your API key is set in Settings or in your local environment.",
    );

  console.log(`Querying DeepSeek model '${model}' with prompt '${prompt}'...`);

  return await call_chatgpt(
    prompt,
    model,
    n,
    temperature,
    params,
    should_cancel,
    "https://api.deepseek.com",
    DEEPSEEK_API_KEY,
  );
}

/**
 * Calls OpenAI Image models via OpenAI's API.
   @returns raw query and response JSON dicts.
 */
export async function call_dalle(
  prompt: string,
  model: LLM,
  n = 1,
  temperature: number,
  params?: Dict,
  should_cancel?: () => boolean,
): Promise<[Dict, Dict]> {
  if (!OPENAI_API_KEY)
    throw new Error(
      "Could not find an OpenAI API key. Double-check that your API key is set in Settings or in your local environment.",
    );

  const configuration = new OpenAIConfig({
    apiKey: OPENAI_API_KEY,
  });
  // Since we are running client-side, we need to remove the user-agent header:
  delete configuration.baseOptions.headers["User-Agent"];
  const openai = new OpenAIApi(configuration);

  const modelname = model.toString();
  const is_dalle_3 = modelname.includes("dall-e-3");
  console.log(
    `Querying OpenAI image model '${model}' with prompt '${prompt}'...`,
  );

  const query: Dict = {
    prompt,
    model: modelname,
    response_format: "b64_json", // request image in base-64 encoded string
    size: params?.size ?? (is_dalle_3 ? "1024x1024" : "256x256"),
  };

  if (modelname.includes("dall-e-3")) {
    // Pass in DALLE-3 specific settings
    if (params?.quality) query.quality = params.quality;
    if (params?.style) query.style = params.style;
  }

  // Try to call OpenAI
  // Since n doesn't work for DALLE3, we must repeat call n times if n > 1, waiting for each response to come in:
  const responses: Array<Dict> = [];
  while (responses.length < n) {
    // Abort if canceled
    if (should_cancel && should_cancel()) throw new UserForcedPrematureExit();

    let response: Dict = {};
    try {
      const completion = await openai.createImage(query as CreateImageRequest);
      response = completion.data.data[0];
      responses.push(response);
    } catch (error: any) {
      if (error?.response) {
        throw new Error(error.response.data?.error?.message);
        // throw new Error(error.response.status);
      } else {
        console.log(error?.message || error);
        throw new Error(error?.message || error);
      }
    }
  }

  return [query, responses];
}

/**
 * Calls OpenAI models hosted on Microsoft Azure services.
 *  Returns raw query and response JSON dicts.
 *
 *  NOTE: It is recommended to set an environment variables AZURE_OPENAI_KEY and AZURE_OPENAI_ENDPOINT
 */
export async function call_azure_openai(
  prompt: string,
  model: LLM,
  n = 1,
  temperature = 1.0,
  params?: Dict,
  should_cancel?: () => boolean,
): Promise<[Dict, Dict]> {
  if (!AZURE_OPENAI_KEY)
    throw new Error(
      "Could not find an Azure OpenAPI Key to use. Double-check that your key is set in Settings or in your local environment.",
    );
  if (!AZURE_OPENAI_ENDPOINT)
    throw new Error(
      "Could not find an Azure OpenAI Endpoint to use. Double-check that your endpoint is set in Settings or in your local environment.",
    );

  const deployment_name: string = params?.deployment_name;
  const model_type: string = params?.model_type;
  if (!deployment_name)
    throw new Error(
      "Could not find an Azure OpenAPI deployment name. Double-check that your deployment name is set in Settings or in your local environment.",
    );
  if (!model_type)
    throw new Error(
      "Could not find a model type specified for an Azure OpenAI model. Double-check that your deployment name is set in Settings or in your local environment.",
    );

  const client = new AzureOpenAIClient(
    AZURE_OPENAI_ENDPOINT,
    new AzureKeyCredential(AZURE_OPENAI_KEY),
  );

  if (
    params?.stop !== undefined &&
    (!Array.isArray(params.stop) || params.stop.length === 0)
  )
    delete params.stop;
  if (
    params?.functions !== undefined &&
    (!Array.isArray(params.functions) || params.functions.length === 0)
  )
    delete params?.functions;
  if (
    params?.function_call !== undefined &&
    (!(typeof params.function_call === "string") ||
      params.function_call.trim().length === 0)
  )
    delete params.function_call;

  console.log(
    `Querying Azure OpenAI deployed model '${deployment_name}' at endpoint '${AZURE_OPENAI_ENDPOINT}' with prompt '${prompt}'...`,
  );
  const chat_history: ChatHistory | undefined = params?.chat_history;
  const system_msg =
    params?.system_msg !== undefined
      ? params.system_msg
      : "You are a helpful assistant.";
  delete params?.chat_history;
  delete params?.system_msg;
  delete params?.model_type;
  delete params?.deployment_name;

  // Setup the args for the query
  const query: Dict = {
    n,
    temperature,
    ...params, // 'the rest' of the settings, passed from the front-end settings
  };
  let arg2: Array<Dict | string>;
  let openai_call: any;
  if (model_type === "text-completion") {
    openai_call = client.getCompletions.bind(client);
    arg2 = [prompt];
  } else {
    openai_call = client.getChatCompletions.bind(client);
    arg2 = construct_openai_chat_history(prompt, chat_history, system_msg);
  }

  let response: Dict = {};
  try {
    response = await openai_call(deployment_name, arg2, query);
  } catch (error: any) {
    if (error?.response) {
      throw new Error(error.response.data?.error?.message);
    } else {
      throw new Error(error?.message || error);
    }
  }

  return [query, response];
}

function is_newer_anthropic_model(model: LLM) {
  return model.startsWith("claude-2.1") || model.startsWith("claude-3");
}

/**
 * Calls Anthropic API with the given model, passing in params.
   Returns raw query and response JSON dicts.

   Unique parameters:
      - custom_prompt_wrapper: Anthropic models expect prompts in form "\n\nHuman: ${prompt}\n\nAssistant". If you wish to
                               explore custom prompt wrappers that deviate, write a python Template that maps from 'prompt' to custom wrapper.
                               If set to None, defaults to Anthropic's suggested prompt wrapper.
      - max_tokens_to_sample: A maximum number of tokens to generate before stopping.
      - stop_sequences: A list of strings upon which to stop generating. Defaults to ["\n\nHuman:"], the cue for the next turn in the dialog agent.

   NOTE: It is recommended to set an environment variable ANTHROPIC_API_KEY with your Anthropic API key
 */
export async function call_anthropic(
  prompt: string,
  model: LLM,
  n = 1,
  temperature = 1.0,
  params?: Dict,
  should_cancel?: () => boolean,
): Promise<[Dict, Dict]> {
  if (!ANTHROPIC_API_KEY)
    throw new Error(
      "Could not find an API key for Anthropic models. Double-check that your API key is set in Settings or in your local environment.",
    );

  // Wrap the prompt in the provided template, or use the default Anthropic one
  const custom_prompt_wrapper: string =
    params?.custom_prompt_wrapper ||
    ANTHROPIC_HUMAN_PROMPT + " {prompt}" + ANTHROPIC_AI_PROMPT;
  if (!custom_prompt_wrapper.includes("{prompt}"))
    throw new Error(
      "Custom prompt wrapper is missing required {prompt} template variable.",
    );
  const prompt_wrapper_template = new StringTemplate(custom_prompt_wrapper);
  let wrapped_prompt = prompt_wrapper_template.safe_substitute({
    prompt,
  });

  if (params?.custom_prompt_wrapper !== undefined)
    delete params.custom_prompt_wrapper;

  // Required non-standard params
  const max_tokens_to_sample = params?.max_tokens_to_sample ?? 1024;
  const stop_sequences = params?.stop_sequences ?? [ANTHROPIC_HUMAN_PROMPT];
  let system_msg = params?.system_msg;

  delete params?.custom_prompt_wrapper;
  delete params?.max_tokens_to_sample;
  delete params?.system_msg;

  // Tool usage -- remove tool params before passing, if they are empty
  if (
    params?.tools !== undefined &&
    (!Array.isArray(params.tools) || params.tools.length === 0)
  )
    delete params?.tools;
  if (
    params?.tool_choice !== undefined &&
    (!(typeof params.tool_choice === "string") ||
      params.tool_choice.trim().length === 0)
  )
    delete params.tool_choice;
  if (params?.tools === undefined) delete params?.parallel_tool_calls;
  else {
    if (params?.tool_choice === undefined) params.tool_choice = { type: "any" };
    params.tool_choice.disable_parallel_tool_use = !params.parallel_tool_calls;
    delete params?.parallel_tool_calls;
  }

  // Detect whether to use old text completions or new messaging API
  const use_messages_api = is_newer_anthropic_model(model);

  // Carry chat history
  // :: See https://docs.anthropic.com/claude/docs/human-and-assistant-formatting#use-human-and-assistant-to-put-words-in-claudes-mouth
  let chat_history: ChatHistory | undefined = params?.chat_history;
  if (chat_history !== undefined) {
    // FOR OLD TEXT COMPLETIONS API ONLY: Carry chat history by prepending it to the prompt
    if (!use_messages_api) {
      let anthr_chat_context = "";
      for (const chat_msg of chat_history) {
        if (chat_msg.role === "user")
          anthr_chat_context += ANTHROPIC_HUMAN_PROMPT;
        else if (chat_msg.role === "assistant")
          anthr_chat_context += ANTHROPIC_AI_PROMPT;
        else continue; // ignore system messages and other roles
        anthr_chat_context += " " + chat_msg.content;
      }
      wrapped_prompt = anthr_chat_context + wrapped_prompt; // prepend the chat context
    } else {
      // The new messages API doesn't allow a first "system" message inside chat history, like OpenAI does.
      // We need to detect a "system" message and eject it:
      if (chat_history.some((m) => m.role === "system")) {
        system_msg = chat_history.filter((m) => m.role === "system")[0].content;
        chat_history = chat_history.filter((m) => m.role !== "system");
      }
    }

    // For newer models Claude 2.1 and Claude 3, we carry chat history directly below; no need to do anything else.
    delete params?.chat_history;
  }

  // Format query
  const query: Dict = {
    model,
    stop_sequences,
    temperature,
    ...params,
  };

  if (use_messages_api) {
    query.max_tokens = max_tokens_to_sample; // this goes by a different name than text completions
    query.messages = construct_openai_chat_history(
      prompt,
      chat_history,
      undefined,
    );

    // Pass the system message into the query. For Anthropic models this is passed outside of the chat history, unlike OpenAI.
    if (system_msg) query.system = system_msg;
  } else {
    query.max_tokens_to_sample = max_tokens_to_sample;
    query.prompt = wrapped_prompt;
  }

  query.messages = resolve_image_in_user_messages(query.messages, "anthropic");

  console.log(
    `Calling Anthropic model '${model}' with prompt '${prompt}' (n=${n}). Please be patient...`,
  );

  // Make a REST call to Anthropic
  // Repeat call n times, waiting for each response to come in:
  const responses: Array<Dict> = [];
  while (responses.length < n) {
    // Abort if canceled
    if (should_cancel && should_cancel()) throw new UserForcedPrematureExit();

    if (APP_IS_RUNNING_LOCALLY()) {
      // If we're running locally, route the request through the Flask backend,
      // where we can use the Anthropic Python API to make the API call:
      const url = `https://api.anthropic.com/v1/${use_messages_api ? "messages" : "complete"}`;
      const headers = {
        Accept: "application/json",
        "anthropic-version": "2023-06-01",
        "Content-Type": "application/json",
        "User-Agent": "Anthropic/JS 0.5.0",
        "X-Api-Key": ANTHROPIC_API_KEY,
      };
      const resp = await route_fetch(url, "POST", headers, query);
      responses.push(resp);
    } else {
      // We're on the chainforge.ai server; route API call through a proxy on the server, since Anthropic has CORS policy on their API:
      const resp = await fetch(
        use_messages_api
          ? "/db/call_anthropic_chat.php"
          : "/db/call_anthropic.php",
        {
          method: "POST",
          headers: {
            "Content-Type": "application/json",
            "X-Api-Key": ANTHROPIC_API_KEY,
          },
          body: JSON.stringify(query),
        },
      ).then((r) => r.json());

      // Check for error from server
      if (resp?.error !== undefined) {
        throw new Error(`${resp.error.type}: ${resp.error.message}`);
      }

      responses.push(resp);
    }
  }

  return [query, responses];
}

/**
 * Calls a Google PaLM/Gemini model, based on the model selection from the user.
 * Returns raw query and response JSON dicts.
 */
export async function call_google_ai(
  prompt: string,
  model: LLM,
  n = 1,
  temperature = 0.7,
  params?: Dict,
  should_cancel?: () => boolean,
): Promise<[Dict, Dict]> {
  if (
    model === NativeLLM.PaLM2_Chat_Bison ||
    model === NativeLLM.PaLM2_Text_Bison
  )
    return call_google_palm(
      prompt,
      model,
      n,
      temperature,
      params,
      should_cancel,
    );
  else
    return call_google_gemini(
      prompt,
      model,
      n,
      temperature,
      params,
      should_cancel,
    );
}

/**
 * Calls a Google PaLM model.
 * Returns raw query and response JSON dicts.
 */
export async function call_google_palm(
  prompt: string,
  model: LLM,
  n = 1,
  temperature = 0.7,
  params?: Dict,
  should_cancel?: () => boolean,
): Promise<[Dict, Dict]> {
  if (!GOOGLE_PALM_API_KEY)
    throw new Error(
      "Could not find an API key for Google PaLM models. Double-check that your API key is set in Settings or in your local environment.",
    );
  const is_chat_model = model.toString().includes("chat");

  // Required non-standard params
  const max_output_tokens = params?.max_output_tokens || 800;
  const chat_history = params?.chat_history;
  delete params?.chat_history;

  const query: Dict = {
    model: `models/${model}`,
    candidate_count: n,
    temperature,
    max_output_tokens,
    ...params,
  };

  // Remove erroneous parameters for text and chat models
  if (query.top_k !== undefined && query.top_k <= 0) delete query.top_k;
  if (query.top_p !== undefined && query.top_p <= 0) delete query.top_p;
  if (is_chat_model && query.max_output_tokens !== undefined)
    delete query.max_output_tokens;
  if (is_chat_model && query.stop_sequences !== undefined)
    delete query.stop_sequences;

  // For some reason Google needs to be special and have its API params be different names --camel or snake-case
  // --depending on if it's the Python or Node JS API. ChainForge needs a consistent name, so we must convert snake to camel:
  const casemap = {
    safety_settings: "safetySettings",
    stop_sequences: "stopSequences",
    candidate_count: "candidateCount",
    max_output_tokens: "maxOutputTokens",
    top_p: "topP",
    top_k: "topK",
  };
  Object.entries(casemap).forEach(([key, val]) => {
    if (key in query) {
      query[val] = query[key];
      delete query[key];
    }
  });

  if (is_chat_model) {
    // Chat completions
    if (chat_history !== undefined && chat_history.length > 0) {
      // Carry over any chat history, converting OpenAI formatted chat history to Google PaLM:
      const palm_chat_context: PaLMChatContext = { messages: [] };
      const palm_messages: PaLMChatMessage[] = [];
      for (const chat_msg of chat_history) {
        if (chat_msg.role === "system") {
          // Carry the system message over as PaLM's chat 'context':
          palm_chat_context.context = chat_msg.content;
        } else if (chat_msg.role === "user") {
          palm_messages.push({ author: "0", content: chat_msg.content });
        } else palm_messages.push({ author: "1", content: chat_msg.content });
      }
      palm_messages.push({ author: "0", content: prompt });
      palm_chat_context.messages = palm_messages;
      query.prompt = palm_chat_context;
    } else {
      query.prompt = { messages: [{ content: prompt }] };
    }
  } else {
    // Text completions
    query.prompt = { text: prompt };
  }

  console.log(
    `Calling Google PaLM model '${model}' with prompt '${prompt}' (n=${n}). Please be patient...`,
  );

  // Call the correct model client
  const method = is_chat_model ? "generateMessage" : "generateText";
  const url = `https://generativelanguage.googleapis.com/v1beta2/models/${model}:${method}?key=${GOOGLE_PALM_API_KEY}`;
  const headers = { "Content-Type": "application/json" };
  const res = await fetch(url, {
    method: "POST",
    headers,
    body: JSON.stringify(query),
  });
  const completion: Dict = await res.json();

  // Sometimes the REST call will give us an error; bubble this up the chain:
  if (completion.error !== undefined) {
    throw new Error(JSON.stringify(completion.error));
  }

  // Google PaLM, unlike other chat models, will output empty
  // responses for any response it deems unsafe (blocks). Although the text completions
  // API has a (relatively undocumented) 'safety_settings' parameter,
  // the current chat completions API provides users no control over the blocking.
  // We need to detect this and fill the response with the safety reasoning:
  if (completion.filters && completion.filters.length > 0) {
    // Request was blocked. Output why in the response text, repairing the candidate dict to mock up 'n' responses
    const block_error_msg = `[[BLOCKED_REQUEST]] Request was blocked because it triggered safety filters: ${JSON.stringify(
      completion.filters,
    )}`;
    completion.candidates = new Array(n).fill({
      author: "1",
      content: block_error_msg,
    });
  }

  // Weirdly, google ignores candidate_count if temperature is 0.
  // We have to check for this and manually append the n-1 responses:
  if (n > 1 && completion.candidates?.length === 1) {
    completion.candidates = new Array(n).fill(completion.candidates[0]);
  }

  return [query, completion];
}

export async function call_google_gemini(
  prompt: string,
  model: LLM,
  n = 1,
  temperature = 0.7,
  params?: Dict,
  should_cancel?: () => boolean,
): Promise<[Dict, Dict]> {
  if (!GOOGLE_PALM_API_KEY)
    throw new Error(
      "Could not find an API key for Google Gemini models. Double-check that your API key is set in Settings or in your local environment.",
    );

  // Required non-standard params
  const max_output_tokens = params?.max_output_tokens || 1000;
  const chat_history: ChatHistory = params?.chat_history;
  const system_msg = params?.system_msg;
  delete params?.chat_history;
  delete params?.system_msg;

  const genAI = new GoogleGenerativeAI(GOOGLE_PALM_API_KEY);
  const gemini_model = genAI.getGenerativeModel({
    model: model.toString(),
    systemInstruction:
      typeof system_msg === "string" && chat_history === undefined
        ? system_msg
        : undefined,
  });

  const query: Dict = {
    model: `models/${model}`,
    candidate_count: n,
    temperature,
    max_output_tokens,
    ...params,
  };

  // For some reason Google needs to be special and have its API params be different names --camel or snake-case
  // --depending on if it's the Python or Node JS API. ChainForge needs a consistent name, so we must convert snake to camel:
  const casemap = {
    safety_settings: "safetySettings",
    stop_sequences: "stopSequences",
    candidate_count: "candidateCount",
    max_output_tokens: "maxOutputTokens",
    top_p: "topP",
    top_k: "topK",
  };

  const gen_Config: Dict = { candidateCount: 1 };

  Object.entries(casemap).forEach(([key, val]) => {
    if (key in query) {
      gen_Config[val] = query[key];
      query[val] = query[key];
      delete query[key];
    }
  });

  // Gemini only supports candidate_count of 1
  gen_Config.candidateCount = 1;

  // By default for topK is none, and topP is 1.0
  if ("topK" in gen_Config && gen_Config.topK === -1) {
    delete gen_Config.topK;
  }
  if ("topP" in gen_Config && gen_Config.topP === -1) {
    gen_Config.topP = 1.0;
  }

  const gemini_chat_context: GeminiChatContext = { history: [] };

  // Chat completions
  if (chat_history !== undefined && chat_history.length > 0) {
    // Carry over any chat history, converting OpenAI formatted chat history to Google PaLM:

    const gemini_messages: GeminiChatMessage[] = [];
    for (const chat_msg of chat_history) {
      if (chat_msg.role === "system") {
        // Carry the system message over as PaLM's chat 'context':
        gemini_messages.push({
          role: "model",
          parts: [{ text: chat_msg.content }],
        });
      } else if (chat_msg.role === "user") {
        gemini_messages.push({
          role: "user",
          parts: [{ text: chat_msg.content }],
        });
      } else
        gemini_messages.push({
          role: "model",
          parts: [{ text: chat_msg.content }],
        });
    }
    gemini_chat_context.history = gemini_messages;
  }

  console.log(
    `Calling Google Gemini model '${model}' with prompt '${prompt}' (n=${n}). Please be patient...`,
  );

  const responses: Array<Dict> = [];

  // TODO: to finish
  // if (prompt.includes(IMAGE_IDENTIFIER) && typeof prompt === "string") {
  //   prompt = resolve_image_in_user_messages([{role : 'user', content : prompt}], 'gemini');
  // }

  while (responses.length < n) {
    if (should_cancel && should_cancel()) throw new UserForcedPrematureExit();

    const chat = gemini_model.startChat({
      history: gemini_chat_context.history,
      generationConfig: gen_Config,
    });

    const chatResult = await chat.sendMessage(prompt);
    const chatResponse = await chatResult.response;
    const response = {
      text: chatResponse.text(),
      candidates: chatResponse.candidates,
      promptFeedback: chatResponse.promptFeedback,
    };
    responses.push(response);
  }

  return [query, responses];
}

export async function call_dalai(
  prompt: string,
  model: LLM,
  n = 1,
  temperature = 0.7,
  params?: Dict,
  should_cancel?: () => boolean,
): Promise<[Dict, Dict]> {
  if (APP_IS_RUNNING_LOCALLY()) {
    // Try to call Dalai server, through Flask:
    const { query, response, error } = await call_flask_backend("callDalai", {
      prompt,
      model,
      n,
      temperature,
      ...params,
    });
    if (error !== undefined) throw new Error(error);
    return [query, response];
  } else {
    throw new Error(
      "Cannot call Dalai: The ChainForge app does not appear to be running locally. You can only call Dalai-hosted models if" +
        "you are running a server with the Dalai Node.js package and have installed ChainForge on your local machine.",
    );
  }
}

export async function call_huggingface(
  prompt: string,
  model: LLM,
  n = 1,
  temperature = 1.0,
  params?: Dict,
  should_cancel?: () => boolean,
): Promise<[Dict, Dict]> {
  // Whether we should notice a given param in 'params'
  const param_exists = (p: any) =>
    p !== undefined &&
    !(
      (typeof p === "number" && p < 0) ||
      (typeof p === "string" && p.trim().length === 0)
    );
  const set_param_if_exists = (name: string, query: Dict) => {
    if (!params || params.size === 0) return;
    const p = params[name];
    const exists = param_exists(p);
    if (exists) {
      // Set the param on the query dict
      query[name] = p;
    }
  };

  let num_continuations = 0;
  if (
    params?.num_continuations !== undefined &&
    typeof params.num_continuations === "number"
  )
    num_continuations = params.num_continuations;

  const query: Dict = {
    temperature,
  };
  set_param_if_exists("top_k", query);
  set_param_if_exists("top_p", query);
  set_param_if_exists("repetition_penalty", query);

  const options = {
    use_cache: false, // we want it generating fresh each time
  };
  set_param_if_exists("use_cache", options);

  // Carry over chat history if (a) we're using a chat model and (b) if it exists, converting to HF format.
  // :: See https://huggingface.co/docs/api-inference/detailed_parameters#conversational-task
  const model_type: string = params?.model_type;
  const hf_chat_hist: HuggingFaceChatHistory = {
    past_user_inputs: [],
    generated_responses: [],
  };
  if (model_type === "chat") {
    if (params?.chat_history !== undefined) {
      for (const chat_msg of params.chat_history as ChatHistory) {
        if (chat_msg.role === "user")
          hf_chat_hist.past_user_inputs = hf_chat_hist.past_user_inputs.concat(
            chat_msg.content,
          );
        else if (chat_msg.role === "assistant")
          hf_chat_hist.generated_responses =
            hf_chat_hist.generated_responses.concat(chat_msg.content);
        // ignore system messages
      }
    }
  } else {
    // Text generation-only parameters:
    set_param_if_exists("max_new_tokens", query);
    set_param_if_exists("do_sample", options);
    query.return_full_text = false; // we never want it to include the prompt in the response
  }

  const using_custom_model_endpoint: boolean = param_exists(
    params?.custom_model,
  );

  const headers: Dict<string> = { "Content-Type": "application/json" };
  // For HuggingFace, technically, the API keys are optional.
  if (HUGGINGFACE_API_KEY !== undefined)
    headers.Authorization = `Bearer ${HUGGINGFACE_API_KEY}`;

  // Inference Endpoints for text completion models has the same call,
  // except the endpoint is an entire URL. Detect this:
  const url =
    using_custom_model_endpoint && params?.custom_model.startsWith("https:")
      ? params.custom_model
      : `https://api-inference.huggingface.co/models/${
          using_custom_model_endpoint ? params?.custom_model.trim() : model
        }`;

  const responses: Array<Dict> = [];
  while (responses.length < n) {
    const continued_response: Dict = { generated_text: "" };
    let curr_cont = 0;
    let curr_text = prompt;

    while (curr_cont <= num_continuations) {
      // Abort if user canceled the query operation
      if (should_cancel && should_cancel()) throw new UserForcedPrematureExit();

      const inputs =
        model_type === "chat"
          ? {
              text: curr_text,
              past_user_inputs: hf_chat_hist.past_user_inputs,
              generated_responses: hf_chat_hist.generated_responses,
            }
          : curr_text;

      // Call HuggingFace inference API
      const response = await fetch(url, {
        headers,
        method: "POST",
        body: JSON.stringify({
          inputs,
          parameters: query,
          options,
        }),
      });
      const result = await response.json();

      // HuggingFace sometimes gives us an error, for instance if a model is loading.
      // It returns this as an 'error' key in the response:
      if (result?.error !== undefined) throw new Error(result.error);
      else if (
        (model_type !== "chat" &&
          (!Array.isArray(result) || result.length !== 1)) ||
        (model_type === "chat" &&
          (Array.isArray(result) ||
            !result ||
            result?.generated_text === undefined))
      )
        throw new Error(
          "Result of HuggingFace API call is in unexpected format:" +
            JSON.stringify(result),
        );

      // Merge responses
      const resp_text: string =
        model_type === "chat"
          ? result.generated_text
          : result[0].generated_text;

      continued_response.generated_text += resp_text;
      curr_text += resp_text;
      curr_cont += 1;
    }

    // Continue querying
    responses.push(continued_response);
  }

  return [query, responses];
}

export async function call_alephalpha(
  prompt: string,
  model: LLM,
  n = 1,
  temperature = 1.0,
  params?: Dict,
  should_cancel?: () => boolean,
): Promise<[Dict, Dict]> {
  if (!ALEPH_ALPHA_API_KEY)
    throw Error(
      "Could not find an API key for Aleph Alpha models. Double-check that your API key is set in Settings or in your local environment.",
    );

  const url = "https://api.aleph-alpha.com/complete";
  const headers: Dict<string> = {
    "Content-Type": "application/json",
    Accept: "application/json",
  };
  if (ALEPH_ALPHA_API_KEY !== undefined)
    headers.Authorization = `Bearer ${ALEPH_ALPHA_API_KEY}`;

  const data = JSON.stringify({
    model: model.toString(),
    prompt,
    n,
    ...params,
  });

  // Setup the args for the query
  const query: Dict = {
    model: model.toString(),
    n,
    temperature,
    ...params, // 'the rest' of the settings, passed from the front-end settings
  };

  const response = await fetch(url, {
    headers,
    method: "POST",
    body: data,
  });
  const result = await response.json();
  const responses = await result.completions?.map((x: any) => x.completion);

  return [query, responses];
}

export async function call_ollama_provider(
  prompt: string,
  model: LLM,
  n = 1,
  temperature = 1.0,
  params?: Dict,
  should_cancel?: () => boolean,
): Promise<[Dict, Dict]> {
  if (!params?.ollama_url)
    throw Error(
      "Could not find a base URL for Ollama model. Double-check that your base URL is set in the model settings.",
    );

  let url: string = appendEndSlashIfMissing(params?.ollama_url);
  const ollama_model: string = params?.ollamaModel.toString();
  const model_type: string = params?.model_type ?? "text";
  const system_msg: string = params?.system_msg ?? "";
  const chat_history: ChatHistory | undefined = params?.chat_history;
  const format: Dict | string | undefined = params?.format;

  // Cleanup
  for (const name of [
    "ollamaModel",
    "ollama_url",
    "model_type",
    "system_msg",
    "chat_history",
    "format",
  ])
    if (params && name in params) delete params[name];

  // FIXME: Ollama doesn't support batch inference, but llama.cpp does so it will eventually
  // For now, we send n requests and then wait for all of them to finish
  const query: Dict = {
    model: ollama_model,
    stream: false,
    options: {
      temperature,
      ...params, // 'the rest' of the settings, passed from the front-end settings
    },
  };

  // If the model type is explicitly or implicitly set to "chat", pass chat history instead:
  if (model_type === "chat" || /[-:](chat)/.test(ollama_model)) {
    // Construct chat history and pass to query payload
    query.messages = construct_openai_chat_history(
      prompt,
      chat_history,
      system_msg,
    );
    url += "chat";
    // TODO: process images here
  } else {
    // Text-only models
    query.prompt = prompt;
    url += "generate";
    // TODO: process images here
  }

  console.log(
    `Calling Ollama API at ${url} for model '${ollama_model}' with prompt '${prompt}' n=${n} times. Please be patient...`,
  );

  // If there are structured outputs specified, convert to an object:
  if (typeof format === "string" && format.trim().length > 0) {
    try {
      query.format = JSON.parse(format);
    } catch (err) {
      throw Error(
        "Cannot parse structured output format into JSON: JSON schema is incorrectly structured.",
      );
    }
  }

  // Call Ollama API
  const resps: Response[] = [];
  for (let i = 0; i < n; i++) {
    // Abort if the user canceled
    if (should_cancel && should_cancel()) throw new UserForcedPrematureExit();

    // Query Ollama and collect the response
    const response = await fetch(url, {
      method: "POST",
      body: JSON.stringify(query),
    });

    resps.push(response);
  }

  const parse_response = (body: string) => {
    const json = JSON.parse(body);
    if (json.message)
      // chat models
      return { generated_text: json.message.content };
    // text-only models
    else return { generated_text: json.response };
  };

  const responses = await Promise.all(resps.map((resp) => resp.text())).then(
    (responses) => {
      return responses.map((response) => parse_response(response));
    },
  );

  return [query, responses];
}

/** Convert OpenAI chat history to Bedrock format */
function to_bedrock_chat_history(
  chat_history: ChatHistory,
): BedrockChatMessage[] {
  const role_map: Dict<string> = {
    assistant: "ai",
    user: "human",
  };

  // Transform the ChatMessage format in the chat_history array to what is expected by Bedrock
  return chat_history.map((msg) =>
    transformDict(
      msg,
      undefined,
      (key) => (key === "content" ? "message" : key),
      (key: string, val: string): string => {
        if (key === "role") return val in role_map ? role_map[val] : val;
        return val;
      },
    ),
  ) as BedrockChatMessage[];
}

/**
 * Calls Bedrock models via Bedrock's API.
   @returns raw query and response JSON dicts.
 */
export async function call_bedrock(
  prompt: string,
  model: LLM,
  n = 1,
  temperature = 1.0,
  params?: Dict,
  should_cancel?: () => boolean,
): Promise<[Dict, Dict]> {
  if (
    !AWS_ACCESS_KEY_ID ||
    !AWS_SECRET_ACCESS_KEY ||
    !AWS_SESSION_TOKEN ||
    !AWS_REGION
  ) {
    throw new Error(
      "Could not find credentials value for the Bedrock API. Double-check that your AWS Credentials are set in Settings or in your local environment.",
    );
  }

  const modelName: string = model.toString();
  let stopWords = [];
  if (
    params?.stop_sequences !== undefined &&
    Array.isArray(params.stop_sequences && params.stop_sequences.length > 0)
  ) {
    stopWords = params?.stop_sequences;
  }
  const bedrockConfig = {
    credentials: {
      accessKeyId: AWS_ACCESS_KEY_ID,
      secretAccessKey: AWS_SECRET_ACCESS_KEY,
      sessionToken: AWS_SESSION_TOKEN,
    },
    region: AWS_REGION,
  };

  delete params?.stop_sequences;

  const query: Dict = {
    stopSequences: stopWords,
    temperature,
  };

  const fm = fromModelId(modelName, {
    region: bedrockConfig.region,
    credentials: bedrockConfig.credentials,
    ...query,
  });

  const responses: string[] = [];
  try {
    // Collect n responses, one at a time
    while (responses.length < n) {
      // Abort if the user canceled
      if (should_cancel && should_cancel()) throw new UserForcedPrematureExit();

      // Grab the response
      let response: string;
      if (
        modelName.startsWith("anthropic") ||
        modelName.startsWith("mistral") ||
        modelName.startsWith("meta")
      ) {
        const chat_history: ChatHistory = construct_openai_chat_history(
          prompt,
          params?.chat_history,
          params?.system_msg,
        );

        response = (
          await fm.chat(to_bedrock_chat_history(chat_history), {
            modelArgs: { ...(params as Map<string, any>) },
          })
        ).message;
      } else {
        response = await fm.generate(prompt, {
          modelArgs: { ...(params as Map<string, any>) },
        });
      }
      responses.push(response);
    }
  } catch (error: any) {
    throw new Error(error?.message ?? error.toString());
  }

  return [query, responses];
}

/**
 * Calls Together.ai text + chat models via Together's API.
   @returns raw query and response JSON dicts.
 */
export async function call_together(
  prompt: string,
  model: LLM,
  n = 1,
  temperature = 1.0,
  params?: Dict,
  should_cancel?: () => boolean,
): Promise<[Dict, Dict]> {
  if (!TOGETHER_API_KEY)
    throw new Error(
      "Could not find an Together API key. Double-check that your API key is set in Settings or in your local environment.",
    );

  const togetherBaseUrl = "https://api.together.xyz/v1";

  // Together.ai uses OpenAI's API, so we can use the OpenAI API client to make the call:
  const configuration = new OpenAIConfig({
    apiKey: TOGETHER_API_KEY,
    basePath: togetherBaseUrl,
  });

  // Since we are running client-side, we need to remove the user-agent header:
  delete configuration.baseOptions.headers["User-Agent"];

  const together = new OpenAIApi(configuration);

  // Strip the "together/" prefix:
  const modelname: string = model.toString().substring(9);
  if (
    params?.stop !== undefined &&
    (!Array.isArray(params.stop) || params.stop.length === 0)
  )
    delete params.stop;
  if (params?.seed && params.seed.toString().length === 0) delete params?.seed;
  if (
    params?.functions !== undefined &&
    (!Array.isArray(params.functions) || params.functions.length === 0)
  )
    delete params?.functions;
  if (
    params?.function_call !== undefined &&
    (!(typeof params.function_call === "string") ||
      params.function_call.trim().length === 0)
  )
    delete params.function_call;

  console.log(
    `Querying Together model '${modelname}' with prompt '${prompt}'...`,
  );

  // Determine the system message and whether there's chat history to continue:
  const chat_history: ChatHistory | undefined = params?.chat_history;
  const system_msg: string =
    params?.system_msg !== undefined
      ? params.system_msg
      : "You are a helpful assistant.";
  delete params?.system_msg;
  delete params?.chat_history;

  const query: Dict = {
    model: modelname,
    n,
    temperature,
    ...params, // 'the rest' of the settings, passed from the front-end settings
  };

  // Create call to chat model
  const together_call: any = together.createChatCompletion.bind(together);

  // Carry over chat history, if present:
  query.messages = construct_openai_chat_history(
    prompt,
    chat_history,
    system_msg,
  );

  // Try to call Together
  let response: Dict = {};
  try {
    const completion = await together_call(query);
    response = completion.data;
  } catch (error: any) {
    if (error?.response) {
      throw new Error(error.response.data?.error?.message);
      // throw new Error(error.response.status);
    } else {
      console.log(error?.message || error);
      throw new Error(error?.message || error);
    }
  }

  return [query, response];
}

async function call_custom_provider(
  prompt: string,
  model: LLM,
  n = 1,
  temperature = 1.0,
  params?: Dict,
  should_cancel?: () => boolean,
): Promise<[Dict, Dict[]]> {
  if (!APP_IS_RUNNING_LOCALLY())
    throw new Error(
      "The ChainForge app does not appear to be running locally. You can only call custom model providers if you are running ChainForge on your local machine, from a Flask app.",
    );

  // The model to call is in format:
  // __custom/<provider_name>/<submodel name>
  // It may also exclude the final tag.
  // We extract the provider name (this is the name used in the Python backend's `ProviderRegistry`) and optionally, the submodel name
  const provider_path = model.substring(9);
  const provider_name = provider_path.substring(0, provider_path.indexOf("/"));
  const submodel_name =
    provider_path.length === provider_name.length - 1
      ? undefined
      : provider_path.substring(provider_path.lastIndexOf("/") + 1);

  const responses: Dict[] = [];
  const query = { prompt, model, temperature, ...params };

  // Call the custom provider n times
  while (responses.length < n) {
    // Abort if the user canceled
    if (should_cancel && should_cancel()) throw new UserForcedPrematureExit();

    // Collect response from the custom provider
    const { response, error } = await call_flask_backend("callCustomProvider", {
      name: provider_name,
      params: {
        prompt,
        model: submodel_name,
        temperature,
        ...params,
      },
    });

    // Fail if an error is encountered
    if (error !== undefined || response === undefined) throw new Error(error);

    responses.push(response);
  }
  return [query, responses];
}

/**
 * Switcher that routes the request to the appropriate API call function. If call doesn't exist, throws error.
 */
export async function call_llm(
  llm: LLM,
  provider: LLMProvider,
  prompt: string,
  n: number,
  temperature: number,
  params?: Dict,
  should_cancel?: () => boolean,
): Promise<[Dict, Dict]> {
  // Get the correct API call for the given LLM:
  let call_api: LLMAPICall | undefined;
  const llm_provider: LLMProvider | undefined = provider ?? getProvider(llm); // backwards compatibility if there's no explicit provider

  if (llm_provider === undefined)
    throw new Error(`Language model ${llm} is not supported.`);

  const llm_name = llm.toString().toLowerCase();
  if (llm_provider === LLMProvider.OpenAI) {
    if (llm_name.startsWith("dall-e")) call_api = call_dalle;
    else call_api = call_chatgpt;
  } else if (llm_provider === LLMProvider.Azure_OpenAI)
    call_api = call_azure_openai;
  else if (llm_provider === LLMProvider.Google) call_api = call_google_ai;
  else if (llm_provider === LLMProvider.Dalai) call_api = call_dalai;
  else if (llm_provider === LLMProvider.Anthropic) call_api = call_anthropic;
  else if (llm_provider === LLMProvider.HuggingFace)
    call_api = call_huggingface;
  else if (llm_provider === LLMProvider.Aleph_Alpha) call_api = call_alephalpha;
  else if (llm_provider === LLMProvider.Ollama) call_api = call_ollama_provider;
  else if (llm_provider === LLMProvider.Custom) call_api = call_custom_provider;
  else if (llm_provider === LLMProvider.Bedrock) call_api = call_bedrock;
  else if (llm_provider === LLMProvider.Together) call_api = call_together;
  else if (llm_provider === LLMProvider.DeepSeek) call_api = call_deepseek;
  if (call_api === undefined)
    throw new Error(
      `Adapter for Language model ${llm} and ${llm_provider} not found`,
    );
  return call_api(prompt, llm, n, temperature, params, should_cancel);
}

/**
 * Extracts the relevant portion of a OpenAI chat response.
 * Note that chat choice objects can now include 'function_call' and a blank 'content' response.
 * This method detects a 'function_call's presence, prepends [[FUNCTION]] and converts the function call into JS format.
 */
function _extract_openai_chat_choice_content(choice: Dict): string {
  if (
    choice.finish_reason === "function_call" ||
    ("function_call" in choice.message &&
      choice.message.function_call.length > 0)
  ) {
    const func = choice.message.function_call;
    return "[[FUNCTION]] " + func.name + func.arguments.toString();
  } else if (
    choice.finish_reason === "tool_calls" ||
    ("tool_calls" in choice.message && choice.message.tool_calls.length > 0)
  ) {
    const tools = choice.message.tool_calls;
    return (
      "[[TOOLS]] " +
      tools
        .map((t: Dict) => t.function.name + " " + t.function.arguments)
        .join("\n\n")
    );
  } else {
    // Extract the content. Note that structured outputs in OpenAI's API as of late 2024
    // can sometimes output a response to a "refusal" key, which is annoying. We check for that here:
    if (
      "refusal" in choice.message &&
      typeof choice.message.refusal === "string"
    )
      return choice.message.refusal;
    // General chat outputs
    else return choice.message.content;
  }
}

/**
 * Extracts the text part of a response JSON from ChatGPT. If there is more
 * than 1 response (e.g., asking the LLM to generate multiple responses),
 * this produces a list of all returned responses.
 */
function _extract_chatgpt_responses(response: Dict): Array<string> {
  return response.choices.map(_extract_openai_chat_choice_content);
}

/**
 * Extracts the text part of a response JSON from OpenAI completions models like Davinci. If there are more
 * than 1 response (e.g., asking the LLM to generate multiple responses),
 * this produces a list of all returned responses.
 */
function _extract_openai_completion_responses(response: Dict): Array<string> {
  return response.choices.map((c: Dict) => c.text.trim());
}

/**
 * Extracts the text part of a response JSON from ChatGPT. If there is more
 * than 1 response (e.g., asking the LLM to generate multiple responses),
 * this produces a list of all returned responses.
 */
function _extract_openai_image_responses(
  response: Array<ImagesResponseDataInner>,
): LLMResponseData[] {
  return response.map((v) => ({
    t: "img",
    d: v.b64_json ?? v.url ?? "[[NO DATA]]",
  }));
}

/**
 * Deduces the format of an OpenAI model response (completion or chat)
 * and extracts the response text using the appropriate method.
 */
function _extract_openai_responses(response: Dict): Array<string> {
  if (response.choices.length === 0) return [];
  const first_choice = response.choices[0];
  if ("message" in first_choice) return _extract_chatgpt_responses(response);
  else return _extract_openai_completion_responses(response);
}

function _extract_google_ai_responses(
  response: Dict,
  llm: LLM | string,
): Array<string> {
  switch (llm) {
    case NativeLLM.PaLM2_Chat_Bison:
      return _extract_palm_responses(response);
    case NativeLLM.PaLM2_Text_Bison:
      return _extract_palm_responses(response);
    default:
      return _extract_gemini_responses(response as Array<Dict>);
  }
}

/**
 * Extracts the text part of a 'Completion' object from Google PaLM2 `generate_text` or `chat`.
 *
 * NOTE: The candidate object for `generate_text` has a key 'output' which contains the response,
 * while the `chat` API uses a key 'content'. This checks for either.
 */
function _extract_palm_responses(completion: Dict): Array<string> {
  return completion.candidates.map((c: Dict) => c.output || c.content);
}

/**
 * Extracts the text part of a 'EnhancedGenerateContentResponse' object from Google Gemini `sendChat` or `chat`.
 */
function _extract_gemini_responses(completions: Array<Dict>): Array<string> {
  return completions.map((c: Dict) => c.text);
}

/**
 * Extracts the text part of an Anthropic chat completion (Claude 2.1+ models).
 */
function _extract_anthropic_chat_responses(
  response: Array<Dict>,
): Array<string> {
  return response.map((r: Dict) =>
    r.content
      .map((c: Dict) => {
        // Regular text response
        if (c?.type === "text") return c.text.trim();
        // Anthropic tool usage
        else if (c?.type === "tool_use")
          return (
            "[[TOOLS]] " +
            JSON.stringify({
              name: c.name,
              input: c.input,
            })
          );
        // Unknown type of message
        else
          throw Error(
            `Unknown type '${c?.type}' of message found in Anthropic response. If this is a new type, raise an Issue on the ChainForge Github.`,
          );
      })
      .join("\n\n"),
  );
}

/**
 * Extracts the text part of an Anthropic text completion.
 */
function _extract_anthropic_text_responses(
  response: Array<Dict>,
): Array<string> {
  return response.map((r: Dict) => r.completion.trim());
}

/**
 * Extracts the text part of a HuggingFace text completion.
 */
function _extract_huggingface_responses(response: Array<Dict>): Array<string> {
  return response.map((r: Dict) => r.generated_text.trim());
}

/**
 * Extracts the text part of a Aleph Alpha text completion.
 */
function _extract_alephalpha_responses(response: Dict): Array<string> {
  return response.map((r: string) => r.trim());
}

/**
 * Extracts the text part of a Ollama text completion.
 */
function _extract_ollama_responses(
  response: Array<Dict>,
): Array<LLMResponseData> {
  return response.map((r: any) => r.generated_text.trim());
}

/**
 * Given a LLM and a response object from its API, extract the
 * text response(s) part of the response object.
 */
export function extract_responses(
  response: Array<string | Dict> | Dict,
  llm: LLM | string,
  provider: LLMProvider,
): Array<LLMResponseData> {
  const llm_provider: LLMProvider | undefined =
    provider ?? getProvider(llm as LLM);
  const llm_name = llm.toString().toLowerCase();
  switch (llm_provider) {
    case LLMProvider.OpenAI:
      if (llm_name.startsWith("dall-e"))
        return _extract_openai_image_responses(
          response as Array<ImagesResponseDataInner>,
        );
      else if (llm_name.includes("davinci") || llm_name.includes("instruct"))
        return _extract_openai_completion_responses(response);
      else return _extract_chatgpt_responses(response);
    case LLMProvider.Azure_OpenAI:
      return _extract_openai_responses(response);
    case LLMProvider.Google:
      return _extract_google_ai_responses(response as Dict, llm);
    case LLMProvider.Dalai:
      return [response.toString()];
    case LLMProvider.Anthropic:
      if (is_newer_anthropic_model(llm_name))
        return _extract_anthropic_chat_responses(response as Dict[]);
      else return _extract_anthropic_text_responses(response as Dict[]);
    case LLMProvider.HuggingFace:
      return _extract_huggingface_responses(response as Dict[]);
    case LLMProvider.Aleph_Alpha:
      return _extract_alephalpha_responses(response);
    case LLMProvider.Ollama:
      return _extract_ollama_responses(response as Dict[]);
    case LLMProvider.Bedrock:
      return response as Array<string>;
    case LLMProvider.Together:
      return _extract_openai_responses(response as Dict[]);
    case LLMProvider.DeepSeek:
      return _extract_openai_responses(response as Dict[]);
    default:
      if (
        Array.isArray(response) &&
        response.length > 0 &&
        (typeof response[0] === "string" ||
          (typeof response[0] === "object" && isImageResponseData(response[0])))
      )
        return response as LLMResponseData[];
      else
        throw new Error(
          `No method defined to extract responses for LLM ${llm}.`,
        );
  }
}

/**
 * Marge the 'responses' and 'raw_response' properties of two LLMResponseObjects,
 * keeping all the other params from the second argument (llm, query, etc).
 *
 * If one object is undefined or null, returns the object that is defined, unaltered.
 */
export function merge_response_objs(
  resp_obj_A: RawLLMResponseObject | undefined,
  resp_obj_B: RawLLMResponseObject | undefined,
): RawLLMResponseObject | undefined {
  if (!resp_obj_A && !resp_obj_B) {
    console.warn("Warning: Merging two undefined response objects.");
    return undefined;
  } else if (!resp_obj_B && resp_obj_A) return resp_obj_A;
  else if (!resp_obj_A && resp_obj_B) return resp_obj_B;
  resp_obj_A = resp_obj_A as RawLLMResponseObject; // required by typescript
  resp_obj_B = resp_obj_B as RawLLMResponseObject;
  const res: RawLLMResponseObject = {
    responses: resp_obj_A.responses.concat(resp_obj_B.responses),
    prompt: resp_obj_B.prompt,
    query: resp_obj_B.query,
    llm: resp_obj_B.llm,
    vars: resp_obj_B.vars ?? (resp_obj_B as any).info ?? {}, // backwards compatibility---vars used to be 'info'
    metavars: resp_obj_B.metavars ?? {},
    uid: resp_obj_B.uid,
  };
  if (resp_obj_B.chat_history !== undefined)
    res.chat_history = resp_obj_B.chat_history;
  return res;
}

export function mergeDicts(A?: Dict, B?: Dict): Dict | undefined {
  if (A === undefined && B === undefined) return undefined;
  else if (A === undefined) return B;
  else if (B === undefined) return A;
  const d: Dict = {};
  Object.entries(A).forEach(([key, val]) => {
    d[key] = val;
  });
  Object.entries(B).forEach(([key, val]) => {
    d[key] = val;
  });
  return d; // gives priority to B
}

/**
 * Filters and transforms the dictionary 'dict'. Returns a new dictionary with the transformed keys/values.
 * @param dict Dict to process
 * @param keyFilterFunc Optional. Filter function on whether to include the given key.
 * @param keyTransformFunc Optional. Function to transform the keys.
 * @param valTransformFunc Optional. Function to transform values for each key.
 * @returns
 */
export const transformDict = (
  dict: Dict,
  keyFilterFunc?: (key: string) => boolean,
  keyTransformFunc?: (key: string) => string,
  valTransformFunc?: (key: string, val: any) => any,
) => {
  return Object.keys(dict).reduce((acc, key) => {
    if (!keyFilterFunc || keyFilterFunc(key) === true)
      acc[keyTransformFunc ? keyTransformFunc(key) : key] = valTransformFunc
        ? valTransformFunc(key, dict[key])
        : dict[key];
    return acc;
  }, {} as Dict);
};

/** Extracts only the settings vars (of form like "=system_msg", starts with =) from a vars dict.
 * (This also removes the = at the start of the keys.)
 * NOTE: This does not typecast the values yet; that should be performed later on right before they are passed to the call_llm API call.
 *
 * Returns empty dict {} if no settings vars found.
 */
export const extractSettingsVars = (vars?: PromptVarsDict) => {
  if (
    vars !== undefined &&
    Object.keys(vars).some((k) => k.charAt(0) === "=")
  ) {
    return StringLookup.concretizeDict(
      transformDict(
        deepcopy(vars),
        (k) => k.charAt(0) === "=",
        (k) => k.substring(1),
      ),
    );
  } else return {};
};

/**
 * Given two info vars dicts, detects whether any + all vars (keys) match values.
 */
export const areEqualVarsDicts = (
  A: PromptVarsDict | undefined,
  B: PromptVarsDict | undefined,
): boolean => {
  if (A === undefined || B === undefined) {
    if (A === undefined && B === undefined) return true;
    return false;
  }
  const keys_A = Object.keys(A);
  const keys_B = Object.keys(B);
  if (keys_A.length !== keys_B.length) return false;
  else if (keys_A.length === 0) return true;
  const all_vars = new Set(keys_A.concat(keys_B));
  for (const v of all_vars) {
    if (!(v in B) || !(v in A) || B[v] !== A[v]) return false;
  }
  return true;
};

export const processCSV = (csv: string): string[] => {
  const matches = csv.match(/(\s*"[^"]+"\s*|\s*[^,]+|,)(?=,|$)/g);
  if (!matches) return [csv];
  for (let n = 0; n < matches.length; ++n) {
    matches[n] = matches[n].trim();
    if (matches[n] === ",") matches[n] = "";
  }
  return matches.map((e) => e.trim()).filter((e) => e.length > 0);
};

export const countNumLLMs = (
  resp_objs_or_dict: RawLLMResponseObject[] | Dict,
): number => {
  const resp_objs = Array.isArray(resp_objs_or_dict)
    ? resp_objs_or_dict
    : Object.values(resp_objs_or_dict).flat();
  return new Set(
    resp_objs
      .filter((r) => typeof r !== "string" && r.llm !== undefined)
      .map((r) => r.llm?.key || r.llm),
  ).size;
};

export const setsAreEqual = (setA: Set<any>, setB: Set<any>): boolean => {
  if (setA.size !== setB.size) return false;
  const equal = true;
  for (const item of setA) {
    if (!setB.has(item)) return false;
  }
  return equal;
};

export const deepcopy = <T>(v: T): T => JSON.parse(JSON.stringify(v));
export const deepcopy_and_modify = (v: Dict, new_val_dict: Dict) => {
  const new_v = deepcopy(v);
  Object.entries(new_val_dict).forEach(([key, val]) => {
    new_v[key] = val;
  });
  return new_v;
};
export const dict_excluding_key = (d: Dict, key: string) => {
  if (!(key in d)) return d;
  const copy_d = { ...d };
  delete copy_d[key];
  return copy_d;
};

export const getLLMsInPulledInputData = (pulled_data: Dict) => {
  const found_llms: Dict = {};
  Object.values(pulled_data).forEach((_vs) => {
    const vs = Array.isArray(_vs) ? _vs : [_vs];
    vs.forEach((v) => {
      if (v?.llm !== undefined && !(v.llm.key in found_llms))
        found_llms[v.llm.key] = v.llm;
    });
  });
  return Object.values(found_llms);
};

export const stripLLMDetailsFromResponses = (
  resps: LLMResponse[],
): LLMResponse[] =>
  resps.map((r) => ({
    ...r,
    llm:
      (typeof r?.llm === "string" || typeof r?.llm === "number"
        ? StringLookup.get(r?.llm)
        : r?.llm?.name) ?? "undefined",
  }));

// NOTE: The typing is purposefully general since we are trying to cast to an expected format.
export const toStandardResponseFormat = (r: Dict | string) => {
  if (typeof r === "string" || typeof r === "number")
    return {
      vars: {},
      metavars: {},
      uid: uuid(),
      prompt: "",
      responses: [r],
      tokens: {},
    } as LLMResponse;
  const resp_obj: LLMResponse = {
    vars: r?.fill_history ?? {},
    metavars: r?.metavars ?? {},
    uid: r?.uid ?? r?.batch_id ?? uuid(),
    llm: r?.llm ?? undefined,
    prompt: r?.prompt ?? "",
    responses: [typeof r === "string" || typeof r === "number" ? r : r?.text],
    tokens: r?.raw_response?.usage ?? {},
  };
  if (r?.eval_res !== undefined) resp_obj.eval_res = r.eval_res;
  if (r?.chat_history !== undefined) resp_obj.chat_history = r.chat_history;
  return resp_obj;
};

// Check if the current browser window/tab is 'active' or not
export const browserTabIsActive = () => {
  try {
    const visible = document.visibilityState === "visible";
    return visible;
  } catch (e) {
    console.error(e);
    return true; // indeterminate
  }
};

export const tagMetadataWithLLM = (input_data: LLMResponsesByVarDict) => {
  const new_data: LLMResponsesByVarDict = {};
  Object.entries(input_data).forEach(([varname, resp_objs]) => {
    new_data[varname] = resp_objs.map((r) => {
      if (
        !r ||
        typeof r === "string" ||
        typeof r === "number" ||
        !r?.llm ||
        typeof r.llm === "string" ||
        typeof r.llm === "number" ||
        !r.llm.key
      )
        return r;
      const r_copy = JSON.parse(JSON.stringify(r));
      r_copy.metavars.__LLM_key = r.llm.key;
      return r_copy;
    });
  });
  return new_data;
};

export const extractLLMLookup = (
  input_data: Dict<
    (StringOrHash | TemplateVarInfo | BaseLLMResponseObject | LLMResponse)[]
  >,
) => {
  const llm_lookup: Dict<StringOrHash | LLMSpec> = {};
  Object.values(input_data).forEach((resp_objs) => {
    resp_objs.forEach((r) => {
      const llm_name =
        typeof r === "string" || typeof r === "number"
          ? undefined
          : !r.llm || typeof r.llm === "string" || typeof r.llm === "number"
            ? StringLookup.get(r.llm)
            : r.llm.key;
      if (
        typeof r === "string" ||
        typeof r === "number" ||
        !r.llm ||
        !llm_name ||
        llm_name in llm_lookup
      )
        return;
      llm_lookup[llm_name] = r.llm;
    });
  });
  return llm_lookup;
};

export const removeLLMTagFromMetadata = (metavars: Dict) => {
  if (!("__LLM_key" in metavars)) return metavars;
  const mcopy = JSON.parse(JSON.stringify(metavars));
  delete mcopy.__LLM_key;
  return mcopy;
};

export const truncStr = (
  s: string | undefined,
  maxLen: number,
): string | undefined => {
  if (s === undefined) return s;
  if (s.length > maxLen)
    // Cut the name short if it's long
    return s.substring(0, maxLen) + "...";
  else return s;
};

export const groupResponsesBy = <T>(
  responses: T[],
  keyFunc: (item: T) => string | number | null | undefined,
): [Dict<T[]>, T[]] => {
  const responses_by_key: Dict<T[]> = {};
  const unspecified_group: T[] = [];
  responses.forEach((item) => {
    const key = keyFunc(item);
    if (key === null || key === undefined) {
      unspecified_group.push(item);
      return;
    }
    if (key in responses_by_key) responses_by_key[key].push(item);
    else responses_by_key[key] = [item];
  });
  return [responses_by_key, unspecified_group];
};

/**
 * Merges inner .responses and eval_res.items properties for LLMResponses with the same
 * uid, returning the (smaller) list of merged items.
 * @param responses
 * @returns
 */
export const batchResponsesByUID = (
  responses: LLMResponse[],
): LLMResponse[] => {
  const [batches, unspecified_id_group] = groupResponsesBy(
    responses,
    (resp_obj) => resp_obj.uid,
  );
  return Object.values(batches)
    .map((resp_objs: LLMResponse[]) => {
      if (resp_objs.length === 1) {
        return resp_objs[0];
      } else {
        const batched = deepcopy_and_modify(resp_objs[0], {
          responses: resp_objs.map((resp_obj) => resp_obj.responses).flat(),
        }) as LLMResponse;
        if (batched.eval_res?.items !== undefined) {
          batched.eval_res.items = resp_objs
            .map((resp_obj) => resp_obj?.eval_res?.items as EvaluationScore[])
            .flat();
        }
        return batched;
      }
    })
    .concat(unspecified_id_group);
};

export function llmResponseDataToString(data: LLMResponseData): string {
  if (typeof data === "string") return data;
  else if (typeof data === "number")
    return StringLookup.get(data) ?? "(string lookup failed)";
  else return data.d;
}

/**
 * Naive method to sample N items at random from an array.
 * @param arr an array of items
 * @param num_sample the number of items to sample
 * @returns The sampled elements of the array (unmodified).
 */
export function sampleRandomElements(arr: any[], num_sample: number): any[] {
  if (num_sample >= arr.length) return arr; // nothing to do

  // Find num_sample unique indexes
  const idxs: Set<number> = new Set();
  while (idxs.size < num_sample) {
    // Pick an index at random
    const idx = Math.floor(Math.random() * arr.length);

    // If it's already chosen, continue
    if (idxs.has(idx)) continue;

    // Otherwise, add to sample
    idxs.add(idx);
  }

  // Return the items at the sampled indexes
  return Array.from(idxs).map((idx) => arr[idx]);
}

export const getVarsAndMetavars = (input_data: Dict): VarsContext => {
  // Find all vars and metavars in the input data (if any):
  // NOTE: The typing is purposefully general for some backwards compatibility concenrs.
  const varnames = new Set<string>();
  const metavars = new Set<string>();

  const add_from_resp_obj = (resp_obj: Dict) => {
    if (typeof resp_obj === "string") return;
    if (resp_obj?.fill_history)
      Object.keys(resp_obj.fill_history).forEach((v) => varnames.add(v));
    else if (resp_obj?.vars)
      Object.keys(resp_obj.vars).forEach((v) => varnames.add(v));
    if (resp_obj.metavars)
      Object.keys(resp_obj.metavars).forEach((v) => metavars.add(v));
    else if (resp_obj.meta)
      Object.keys(resp_obj.meta).forEach((v) => metavars.add(v));
  };

  if (Array.isArray(input_data)) input_data.forEach(add_from_resp_obj);
  else {
    Object.entries(input_data).forEach(([key, obj]: [string, Dict[]]) => {
      if (key !== "__input") varnames.add(key); // A "var" can also be other properties on input_data
      obj.forEach(add_from_resp_obj);
    });
  }

  return {
    vars: Array.from(varnames),
    metavars: Array.from(metavars),
  };
};

/**
 * Retries a func 'func' N times.
 * @param func
 * @param numTimes
 */
export async function retryAsyncFunc<T>(
  func: () => Promise<T>,
  numTimes: number,
): Promise<T> {
  if (numTimes < 1)
    throw new Error("Negative numTimes encountered when calling 'retry'.");

  try {
    // Attempt to execute the function
    return await func();
  } catch (error) {
    if (numTimes <= 1) {
      // If no more retries are left, throw the last error
      throw error;
    }
    // If there are retries left, retry the function:
    return retryAsyncFunc(func, numTimes - 1);
  }
}

// Filters internally used keys LLM_{idx} and __{str} from metavar dictionaries.
// This method is used to pass around information hidden from the user.
export function cleanMetavarsFilterFunc(key: string) {
  return !(key.startsWith("LLM_") || key.startsWith("__pt"));
}

// Verify data integrity: check that uids are present for all responses.
// If they are not present, add it and note the discrepency.
// NOTE: This modifies the dictionary in place.
export function repairCachedResponses(
  data: Dict,
  storageKey: string,
  itemSelector?: (data: Dict) => Dict,
): Dict {
  let repaired = false;
  const d = itemSelector ? itemSelector(data) : data;
  Object.values(d).forEach((val) => {
    const resps = Array.isArray(val) ? val : [val];
    resps.forEach((r) => {
      if (r.uid === undefined) {
        r.uid = uuid();
        repaired = true;
      }
    });
  });

  if (repaired) {
    // The data did not include uids. Flash it back to the cache to repair.
    // This maintains consistency across re-runs.
    StorageCache.store(storageKey, data);
  }

  return data;
}

/**
 * Generates a function that can be called to debounce another function,
 * inside a React component. Note that it requires passing (and capturing) a React ref using useRef.
 * The ref is used so that when the function is called multiple times; it will 'debounce' --cancel any pending call.
 * @param ref An empty React ref from useRef
 * @returns A debounce function of signature (func: Func, delay: number), taking an arbitrary function and delay in milliseconds
 */
export const genDebounceFunc = (
  ref: React.MutableRefObject<null | NodeJS.Timeout>,
) => {
  return (func: Func, delay: number) => {
    return (...args: any[]) => {
      if (ref?.current) {
        clearTimeout(ref.current);
      }
      ref.current = setTimeout(() => {
        func(...args);
      }, delay);
    };
  };
};
export type DebounceRef = React.MutableRefObject<NodeJS.Timeout | null>;

// Thanks to AmerllicA on SO: https://stackoverflow.com/a/61226119
export const blobToBase64 = (blob: Blob): Promise<string> => {
  const reader = new FileReader();
  reader.readAsDataURL(blob);
  return new Promise((resolve, reject) => {
    reader.onloadend = () => {
      const res = reader.result as string;
      resolve(res.substring(res.indexOf(",") + 1));
    };
    reader.onerror = () => reject(new Error("Error reading file"));
  });
};

export const compressBase64Image = (b64: string): Promise<string> => {
  // Convert base64 to Blob. Compress asynchronously, then convert back to base64.
  return fetch(`data:image/png;base64,${b64}`)
    .then((res) => res.blob())
    .then(
      (blob) =>
        new Promise((resolve, reject) => {
          /* eslint-disable no-new */
          new Compressor(blob, {
            success: resolve,
            error: reject,
          });
        }),
    )
    .then((compressedBlob) => blobToBase64(compressedBlob as Blob));
};

<<<<<<< HEAD
// This function takes a string as argument that represents either :
//  - a local path
//  - a URL
//  - a base64 encoded string
// and return ithe following infos about the image:
//  - size : the size of the image in bytes
//  - width : the width of the image in pixels
//  - height : the height of the image in pixels
//  - type : the type of the image (png, jpeg, ...)
export const get_image_infos = (image: string): Dict<string> => {
  const infos: Dict<string> = {
    size: "",
    width: "",
    height: "",
    type: "",
  };

  if (image.startsWith("data:image")) {
    // Base64 image
    const base64 = image.split(",")[1];
    const binary = atob(base64);
    const len = binary.length;
    const bytes = new Uint8Array(len);
    for (let i = 0; i < len; i++) {
      bytes[i] = binary.charCodeAt(i);
    }
    const blob = new Blob([bytes.buffer], { type: "image/png" });
    infos.size = blob.size.toString();
    const url = URL.createObjectURL(blob);
    const img = new Image();
    img.src = url;
    infos.width = img.width.toString();
    infos.height = img.height.toString();
    URL.revokeObjectURL(url);
  } else {
    // URL or local path
    const img = new Image();
    img.src = image;
    infos.width = img.width.toString();
    infos.height = img.height.toString();
  }

  return infos;
=======
/**
 * Extends array `a` with the values of `b`.
 * @param a The array to extend (in-place).
 * @param b The array to add to the end of `a`.
 * @returns `a`, extended.
 */
export const extendArray = <T>(a: Array<T>, b: Array<T>): Array<T> => {
  for (const i in b) {
    a.push(b[i]);
  }
  return a;
};

/**
 * Extends the array `key` in a dict with `values`, creating a new array if the key is missing.
 * @param dict The dictionary to extend (in-place).
 * @param key The key of the dictionary.
 * @param values The new array to append to the end of the dict value for `key`.
 */
export const extendArrayDict = <K extends string | number | symbol, V>(
  dict: Record<K, V[]>,
  key: K,
  values: V[],
): void => {
  if (!dict[key]) {
    dict[key] = [];
  }
  extendArray(dict[key], values);
};

/** Ensure that a name is 'unique'; if not, return an amended version with a count tacked on (e.g. "GPT-4 (2)") */
export const ensureUniqueName = (_name: string, _prev_names: string[]) => {
  // Strip whitespace around names
  const prev_names = _prev_names.map((n) => n.trim());
  const name = _name.trim();

  // Check if name is unique
  if (!prev_names.includes(name)) return name;

  // Name isn't unique; find a unique one:
  let i = 2;
  let new_name = `${name} (${i})`;
  while (prev_names.includes(new_name)) {
    i += 1;
    new_name = `${name} (${i})`;
  }
  return new_name;
>>>>>>> f80598ff
};<|MERGE_RESOLUTION|>--- conflicted
+++ resolved
@@ -2521,7 +2521,6 @@
     .then((compressedBlob) => blobToBase64(compressedBlob as Blob));
 };
 
-<<<<<<< HEAD
 // This function takes a string as argument that represents either :
 //  - a local path
 //  - a URL
@@ -2565,7 +2564,8 @@
   }
 
   return infos;
-=======
+};
+
 /**
  * Extends array `a` with the values of `b`.
  * @param a The array to extend (in-place).
@@ -2613,5 +2613,4 @@
     new_name = `${name} (${i})`;
   }
   return new_name;
->>>>>>> f80598ff
 };