// from typing import Dict, Tuple, List, Union, Optional
// import json, os, time, asyncio
// from string import Template

// from chainforge.promptengine.models import LLM
import React from "react";
import { LLM, LLMProvider, NativeLLM, getProvider } from "./models";
import {
  Dict,
  LLMAPICall,
  RawLLMResponseObject,
  ChatHistory,
  ChatMessage,
  PaLMChatMessage,
  PaLMChatContext,
  HuggingFaceChatHistory,
  GeminiChatContext,
  GeminiChatMessage,
  LLMResponse,
  LLMResponsesByVarDict,
  Func,
  VarsContext,
  TemplateVarInfo,
  BaseLLMResponseObject,
  LLMSpec,
  EvaluationScore,
  LLMResponseData,
  isImageResponseData,
  StringOrHash,
  PromptVarsDict,
  MultiModalContentAnthropic,
  MultiModalContentOpenAI,
  MultiModalContentGemini,
  PromptVarType,
} from "./typing";
import { v4 as uuid } from "uuid";
import { StringTemplate } from "./template";

import {
  Configuration as OpenAIConfig,
  OpenAIApi,
  CreateImageRequest,
  ImagesResponseDataInner,
} from "openai";
import {
  OpenAIClient as AzureOpenAIClient,
  AzureKeyCredential,
} from "@azure/openai";
import { GoogleGenerativeAI, Part } from "@google/generative-ai";
import { UserForcedPrematureExit } from "./errors";
import {
  fromModelId,
  ChatMessage as BedrockChatMessage,
} from "@mirai73/bedrock-fm";
import StorageCache, { StringLookup, MediaLookup } from "./cache";
import Compressor from "compressorjs";
import { Annotations } from "plotly.js";
// import { Models } from "@mirai73/bedrock-fm/lib/bedrock";

const ANTHROPIC_HUMAN_PROMPT = "\n\nHuman:";
const ANTHROPIC_AI_PROMPT = "\n\nAssistant:";

/** Where the ChainForge Flask server is being hosted, if any. */

export const FLASK_BASE_URL =
  // @ts-expect-error undefined
  window.__CF_HOSTNAME !== undefined && window.__CF_PORT !== undefined
    ? "/"
    : "http://localhost:8000/";

export async function call_flask_backend(
  route: string,
  params: Dict | string,
): Promise<Dict> {
  return fetch(`${FLASK_BASE_URL}app/${route}`, {
    method: "POST",
    headers: {
      "Content-Type": "application/json",
      "Access-Control-Allow-Origin": "*",
    },
    body: JSON.stringify(params),
  }).then(function (res) {
    return res.json();
  });
}

// We only calculate whether the app is running locally once upon load, and store it here:
let _APP_IS_RUNNING_LOCALLY: boolean | undefined;

/**
 * Tries to determine if the ChainForge front-end is running on user's local machine (and hence has access to Flask backend).
 * @returns `true` if we think the app is running locally (on localhost or equivalent); `false` if not.
 */
export function APP_IS_RUNNING_LOCALLY(): boolean {
  if (_APP_IS_RUNNING_LOCALLY === undefined) {
    // Calculate whether we're running the app locally or not, and save the result
    try {
      const location = window.location;

      _APP_IS_RUNNING_LOCALLY =
        location.hostname === "localhost" ||
        location.hostname === "127.0.0.1" ||
        location.hostname === "0.0.0.0" ||
        location.hostname === "" || // @ts-expect-error undefined
        window.__CF_HOSTNAME !== undefined;
    } catch (e) {
      // ReferenceError --window or location does not exist.
      // We must not be running client-side in a browser, in this case (e.g., we are running a Node.js server)
      _APP_IS_RUNNING_LOCALLY = false;
    }
  }
  return _APP_IS_RUNNING_LOCALLY;
}

/**
 * Equivalent to a 'fetch' call, but routes it to the backend Flask server in
 * case we are running a local server and prefer to not deal with CORS issues making API calls client-side.
 */
async function route_fetch(
  url: string,
  method: string,
  headers: Dict,
  body: Dict,
) {
  if (APP_IS_RUNNING_LOCALLY()) {
    return call_flask_backend("makeFetchCall", {
      url,
      method,
      headers,
      body,
    }).then((res) => {
      if (!res || res.error) throw new Error(res.error);
      return res.response;
    });
  } else {
    return fetch(url, {
      method,
      headers,
      body: JSON.stringify(body),
    }).then((res) => res.json());
  }
}

function appendEndSlashIfMissing(path: string) {
  return path + (path[path.length - 1] === "/" ? "" : "/");
}

function get_environ(key: string): string | undefined {
  return process.env[key];
}

let OPENAI_API_KEY = get_environ("OPENAI_API_KEY");
let OPENAI_BASE_URL = get_environ("OPENAI_BASE_URL");
let ANTHROPIC_API_KEY = get_environ("ANTHROPIC_API_KEY");
let GOOGLE_PALM_API_KEY = get_environ("PALM_API_KEY");
let AZURE_OPENAI_KEY = get_environ("AZURE_OPENAI_KEY");
let AZURE_OPENAI_ENDPOINT = get_environ("AZURE_OPENAI_ENDPOINT");
let HUGGINGFACE_API_KEY = get_environ("HUGGINGFACE_API_KEY");
let ALEPH_ALPHA_API_KEY = get_environ("ALEPH_ALPHA_API_KEY");
let ALEPH_ALPHA_BASE_URL = get_environ("ALEPH_ALPHA_BASE_URL");
let AWS_ACCESS_KEY_ID = get_environ("AWS_ACCESS_KEY_ID");
let AWS_SECRET_ACCESS_KEY = get_environ("AWS_SECRET_ACCESS_KEY");
let AWS_SESSION_TOKEN = get_environ("AWS_SESSION_TOKEN");
let AWS_REGION = get_environ("AWS_REGION");
let TOGETHER_API_KEY = get_environ("TOGETHER_API_KEY");
let DEEPSEEK_API_KEY = get_environ("DEEPSEEK_API_KEY");

/**
 * Sets the local API keys for the revelant LLM API(s).
 */
export function set_api_keys(api_keys: Dict<string>): void {
  function key_is_present(name: string): boolean {
    return (
      (name in api_keys &&
        api_keys[name] &&
        api_keys[name].trim().length > 0) ||
      name === "OpenAI_BaseURL"
    );
  }
  if (key_is_present("OpenAI")) OPENAI_API_KEY = api_keys.OpenAI;
  if (key_is_present("OpenAI_BaseURL"))
    OPENAI_BASE_URL = api_keys.OpenAI_BaseURL;
  if (key_is_present("HuggingFace")) HUGGINGFACE_API_KEY = api_keys.HuggingFace;
  if (key_is_present("Anthropic")) ANTHROPIC_API_KEY = api_keys.Anthropic;
  if (key_is_present("Google")) GOOGLE_PALM_API_KEY = api_keys.Google;
  if (key_is_present("Azure_OpenAI")) AZURE_OPENAI_KEY = api_keys.Azure_OpenAI;
  if (key_is_present("Azure_OpenAI_Endpoint"))
    AZURE_OPENAI_ENDPOINT = api_keys.Azure_OpenAI_Endpoint;
  if (key_is_present("AlephAlpha")) ALEPH_ALPHA_API_KEY = api_keys.AlephAlpha;
  if (key_is_present("AlephAlpha_BaseURL"))
    ALEPH_ALPHA_BASE_URL = api_keys.AlephAlpha_BaseURL;
  // Soft fail for non-present keys
  if (key_is_present("AWS_Access_Key_ID"))
    AWS_ACCESS_KEY_ID = api_keys.AWS_Access_Key_ID;
  if (key_is_present("AWS_Secret_Access_Key"))
    AWS_SECRET_ACCESS_KEY = api_keys.AWS_Secret_Access_Key;
  if (key_is_present("AWS_Session_Token"))
    AWS_SESSION_TOKEN = api_keys.AWS_Session_Token;
  if (key_is_present("AWS_Region")) AWS_REGION = api_keys.AWS_Region;
  if (key_is_present("Together")) TOGETHER_API_KEY = api_keys.Together;
  if (key_is_present("DeepSeek")) DEEPSEEK_API_KEY = api_keys.DeepSeek;
}

export function get_openai_api_key(): string | undefined {
  return OPENAI_API_KEY;
}

export function get_azure_openai_api_keys(): [
  string | undefined,
  string | undefined,
] {
  return [AZURE_OPENAI_KEY, AZURE_OPENAI_ENDPOINT];
}

function construct_text_payload(
  text: string,
  variant: "openai" | "gemini" | "anthropic",
): Dict {
  switch (variant) {
    case "openai":
      return { type: "text", text: text };
    case "gemini":
      return { text: text };
    case "anthropic":
      return { type: "text", text: text };
    default:
      throw new Error(`Unknown variant: ${variant}`);
  }
}

function construct_image_payload(
  base64image: string,
  variant: "openai" | "gemini" | "anthropic",
):
  | MultiModalContentAnthropic
  | MultiModalContentOpenAI
  | MultiModalContentGemini {
  switch (variant) {
    case "openai":
      return {
        type: "image_url",
        image_url: {
          url: base64image,
          detail: "auto",
        },
      };
    case "gemini": {
      return {
        inlineData: {
          data: getBase64DataFromDataURL(base64image) ?? "",
          mimeType: getMimeTypeFromDataURL(base64image) ?? "image/png",
        },
      };
    }
    case "anthropic":
      return {
        type: "image",
        source: {
          type: "base64",
          media_type: getMimeTypeFromDataURL(base64image) ?? "image/png",
          data: getBase64DataFromDataURL(base64image) ?? "",
        },
      };
    default:
      throw new Error(`Unknown variant: ${variant}`);
  }
}

async function imagesToBase64(images: string[]) {
  if (images && images.length > 0) {
    const base64_images: Array<string> = [];
    for (const image of images) {
      const imageBlob = await MediaLookup.get(image);
      if (!imageBlob) {
        // This should never happen, but just in case:
        console.error(`Image not found in MediaLookup: ${image}`);
        continue;
      }
      const base64_image = await blobOrFileToDataURL(imageBlob);
      if (base64_image) base64_images.push(base64_image);
    }
    return base64_images;
  }
  return [];
}

async function resolve_images_in_user_messages(
  messages: ChatHistory,
  variant: "openai" | "gemini" | "anthropic" | "ollama",
): Promise<Array<any>> {
  const res = [];
  for (const message of messages) {
    if (message.role !== "user") {
      res.push(message);
      continue;
    }

    const prompt = message.content;
    const images = message.images;

    // Cast any images to base64 data URLs
    const image_data_urls = await imagesToBase64(images ?? []);

    if (variant === "ollama") {
      // Resolving Image in user messages
      if (images && images.length > 0) {
        // These images should already be base64 encoded
        const texts_in_prompt: Array<string> = [];

        // Add the prompt text
        texts_in_prompt.push(prompt);

        res.push({
          content: texts_in_prompt.join("\n"),
          images: image_data_urls.map(getBase64DataFromDataURL), // base64 encoded images
        });
      } else {
        res.push(message);
      }
    } else {
      if (image_data_urls && image_data_urls.length > 0) {
        const new_content = [];

        for (const image of image_data_urls)
          new_content.push(construct_image_payload(image, variant));

        // Add the prompt text
        new_content.push(construct_text_payload(prompt, variant));

        res.push({ role: "user", content: new_content });
      } else {
        res.push(message);
      }
    }
  }
  return res;
}

/**
 * Construct an OpenAI format chat history for sending off to an OpenAI API call.
 * @param prompt The next prompt (user message) to append.
 * @param chat_history The prior turns of the chat, ending with the AI assistants' turn.
 * @param system_msg Optional; the system message to use if none is present in chat_history. (Ignored if chat_history already has a sys message.)
 */
function construct_chat_history(
  prompt: string,
  images: string[] | undefined,
  chat_history?: ChatHistory,
  system_msg?: string,
  system_role_name?: string,
): ChatHistory {
  const sys_role_name = system_role_name ?? "system";
  const prompt_msg: ChatMessage = { role: "user", content: prompt };
  if (images && images.length > 0) {
    prompt_msg.images = images;
  }
  const sys_msg: ChatMessage[] =
    system_msg !== undefined
      ? [{ role: sys_role_name, content: system_msg }]
      : [];
  if (chat_history !== undefined && chat_history.length > 0) {
    if (chat_history[0].role === sys_role_name) {
      // In this case, the system_msg is ignored because the prior history already contains one.
      return chat_history.concat([prompt_msg]);
    } else {
      // In this case, there's no system message that starts the prior history, so inject one:
      // NOTE: We might reach this scenario if we chain output of a non-OpenAI chat model into an OpenAI model.
      return sys_msg.concat(chat_history).concat([prompt_msg]);
    }
  } else return sys_msg.concat([prompt_msg]);
}

/**
 * Calls OpenAI text + chat models via OpenAI's API.
   @returns raw query and response JSON dicts.
 */
export async function call_chatgpt(
  prompt: string,
  model: LLM,
  n = 1,
  temperature = 1.0,
  params?: Dict,
  should_cancel?: () => boolean,
  images?: string[],
  BASE_URL?: string,
  API_KEY?: string,
): Promise<[Dict, Dict]> {
  if (!OPENAI_API_KEY)
    throw new Error(
      "Could not find an OpenAI API key. Double-check that your API key is set in Settings or in your local environment.",
    );

  const configuration = new OpenAIConfig({
    apiKey: API_KEY ?? OPENAI_API_KEY,
    basePath: BASE_URL ?? OPENAI_BASE_URL ?? undefined,
  });

  // Since we are running client-side, we need to remove the user-agent header:
  delete configuration.baseOptions.headers["User-Agent"];

  const openai = new OpenAIApi(configuration);

  const modelname: string = model.toString();

  // Remove empty params
  if (
    params?.stop !== undefined &&
    (!Array.isArray(params.stop) || params.stop.length === 0)
  )
    delete params.stop;
  if (params?.seed && params.seed.toString().length === 0) delete params?.seed;
  if (
    params?.functions !== undefined &&
    (!Array.isArray(params.functions) || params.functions.length === 0)
  )
    delete params?.functions;
  if (
    params?.function_call !== undefined &&
    (!(typeof params.function_call === "string") ||
      params.function_call.trim().length === 0)
  )
    delete params.function_call;
  if (
    params?.tools !== undefined &&
    (!Array.isArray(params.tools) || params.tools.length === 0)
  )
    delete params?.tools;
  if (
    params?.tool_choice !== undefined &&
    (!(typeof params.tool_choice === "string") ||
      params.tool_choice.trim().length === 0)
  )
    delete params.tool_choice;
  if (params?.tools === undefined && params?.parallel_tool_calls !== undefined)
    delete params?.parallel_tool_calls;

  if (!BASE_URL)
    console.log(`Querying OpenAI model '${model}' with prompt '${prompt}'...`);

  // Determine the system message and whether there's chat history to continue:
  const chat_history: ChatHistory | undefined = params?.chat_history;
  const system_msg: string | undefined =
    params?.system_msg !== undefined ? params.system_msg : undefined;
  delete params?.system_msg;
  delete params?.chat_history;

  // The o1 and later OpenAI models, for whatever reason, block the system message from being sent in the chat history.
  // The official API states that "developer" works, but it doesn't for some models, so until OpenAI fixes this
  // and fully supports system messages, we have to block them from being sent in the chat history.
  // if (model.startsWith("o")) system_msg = undefined;

  const query: Dict = {
    model: modelname,
    n,
    temperature,
    ...params, // 'the rest' of the settings, passed from the front-end settings
  };

  // Get the correct function to call
  let openai_call: any;
  if (modelname.includes("davinci") || modelname.includes("instruct")) {
    if ("response_format" in query) delete query.response_format;
    // Create call to text completions model
    openai_call = openai.createCompletion.bind(openai);
    query.prompt = prompt;
  } else {
    // Create call to chat model
    openai_call = openai.createChatCompletion.bind(openai);

    // Carry over chat history, if present:
    query.messages = construct_chat_history(
      prompt,
      images,
      chat_history,
      system_msg,
    );
  }

  query.messages = await resolve_images_in_user_messages(
    query.messages,
    "openai",
  );

  // Try to call OpenAI
  let response: Dict = {};
  try {
    const completion = await openai_call(query);
    response = completion.data;
  } catch (error: any) {
    if (error?.response) {
      throw new Error(error.response.data?.error?.message);
      // throw new Error(error.response.status);
    } else {
      console.log(error?.message || error);
      throw new Error(error?.message || error);
    }
  }

  return [query, response];
}

/**
 * Calls DeepSeek models via DeepSeek's API.
 */
export async function call_deepseek(
  prompt: string,
  model: LLM,
  n = 1,
  temperature = 1.0,
  params?: Dict,
  should_cancel?: () => boolean,
  images?: string[],
): Promise<[Dict, Dict]> {
  if (!DEEPSEEK_API_KEY)
    throw new Error(
      "Could not find a DeepSeek API key. Double-check that your API key is set in Settings or in your local environment.",
    );

  console.log(`Querying DeepSeek model '${model}' with prompt '${prompt}'...`);

  return await call_chatgpt(
    prompt,
    model,
    n,
    temperature,
    params,
    should_cancel,
    images,
    "https://api.deepseek.com",
    DEEPSEEK_API_KEY,
  );
}

/**
 * Calls OpenAI Image models via OpenAI's API.
   @returns raw query and response JSON dicts.
 */
export async function call_openai_image_gen(
  prompt: string,
  model: LLM,
  n = 1,
  temperature: number,
  params?: Dict,
  should_cancel?: () => boolean,
): Promise<[Dict, Dict]> {
  if (!OPENAI_API_KEY)
    throw new Error(
      "Could not find an OpenAI API key. Double-check that your API key is set in Settings or in your local environment.",
    );

  const configuration = new OpenAIConfig({
    apiKey: OPENAI_API_KEY,
  });
  // Since we are running client-side, we need to remove the user-agent header:
  delete configuration.baseOptions.headers["User-Agent"];
  const openai = new OpenAIApi(configuration);

  const modelname = model.toString();
  console.log(
    `Querying OpenAI image model '${model}' with prompt '${prompt}'...`,
  );

  const query: Dict = {
    prompt,
    model: modelname,
    size: params?.size ?? "auto",
  };

  if (modelname.includes("gpt-image") && params) {
    // Pass in GPT-Image-1 specific settings
    Object.entries(params).forEach(([key, value]) => {
      query[key] = value;
    });
  }
  if (modelname.includes("dall-e-3")) {
    // Pass in DALLE-3 specific settings
    if (params?.quality) query.quality = params.quality;
    if (params?.style) query.style = params.style;
  }
  if (modelname.startsWith("dall-e")) {
    query.response_format = "b64_json"; // request image in base-64 encoded string
  }

  // Try to call OpenAI
  // Since n doesn't work for DALLE3, we must repeat call n times if n > 1, waiting for each response to come in:
  const responses: Array<Dict> = [];
  while (responses.length < n) {
    // Abort if canceled
    if (should_cancel && should_cancel()) throw new UserForcedPrematureExit();

    let response: Dict = {};
    try {
      const completion = await openai.createImage(query as CreateImageRequest);
      response = completion.data.data[0];
      responses.push(response);
    } catch (error: any) {
      if (error?.response) {
        throw new Error(error.response.data?.error?.message);
        // throw new Error(error.response.status);
      } else {
        console.log(error?.message || error);
        throw new Error(error?.message || error);
      }
    }
  }

  return [query, responses];
}

/**
 * Calls OpenAI models hosted on Microsoft Azure services.
 *  Returns raw query and response JSON dicts.
 *
 *  NOTE: It is recommended to set an environment variables AZURE_OPENAI_KEY and AZURE_OPENAI_ENDPOINT
 */
export async function call_azure_openai(
  prompt: string,
  model: LLM,
  n = 1,
  temperature = 1.0,
  params?: Dict,
  should_cancel?: () => boolean,
  images?: string[],
): Promise<[Dict, Dict]> {
  if (!AZURE_OPENAI_KEY)
    throw new Error(
      "Could not find an Azure OpenAPI Key to use. Double-check that your key is set in Settings or in your local environment.",
    );
  if (!AZURE_OPENAI_ENDPOINT)
    throw new Error(
      "Could not find an Azure OpenAI Endpoint to use. Double-check that your endpoint is set in Settings or in your local environment.",
    );

  const deployment_name: string = params?.deployment_name;
  const model_type: string = params?.model_type;
  if (!deployment_name)
    throw new Error(
      "Could not find an Azure OpenAPI deployment name. Double-check that your deployment name is set in Settings or in your local environment.",
    );
  if (!model_type)
    throw new Error(
      "Could not find a model type specified for an Azure OpenAI model. Double-check that your deployment name is set in Settings or in your local environment.",
    );

  const client = new AzureOpenAIClient(
    AZURE_OPENAI_ENDPOINT,
    new AzureKeyCredential(AZURE_OPENAI_KEY),
  );

  if (
    params?.stop !== undefined &&
    (!Array.isArray(params.stop) || params.stop.length === 0)
  )
    delete params.stop;
  if (
    params?.functions !== undefined &&
    (!Array.isArray(params.functions) || params.functions.length === 0)
  )
    delete params?.functions;
  if (
    params?.function_call !== undefined &&
    (!(typeof params.function_call === "string") ||
      params.function_call.trim().length === 0)
  )
    delete params.function_call;

  console.log(
    `Querying Azure OpenAI deployed model '${deployment_name}' at endpoint '${AZURE_OPENAI_ENDPOINT}' with prompt '${prompt}'...`,
  );
  const chat_history: ChatHistory | undefined = params?.chat_history;
  const system_msg =
    params?.system_msg !== undefined
      ? params.system_msg
      : "You are a helpful assistant.";
  delete params?.chat_history;
  delete params?.system_msg;
  delete params?.model_type;
  delete params?.deployment_name;

  // Setup the args for the query
  const query: Dict = {
    n,
    temperature,
    ...params, // 'the rest' of the settings, passed from the front-end settings
  };
  let arg2: Array<Dict | string>;
  let openai_call: any;
  if (model_type === "text-completion") {
    openai_call = client.getCompletions.bind(client);
    arg2 = [prompt];
  } else {
    openai_call = client.getChatCompletions.bind(client);
    arg2 = construct_chat_history(prompt, images, chat_history, system_msg);
  }

  let response: Dict = {};
  try {
    response = await openai_call(deployment_name, arg2, query);
  } catch (error: any) {
    if (error?.response) {
      throw new Error(error.response.data?.error?.message);
    } else {
      throw new Error(error?.message || error);
    }
  }

  return [query, response];
}

function is_newer_anthropic_model(model: LLM) {
  return model.startsWith("claude-2.1") || model.startsWith("claude-3");
}

/**
 * Calls Anthropic API with the given model, passing in params.
   Returns raw query and response JSON dicts.

   Unique parameters:
      - custom_prompt_wrapper: Anthropic models expect prompts in form "\n\nHuman: ${prompt}\n\nAssistant". If you wish to
                               explore custom prompt wrappers that deviate, write a python Template that maps from 'prompt' to custom wrapper.
                               If set to None, defaults to Anthropic's suggested prompt wrapper.
      - max_tokens_to_sample: A maximum number of tokens to generate before stopping.
      - stop_sequences: A list of strings upon which to stop generating. Defaults to ["\n\nHuman:"], the cue for the next turn in the dialog agent.

   NOTE: It is recommended to set an environment variable ANTHROPIC_API_KEY with your Anthropic API key
 */
export async function call_anthropic(
  prompt: string,
  model: LLM,
  n = 1,
  temperature = 1.0,
  params?: Dict,
  should_cancel?: () => boolean,
  images?: string[],
): Promise<[Dict, Dict]> {
  if (!ANTHROPIC_API_KEY)
    throw new Error(
      "Could not find an API key for Anthropic models. Double-check that your API key is set in Settings or in your local environment.",
    );

  // Wrap the prompt in the provided template, or use the default Anthropic one
  const custom_prompt_wrapper: string =
    params?.custom_prompt_wrapper ||
    ANTHROPIC_HUMAN_PROMPT + " {prompt}" + ANTHROPIC_AI_PROMPT;
  if (!custom_prompt_wrapper.includes("{prompt}"))
    throw new Error(
      "Custom prompt wrapper is missing required {prompt} template variable.",
    );
  const prompt_wrapper_template = new StringTemplate(custom_prompt_wrapper);
  let wrapped_prompt = prompt_wrapper_template.safe_substitute({
    prompt,
  });

  if (params?.custom_prompt_wrapper !== undefined)
    delete params.custom_prompt_wrapper;

  // Required non-standard params
  const max_tokens_to_sample = params?.max_tokens_to_sample ?? 1024;
  const stop_sequences = params?.stop_sequences ?? [ANTHROPIC_HUMAN_PROMPT];
  let system_msg = params?.system_msg;

  delete params?.custom_prompt_wrapper;
  delete params?.max_tokens_to_sample;
  delete params?.system_msg;

  // Tool usage -- remove tool params before passing, if they are empty
  if (
    params?.tools !== undefined &&
    (!Array.isArray(params.tools) || params.tools.length === 0)
  )
    delete params?.tools;
  if (
    params?.tool_choice !== undefined &&
    (!(typeof params.tool_choice === "string") ||
      params.tool_choice.trim().length === 0)
  )
    delete params.tool_choice;
  if (params?.tools === undefined) delete params?.parallel_tool_calls;
  else {
    if (params?.tool_choice === undefined) params.tool_choice = { type: "any" };
    params.tool_choice.disable_parallel_tool_use = !params.parallel_tool_calls;
    delete params?.parallel_tool_calls;
  }

  // Detect whether to use old text completions or new messaging API
  const use_messages_api = is_newer_anthropic_model(model);

  // Carry chat history
  // :: See https://docs.anthropic.com/claude/docs/human-and-assistant-formatting#use-human-and-assistant-to-put-words-in-claudes-mouth
  let chat_history: ChatHistory | undefined = params?.chat_history;
  if (chat_history !== undefined) {
    // FOR OLD TEXT COMPLETIONS API ONLY: Carry chat history by prepending it to the prompt
    if (!use_messages_api) {
      let anthr_chat_context = "";
      for (const chat_msg of chat_history) {
        if (chat_msg.role === "user")
          anthr_chat_context += ANTHROPIC_HUMAN_PROMPT;
        else if (chat_msg.role === "assistant")
          anthr_chat_context += ANTHROPIC_AI_PROMPT;
        else continue; // ignore system messages and other roles
        anthr_chat_context += " " + chat_msg.content;
      }
      wrapped_prompt = anthr_chat_context + wrapped_prompt; // prepend the chat context
    } else {
      // The new messages API doesn't allow a first "system" message inside chat history, like OpenAI does.
      // We need to detect a "system" message and eject it:
      if (chat_history.some((m) => m.role === "system")) {
        system_msg = chat_history.filter((m) => m.role === "system")[0].content;
        chat_history = chat_history.filter((m) => m.role !== "system");
      }
    }

    // For newer models Claude 2.1 and Claude 3, we carry chat history directly below; no need to do anything else.
    delete params?.chat_history;
  }

  // Format query
  const query: Dict = {
    model,
    stop_sequences,
    temperature,
    ...params,
  };

  if (use_messages_api) {
    query.max_tokens = max_tokens_to_sample; // this goes by a different name than text completions
    query.messages = construct_chat_history(
      prompt,
      images,
      chat_history,
      undefined,
    );

    // Pass the system message into the query. For Anthropic models this is passed outside of the chat history, unlike OpenAI.
    if (system_msg) query.system = system_msg;
  } else {
    query.max_tokens_to_sample = max_tokens_to_sample;
    query.prompt = wrapped_prompt;
  }

  query.messages = await resolve_images_in_user_messages(
    query.messages,
    "anthropic",
  );

  console.log(
    `Calling Anthropic model '${model}' with prompt '${prompt}' (n=${n}). Please be patient...`,
  );

  // Make a REST call to Anthropic
  // Repeat call n times, waiting for each response to come in:
  const responses: Array<Dict> = [];
  while (responses.length < n) {
    // Abort if canceled
    if (should_cancel && should_cancel()) throw new UserForcedPrematureExit();

    if (APP_IS_RUNNING_LOCALLY()) {
      // If we're running locally, route the request through the Flask backend,
      // where we can use the Anthropic Python API to make the API call:
      const url = `https://api.anthropic.com/v1/${
        use_messages_api ? "messages" : "complete"
      }`;
      const headers = {
        Accept: "application/json",
        "anthropic-version": "2023-06-01",
        "Content-Type": "application/json",
        "User-Agent": "Anthropic/JS 0.5.0",
        "X-Api-Key": ANTHROPIC_API_KEY,
      };
      const resp = await route_fetch(url, "POST", headers, query);
      responses.push(resp);
    } else {
      // We're on the chainforge.ai server; route API call through a proxy on the server, since Anthropic has CORS policy on their API:
      const resp = await fetch(
        use_messages_api
          ? "/db/call_anthropic_chat.php"
          : "/db/call_anthropic.php",
        {
          method: "POST",
          headers: {
            "Content-Type": "application/json",
            "X-Api-Key": ANTHROPIC_API_KEY,
          },
          body: JSON.stringify(query),
        },
      ).then((r) => r.json());

      // Check for error from server
      if (resp?.error !== undefined) {
        throw new Error(`${resp.error.type}: ${resp.error.message}`);
      }

      responses.push(resp);
    }
  }

  return [query, responses];
}

/**
 * Calls a Google PaLM/Gemini model, based on the model selection from the user.
 * Returns raw query and response JSON dicts.
 */
export async function call_google_ai(
  prompt: string,
  model: LLM,
  n = 1,
  temperature = 0.7,
  params?: Dict,
  should_cancel?: () => boolean,
  images?: string[],
): Promise<[Dict, Dict]> {
  if (
    model === NativeLLM.PaLM2_Chat_Bison ||
    model === NativeLLM.PaLM2_Text_Bison
  )
    return call_google_palm(
      prompt,
      model,
      n,
      temperature,
      params,
      should_cancel,
      images,
    );
  else
    return call_google_gemini(
      prompt,
      model,
      n,
      temperature,
      params,
      should_cancel,
      images,
    );
}

/**
 * Calls a Google PaLM model.
 * Returns raw query and response JSON dicts.
 */
export async function call_google_palm(
  prompt: string,
  model: LLM,
  n = 1,
  temperature = 0.7,
  params?: Dict,
  should_cancel?: () => boolean,
  images?: string[],
): Promise<[Dict, Dict]> {
  if (!GOOGLE_PALM_API_KEY)
    throw new Error(
      "Could not find an API key for Google PaLM models. Double-check that your API key is set in Settings or in your local environment.",
    );
  const is_chat_model = model.toString().includes("chat");

  // Required non-standard params
  const max_output_tokens = params?.max_output_tokens || 800;
  const chat_history = params?.chat_history;
  delete params?.chat_history;

  const query: Dict = {
    model: `models/${model}`,
    candidate_count: n,
    temperature,
    max_output_tokens,
    ...params,
  };

  // Remove erroneous parameters for text and chat models
  if (query.top_k !== undefined && query.top_k <= 0) delete query.top_k;
  if (query.top_p !== undefined && query.top_p <= 0) delete query.top_p;
  if (is_chat_model && query.max_output_tokens !== undefined)
    delete query.max_output_tokens;
  if (is_chat_model && query.stop_sequences !== undefined)
    delete query.stop_sequences;

  // For some reason Google needs to be special and have its API params be different names --camel or snake-case
  // --depending on if it's the Python or Node JS API. ChainForge needs a consistent name, so we must convert snake to camel:
  const casemap = {
    safety_settings: "safetySettings",
    stop_sequences: "stopSequences",
    candidate_count: "candidateCount",
    max_output_tokens: "maxOutputTokens",
    top_p: "topP",
    top_k: "topK",
  };
  Object.entries(casemap).forEach(([key, val]) => {
    if (key in query) {
      query[val] = query[key];
      delete query[key];
    }
  });

  if (is_chat_model) {
    // Chat completions
    if (chat_history !== undefined && chat_history.length > 0) {
      // Carry over any chat history, converting OpenAI formatted chat history to Google PaLM:
      const palm_chat_context: PaLMChatContext = { messages: [] };
      const palm_messages: PaLMChatMessage[] = [];
      for (const chat_msg of chat_history) {
        if (chat_msg.role === "system") {
          // Carry the system message over as PaLM's chat 'context':
          palm_chat_context.context = chat_msg.content;
        } else if (chat_msg.role === "user") {
          palm_messages.push({ author: "0", content: chat_msg.content });
        } else palm_messages.push({ author: "1", content: chat_msg.content });
      }
      palm_messages.push({ author: "0", content: prompt });
      palm_chat_context.messages = palm_messages;
      query.prompt = palm_chat_context;
    } else {
      query.prompt = { messages: [{ content: prompt }] };
    }
  } else {
    // Text completions
    query.prompt = { text: prompt };
  }

  console.log(
    `Calling Google PaLM model '${model}' with prompt '${prompt}' (n=${n}). Please be patient...`,
  );

  // Call the correct model client
  const method = is_chat_model ? "generateMessage" : "generateText";
  const url = `https://generativelanguage.googleapis.com/v1beta2/models/${model}:${method}?key=${GOOGLE_PALM_API_KEY}`;
  const headers = { "Content-Type": "application/json" };
  const res = await fetch(url, {
    method: "POST",
    headers,
    body: JSON.stringify(query),
  });
  const completion: Dict = await res.json();

  // Sometimes the REST call will give us an error; bubble this up the chain:
  if (completion.error !== undefined) {
    throw new Error(JSON.stringify(completion.error));
  }

  // Google PaLM, unlike other chat models, will output empty
  // responses for any response it deems unsafe (blocks). Although the text completions
  // API has a (relatively undocumented) 'safety_settings' parameter,
  // the current chat completions API provides users no control over the blocking.
  // We need to detect this and fill the response with the safety reasoning:
  if (completion.filters && completion.filters.length > 0) {
    // Request was blocked. Output why in the response text, repairing the candidate dict to mock up 'n' responses
    const block_error_msg = `[[BLOCKED_REQUEST]] Request was blocked because it triggered safety filters: ${JSON.stringify(
      completion.filters,
    )}`;
    completion.candidates = new Array(n).fill({
      author: "1",
      content: block_error_msg,
    });
  }

  // Weirdly, google ignores candidate_count if temperature is 0.
  // We have to check for this and manually append the n-1 responses:
  if (n > 1 && completion.candidates?.length === 1) {
    completion.candidates = new Array(n).fill(completion.candidates[0]);
  }

  return [query, completion];
}

export async function call_google_gemini(
  prompt: string,
  model: LLM,
  n = 1,
  temperature = 0.7,
  params?: Dict,
  should_cancel?: () => boolean,
  images?: string[],
): Promise<[Dict, Dict]> {
  if (!GOOGLE_PALM_API_KEY)
    throw new Error(
      "Could not find an API key for Google Gemini models. Double-check that your API key is set in Settings or in your local environment.",
    );

  // Required non-standard params
  const max_output_tokens = params?.max_output_tokens || 1000;
  const chat_history: ChatHistory = params?.chat_history;
  const system_msg = params?.system_msg;
  delete params?.chat_history;
  delete params?.system_msg;

  const genAI = new GoogleGenerativeAI(GOOGLE_PALM_API_KEY);
  const gemini_model = genAI.getGenerativeModel({
    model: model.toString(),
    systemInstruction:
      typeof system_msg === "string" && chat_history === undefined
        ? system_msg
        : undefined,
  });

  const query: Dict = {
    model: `models/${model}`,
    candidate_count: n,
    temperature,
    max_output_tokens,
    ...params,
  };

  // For some reason Google needs to be special and have its API params be different names --camel or snake-case
  // --depending on if it's the Python or Node JS API. ChainForge needs a consistent name, so we must convert snake to camel:
  const casemap = {
    safety_settings: "safetySettings",
    stop_sequences: "stopSequences",
    candidate_count: "candidateCount",
    max_output_tokens: "maxOutputTokens",
    top_p: "topP",
    top_k: "topK",
  };

  const gen_Config: Dict = { candidateCount: 1 };

  Object.entries(casemap).forEach(([key, val]) => {
    if (key in query) {
      gen_Config[val] = query[key];
      query[val] = query[key];
      delete query[key];
    }
  });

  // Gemini only supports candidate_count of 1
  gen_Config.candidateCount = 1;

  // By default for topK is none, and topP is 1.0
  if ("topK" in gen_Config && gen_Config.topK === -1) {
    delete gen_Config.topK;
  }
  if ("topP" in gen_Config && gen_Config.topP === -1) {
    gen_Config.topP = 1.0;
  }

  const gemini_chat_context: GeminiChatContext = { history: [] };

  // Chat completions
  if (chat_history !== undefined && chat_history.length > 0) {
    // Carry over any chat history, converting OpenAI formatted chat history to Google PaLM:

    const gemini_messages: GeminiChatMessage[] = [];
    for (const chat_msg of chat_history) {
      if (chat_msg.role === "system") {
        // Carry the system message over as PaLM's chat 'context':
        gemini_messages.push({
          role: "model",
          parts: [{ text: chat_msg.content }],
        });
      } else if (chat_msg.role === "user") {
        gemini_messages.push({
          role: "user",
          parts: [{ text: chat_msg.content }],
        });
      } else
        gemini_messages.push({
          role: "model",
          parts: [{ text: chat_msg.content }],
        });
    }
    gemini_chat_context.history = gemini_messages;
  }

  console.log(
    `Calling Google Gemini model '${model}' with prompt '${prompt}' (n=${n}). Please be patient...`,
  );

  const responses: Array<Dict> = [];
  const prompt_parts: Array<Part> = [{ text: prompt }];
  if (images && images.length > 0) {
    const image_data_urls: string[] = await imagesToBase64(images);
    for (const image of image_data_urls) {
      prompt_parts.push({
        inlineData: {
          mimeType: getMimeTypeFromDataURL(image) ?? "image/png",
          data: getBase64DataFromDataURL(image) ?? "",
        },
      });
    }
  }

  // TODO: to finish
  // if (prompt.includes(IMAGE_IDENTIFIER) && typeof prompt === "string") {
  //   prompt = resolve_image_in_user_messages([{role : 'user', content : prompt}], 'gemini');
  // }

  while (responses.length < n) {
    if (should_cancel && should_cancel()) throw new UserForcedPrematureExit();

    const chat = gemini_model.startChat({
      history: gemini_chat_context.history,
      generationConfig: gen_Config,
    });

    const chatResult = await chat.sendMessage(prompt_parts);
    const chatResponse = await chatResult.response;
    const response = {
      text: chatResponse.text(),
      candidates: chatResponse.candidates,
      promptFeedback: chatResponse.promptFeedback,
    };
    responses.push(response);
  }

  return [query, responses];
}

export async function call_huggingface(
  prompt: string,
  model: LLM,
  n = 1,
  temperature = 1.0,
  params?: Dict,
  should_cancel?: () => boolean,
  images?: string[],
): Promise<[Dict, Dict]> {
  // Whether we should notice a given param in 'params'
  const param_exists = (p: any) =>
    p !== undefined &&
    !(
      (typeof p === "number" && p < 0) ||
      (typeof p === "string" && p.trim().length === 0)
    );
  const set_param_if_exists = (name: string, query: Dict) => {
    if (!params || params.size === 0) return;
    const p = params[name];
    const exists = param_exists(p);
    if (exists) {
      // Set the param on the query dict
      query[name] = p;
    }
  };

  let num_continuations = 0;
  if (
    params?.num_continuations !== undefined &&
    typeof params.num_continuations === "number"
  )
    num_continuations = params.num_continuations;

  const query: Dict = {
    temperature,
  };
  set_param_if_exists("top_k", query);
  set_param_if_exists("top_p", query);
  set_param_if_exists("repetition_penalty", query);

  const options = {
    use_cache: false, // we want it generating fresh each time
  };
  set_param_if_exists("use_cache", options);

  // Carry over chat history if (a) we're using a chat model and (b) if it exists, converting to HF format.
  // :: See https://huggingface.co/docs/api-inference/detailed_parameters#conversational-task
  const model_type: string = params?.model_type;
  const hf_chat_hist: HuggingFaceChatHistory = {
    past_user_inputs: [],
    generated_responses: [],
  };
  if (model_type === "chat") {
    if (params?.chat_history !== undefined) {
      for (const chat_msg of params.chat_history as ChatHistory) {
        if (chat_msg.role === "user")
          hf_chat_hist.past_user_inputs = hf_chat_hist.past_user_inputs.concat(
            chat_msg.content,
          );
        else if (chat_msg.role === "assistant")
          hf_chat_hist.generated_responses =
            hf_chat_hist.generated_responses.concat(chat_msg.content);
        // ignore system messages
      }
    }
  } else {
    // Text generation-only parameters:
    set_param_if_exists("max_new_tokens", query);
    set_param_if_exists("do_sample", options);
    query.return_full_text = false; // we never want it to include the prompt in the response
  }

  const using_custom_model_endpoint: boolean = param_exists(
    params?.custom_model,
  );

  const headers: Dict<string> = { "Content-Type": "application/json" };
  // For HuggingFace, technically, the API keys are optional.
  if (HUGGINGFACE_API_KEY !== undefined)
    headers.Authorization = `Bearer ${HUGGINGFACE_API_KEY}`;

  // Inference Endpoints for text completion models has the same call,
  // except the endpoint is an entire URL. Detect this:
  const url =
    using_custom_model_endpoint && params?.custom_model.startsWith("https:")
      ? params.custom_model
      : `https://api-inference.huggingface.co/models/${
          using_custom_model_endpoint ? params?.custom_model.trim() : model
        }`;

  const responses: Array<Dict> = [];
  while (responses.length < n) {
    const continued_response: Dict = { generated_text: "" };
    let curr_cont = 0;
    let curr_text = prompt;

    while (curr_cont <= num_continuations) {
      // Abort if user canceled the query operation
      if (should_cancel && should_cancel()) throw new UserForcedPrematureExit();

      const inputs =
        model_type === "chat"
          ? {
              text: curr_text,
              past_user_inputs: hf_chat_hist.past_user_inputs,
              generated_responses: hf_chat_hist.generated_responses,
            }
          : curr_text;

      // Call HuggingFace inference API
      const response = await fetch(url, {
        headers,
        method: "POST",
        body: JSON.stringify({
          inputs,
          parameters: query,
          options,
        }),
      });
      const result = await response.json();

      // HuggingFace sometimes gives us an error, for instance if a model is loading.
      // It returns this as an 'error' key in the response:
      if (result?.error !== undefined) throw new Error(result.error);
      else if (
        (model_type !== "chat" &&
          (!Array.isArray(result) || result.length !== 1)) ||
        (model_type === "chat" &&
          (Array.isArray(result) ||
            !result ||
            result?.generated_text === undefined))
      )
        throw new Error(
          "Result of HuggingFace API call is in unexpected format:" +
            JSON.stringify(result),
        );

      // Merge responses
      const resp_text: string =
        model_type === "chat"
          ? result.generated_text
          : result[0].generated_text;

      continued_response.generated_text += resp_text;
      curr_text += resp_text;
      curr_cont += 1;
    }

    // Continue querying
    responses.push(continued_response);
  }

  return [query, responses];
}

export async function call_alephalpha(
  prompt: string,
  model: LLM,
  n = 1,
  temperature = 1.0,
  params?: Dict,
  should_cancel?: () => boolean,
  images?: string[],
): Promise<[Dict, Dict]> {
  if (!ALEPH_ALPHA_API_KEY)
    throw Error(
      "Could not find an API key for Aleph Alpha models. Double-check that your API key is set in Settings or in your local environment.",
    );

  const isChatModel = params?.chat_model ?? false;
  const base_url = ALEPH_ALPHA_BASE_URL ?? "https://api.aleph-alpha.com";
  const endpoint = isChatModel ? "chat/completions" : "complete";
  const url = `${base_url}/${endpoint}`;

  const headers = {
    "Content-Type": "application/json",
    Accept: "application/json",
    Authorization: `Bearer ${ALEPH_ALPHA_API_KEY}`,
  };

  const requestPayload: Dict = {
    model: model.toString(),
    temperature,
    n,
    ...params,
  };

  if (isChatModel) {
    const chatHistory = construct_chat_history(
      prompt,
      images,
      params?.chat_history,
      params?.system_msg,
    );
    requestPayload.messages = chatHistory;
  } else {
    requestPayload.prompt = prompt;
  }

  const response = await fetch(url, {
    headers,
    method: "POST",
    body: JSON.stringify(requestPayload),
  });

  const result = await response.json();

  // Extract responses based on model type
  const responses = isChatModel
    ? result.choices?.map((x: any) => x.message.content)
    : result.completions?.map((x: any) => x.completion);

  return [requestPayload, responses];
}

export async function call_ollama_provider(
  prompt: string,
  model: LLM,
  n = 1,
  temperature = 1.0,
  params?: Dict,
  should_cancel?: () => boolean,
  images?: string[],
): Promise<[Dict, Dict]> {
  if (!params?.ollama_url)
    throw Error(
      "Could not find a base URL for Ollama model. Double-check that your base URL is set in the model settings.",
    );

  let url: string = appendEndSlashIfMissing(params?.ollama_url);
  if (!url.endsWith("api/")) url += "api/";
  const ollama_model: string = params?.ollamaModel.toString();
  const model_type: string = params?.model_type ?? "text";
  const system_msg: string = params?.system_msg ?? "";
  const chat_history: ChatHistory | undefined = params?.chat_history;
  const format: Dict | string | undefined = params?.format;

  // Cleanup
  for (const name of [
    "ollamaModel",
    "ollama_url",
    "model_type",
    "system_msg",
    "chat_history",
    "format",
  ])
    if (params && name in params) delete params[name];

  // FIXME: Ollama doesn't support batch inference, but llama.cpp does so it will eventually
  // For now, we send n requests and then wait for all of them to finish
  const query: Dict = {
    model: ollama_model,
    stream: false,
    options: {
      temperature,
      ...params, // 'the rest' of the settings, passed from the front-end settings
    },
  };

  let n_images = 0;
  // If the model type is explicitly or implicitly set to "chat", pass chat history instead:
  if (model_type === "chat" || /[-:](chat)/.test(ollama_model)) {
    // Construct chat history and pass to query payload
    query.messages = construct_chat_history(
      prompt,
      images,
      chat_history,
      system_msg,
    );
    url += "chat";

    query.messages = await resolve_images_in_user_messages(
      query.messages,
      "ollama",
    );
    n_images = query.messages.filter(
      (msg: Dict) => msg.role === "user" && msg.images.length > 0,
    ).length;
    console.log(
      "Resolved images in user messages: ",
      query.messages,
      query.messages.length,
    );
  } else {
    // Text-only models
    query.prompt = prompt;
    query.images = (await imagesToBase64(images ?? [])).map(
      getBase64DataFromDataURL,
    );
    url += "generate";
  }

  console.log(query);
  console.log(
    `Calling Ollama API at ${url} for model '${ollama_model}' with prompt '${query.prompt !== undefined ? query.prompt : query.messages[query.messages.length - 1].content}' n=${n} times. Contains n_img=${n_images} Please be patient...`,
  );

  // If there are structured outputs specified, convert to an object:
  if (typeof format === "string" && format.trim().length > 0) {
    try {
      query.format = JSON.parse(format);
    } catch (err) {
      throw Error(
        "Cannot parse structured output format into JSON: JSON schema is incorrectly structured.",
      );
    }
  }

  // Call Ollama API
  const resps: Response[] = [];
  for (let i = 0; i < n; i++) {
    // Abort if the user canceled
    if (should_cancel && should_cancel()) throw new UserForcedPrematureExit();

    // Query Ollama and collect the response
    const response = await fetch(url, {
      method: "POST",
      body: JSON.stringify(query),
    });

    resps.push(response);
  }

  const parse_response = (body: string) => {
    const json = JSON.parse(body);
    if (json.message)
      // chat models
      return { generated_text: json.message.content };
    // text-only models
    else return { generated_text: json.response };
  };

  const responses = await Promise.all(resps.map((resp) => resp.text())).then(
    (responses) => {
      return responses.map((response) => parse_response(response));
    },
  );

  return [query, responses];
}

/** Convert OpenAI chat history to Bedrock format */
function to_bedrock_chat_history(
  chat_history: ChatHistory,
): BedrockChatMessage[] {
  const role_map: Dict<string> = {
    assistant: "ai",
    user: "human",
  };

  // Transform the ChatMessage format in the chat_history array to what is expected by Bedrock
  return chat_history.map((msg) =>
    transformDict(
      msg,
      undefined,
      (key) => (key === "content" ? "message" : key),
      (key: string, val: string): string => {
        if (key === "role") return val in role_map ? role_map[val] : val;
        return val;
      },
    ),
  ) as BedrockChatMessage[];
}

/**
 * Calls Bedrock models via Bedrock's API.
   @returns raw query and response JSON dicts.
 */
export async function call_bedrock(
  prompt: string,
  model: LLM,
  n = 1,
  temperature = 1.0,
  params?: Dict,
  should_cancel?: () => boolean,
  images?: string[],
): Promise<[Dict, Dict]> {
  if (
    !AWS_ACCESS_KEY_ID ||
    !AWS_SECRET_ACCESS_KEY ||
    !AWS_SESSION_TOKEN ||
    !AWS_REGION
  ) {
    throw new Error(
      "Could not find credentials value for the Bedrock API. Double-check that your AWS Credentials are set in Settings or in your local environment.",
    );
  }

  const modelName: string = model.toString();
  let stopWords = [];
  if (
    params?.stop_sequences !== undefined &&
    Array.isArray(params.stop_sequences && params.stop_sequences.length > 0)
  ) {
    stopWords = params?.stop_sequences;
  }
  const bedrockConfig = {
    credentials: {
      accessKeyId: AWS_ACCESS_KEY_ID,
      secretAccessKey: AWS_SECRET_ACCESS_KEY,
      sessionToken: AWS_SESSION_TOKEN,
    },
    region: AWS_REGION,
  };

  delete params?.stop_sequences;

  const query: Dict = {
    stopSequences: stopWords,
    temperature,
  };

  const fm = fromModelId(modelName, {
    region: bedrockConfig.region,
    credentials: bedrockConfig.credentials,
    ...query,
  });

  const responses: string[] = [];
  try {
    // Collect n responses, one at a time
    while (responses.length < n) {
      // Abort if the user canceled
      if (should_cancel && should_cancel()) throw new UserForcedPrematureExit();

      // Grab the response
      let response: string;
      if (
        modelName.startsWith("anthropic") ||
        modelName.startsWith("mistral") ||
        modelName.startsWith("meta")
      ) {
        const chat_history: ChatHistory = construct_chat_history(
          prompt,
          images,
          params?.chat_history,
          params?.system_msg,
        );

        response = (
          await fm.chat(to_bedrock_chat_history(chat_history), {
            modelArgs: { ...(params as Map<string, any>) },
          })
        ).message;
      } else {
        response = await fm.generate(prompt, {
          modelArgs: { ...(params as Map<string, any>) },
        });
      }
      responses.push(response);
    }
  } catch (error: any) {
    throw new Error(error?.message ?? error.toString());
  }

  return [query, responses];
}

/**
 * Calls Together.ai text + chat models via Together's API.
   @returns raw query and response JSON dicts.
 */
export async function call_together(
  prompt: string,
  model: LLM,
  n = 1,
  temperature = 1.0,
  params?: Dict,
  should_cancel?: () => boolean,
  images?: string[],
): Promise<[Dict, Dict]> {
  if (!TOGETHER_API_KEY)
    throw new Error(
      "Could not find an Together API key. Double-check that your API key is set in Settings or in your local environment.",
    );

  const togetherBaseUrl = "https://api.together.xyz/v1";

  // Together.ai uses OpenAI's API, so we can use the OpenAI API client to make the call:
  const configuration = new OpenAIConfig({
    apiKey: TOGETHER_API_KEY,
    basePath: togetherBaseUrl,
  });

  // Since we are running client-side, we need to remove the user-agent header:
  delete configuration.baseOptions.headers["User-Agent"];

  const together = new OpenAIApi(configuration);

  // Strip the "together/" prefix:
  const modelname: string = model.toString().substring(9);
  if (
    params?.stop !== undefined &&
    (!Array.isArray(params.stop) || params.stop.length === 0)
  )
    delete params.stop;
  if (params?.seed && params.seed.toString().length === 0) delete params?.seed;
  if (
    params?.functions !== undefined &&
    (!Array.isArray(params.functions) || params.functions.length === 0)
  )
    delete params?.functions;
  if (
    params?.function_call !== undefined &&
    (!(typeof params.function_call === "string") ||
      params.function_call.trim().length === 0)
  )
    delete params.function_call;

  console.log(
    `Querying Together model '${modelname}' with prompt '${prompt}'...`,
  );

  // Determine the system message and whether there's chat history to continue:
  const chat_history: ChatHistory | undefined = params?.chat_history;
  const system_msg: string =
    params?.system_msg !== undefined
      ? params.system_msg
      : "You are a helpful assistant.";
  delete params?.system_msg;
  delete params?.chat_history;

  const query: Dict = {
    model: modelname,
    n,
    temperature,
    ...params, // 'the rest' of the settings, passed from the front-end settings
  };

  // Create call to chat model
  const together_call: any = together.createChatCompletion.bind(together);

  // Carry over chat history, if present:
  query.messages = construct_chat_history(
    prompt,
    images,
    chat_history,
    system_msg,
  );

  // Try to call Together
  let response: Dict = {};
  try {
    const completion = await together_call(query);
    response = completion.data;
  } catch (error: any) {
    if (error?.response) {
      throw new Error(error.response.data?.error?.message);
      // throw new Error(error.response.status);
    } else {
      console.log(error?.message || error);
      throw new Error(error?.message || error);
    }
  }

  return [query, response];
}

async function call_custom_provider(
  prompt: string,
  model: LLM,
  n = 1,
  temperature = 1.0,
  params?: Dict,
  should_cancel?: () => boolean,
  images?: string[],
): Promise<[Dict, Dict[]]> {
  if (!APP_IS_RUNNING_LOCALLY())
    throw new Error(
      "The ChainForge app does not appear to be running locally. You can only call custom model providers if you are running ChainForge on your local machine, from a Flask app.",
    );

  // The model to call is in format:
  // __custom/<provider_name>/<submodel name>
  // It may also exclude the final tag.
  // We extract the provider name (this is the name used in the Python backend's `ProviderRegistry`) and optionally, the submodel name
  const provider_path = model.substring(9);
  const provider_name = provider_path.substring(0, provider_path.indexOf("/"));
  const submodel_name =
    provider_path.length === provider_name.length - 1
      ? undefined
      : provider_path.substring(provider_path.lastIndexOf("/") + 1);

  const responses: Dict[] = [];
  const query = { prompt, model, temperature, ...params };

  // Convert any images to base64
  const base64_images = await (images ? imagesToBase64(images) : undefined);

  // Call the custom provider n times
  while (responses.length < n) {
    // Abort if the user canceled
    if (should_cancel && should_cancel()) throw new UserForcedPrematureExit();

    // Collect response from the custom provider
    const { response, error } = await call_flask_backend("callCustomProvider", {
      name: provider_name,
      params: {
        prompt,
        model: submodel_name,
        temperature,
        images: base64_images,
        ...params,
      },
    });

    // Fail if an error is encountered
    if (error !== undefined || response === undefined) throw new Error(error);

    responses.push(response);
  }
  return [query, responses];
}

/**
 * Switcher that routes the request to the appropriate API call function. If call doesn't exist, throws error.
 */
export async function call_llm(
  llm: LLM,
  provider: LLMProvider,
  prompt: string,
  n: number,
  temperature: number,
  params?: Dict,
  should_cancel?: () => boolean,
  images?: string[],
): Promise<[Dict, Dict]> {
  // Get the correct API call for the given LLM:
  let call_api: LLMAPICall | undefined;
  const llm_provider: LLMProvider | undefined = provider ?? getProvider(llm); // backwards compatibility if there's no explicit provider

  if (llm_provider === undefined)
    throw new Error(`Language model ${llm} is not supported.`);

  const llm_name = llm.toString().toLowerCase();
  if (llm_provider === LLMProvider.OpenAI) {
    if (llm_name.startsWith("dall-e") || llm_name.startsWith("gpt-image"))
      call_api = call_openai_image_gen;
    else call_api = call_chatgpt;
  } else if (llm_provider === LLMProvider.Azure_OpenAI)
    call_api = call_azure_openai;
  else if (llm_provider === LLMProvider.Google) call_api = call_google_ai;
  else if (llm_provider === LLMProvider.Anthropic) call_api = call_anthropic;
  else if (llm_provider === LLMProvider.HuggingFace)
    call_api = call_huggingface;
  else if (llm_provider === LLMProvider.Aleph_Alpha) call_api = call_alephalpha;
  else if (llm_provider === LLMProvider.Ollama) call_api = call_ollama_provider;
  else if (llm_provider === LLMProvider.Custom) call_api = call_custom_provider;
  else if (llm_provider === LLMProvider.Bedrock) call_api = call_bedrock;
  else if (llm_provider === LLMProvider.Together) call_api = call_together;
  else if (llm_provider === LLMProvider.DeepSeek) call_api = call_deepseek;
  if (call_api === undefined)
    throw new Error(
      `Adapter for Language model ${llm} and ${llm_provider} not found`,
    );
  return call_api(prompt, llm, n, temperature, params, should_cancel, images);
}

/**
 * Extracts the relevant portion of a OpenAI chat response.
 * Note that chat choice objects can now include 'function_call' and a blank 'content' response.
 * This method detects a 'function_call's presence, prepends [[FUNCTION]] and converts the function call into JS format.
 */
function _extract_openai_chat_choice_content(choice: Dict): string {
  if (
    choice.finish_reason === "function_call" ||
    ("function_call" in choice.message &&
      choice.message.function_call.length > 0)
  ) {
    const func = choice.message.function_call;
    return "[[FUNCTION]] " + func.name + func.arguments.toString();
  } else if (
    choice.finish_reason === "tool_calls" ||
    ("tool_calls" in choice.message && choice.message.tool_calls.length > 0)
  ) {
    const tools = choice.message.tool_calls;
    return (
      "[[TOOLS]] " +
      tools
        .map((t: Dict) => t.function.name + " " + t.function.arguments)
        .join("\n\n")
    );
  } else {
    // Extract the content. Note that structured outputs in OpenAI's API as of late 2024
    // can sometimes output a response to a "refusal" key, which is annoying. We check for that here:
    if (
      "refusal" in choice.message &&
      typeof choice.message.refusal === "string"
    )
      return choice.message.refusal;
    // General chat outputs
    else return choice.message.content;
  }
}

/**
 * Extracts the text part of a response JSON from ChatGPT. If there is more
 * than 1 response (e.g., asking the LLM to generate multiple responses),
 * this produces a list of all returned responses.
 */
function _extract_chatgpt_responses(response: Dict): Array<string> {
  return response.choices.map(_extract_openai_chat_choice_content);
}

/**
 * Extracts the text part of a response JSON from OpenAI completions models like Davinci. If there are more
 * than 1 response (e.g., asking the LLM to generate multiple responses),
 * this produces a list of all returned responses.
 */
function _extract_openai_completion_responses(response: Dict): Array<string> {
  return response.choices.map((c: Dict) => c.text.trim());
}

/**
 * Extracts the text part of a response JSON from ChatGPT. If there is more
 * than 1 response (e.g., asking the LLM to generate multiple responses),
 * this produces a list of all returned responses.
 */
function _extract_openai_image_responses(
  response: Array<ImagesResponseDataInner>,
): LLMResponseData[] {
  return response.map((v) => ({
    t: "img",
    d: v.b64_json ?? v.url ?? "[[NO DATA]]",
  }));
}

/**
 * Deduces the format of an OpenAI model response (completion or chat)
 * and extracts the response text using the appropriate method.
 */
function _extract_openai_responses(response: Dict): Array<string> {
  if (response.choices.length === 0) return [];
  const first_choice = response.choices[0];
  if ("message" in first_choice) return _extract_chatgpt_responses(response);
  else return _extract_openai_completion_responses(response);
}

function _extract_google_ai_responses(
  response: Dict,
  llm: LLM | string,
): Array<string> {
  switch (llm) {
    case NativeLLM.PaLM2_Chat_Bison:
      return _extract_palm_responses(response);
    case NativeLLM.PaLM2_Text_Bison:
      return _extract_palm_responses(response);
    default:
      return _extract_gemini_responses(response as Array<Dict>);
  }
}

/**
 * Extracts the text part of a 'Completion' object from Google PaLM2 `generate_text` or `chat`.
 *
 * NOTE: The candidate object for `generate_text` has a key 'output' which contains the response,
 * while the `chat` API uses a key 'content'. This checks for either.
 */
function _extract_palm_responses(completion: Dict): Array<string> {
  return completion.candidates.map((c: Dict) => c.output || c.content);
}

/**
 * Extracts the text part of a 'EnhancedGenerateContentResponse' object from Google Gemini `sendChat` or `chat`.
 */
function _extract_gemini_responses(completions: Array<Dict>): Array<string> {
  return completions.map((c: Dict) => c.text);
}

/**
 * Extracts the text part of an Anthropic chat completion (Claude 2.1+ models).
 */
function _extract_anthropic_chat_responses(
  response: Array<Dict>,
): Array<string> {
  return response.map((r: Dict) =>
    r.content
      .map((c: Dict) => {
        // Regular text response
        if (c?.type === "text") return c.text.trim();
        // Anthropic tool usage
        else if (c?.type === "tool_use")
          return (
            "[[TOOLS]] " +
            JSON.stringify({
              name: c.name,
              input: c.input,
            })
          );
        // Unknown type of message
        else
          throw Error(
            `Unknown type '${c?.type}' of message found in Anthropic response. If this is a new type, raise an Issue on the ChainForge Github.`,
          );
      })
      .join("\n\n"),
  );
}

/**
 * Extracts the text part of an Anthropic text completion.
 */
function _extract_anthropic_text_responses(
  response: Array<Dict>,
): Array<string> {
  return response.map((r: Dict) => r.completion.trim());
}

/**
 * Extracts the text part of a HuggingFace text completion.
 */
function _extract_huggingface_responses(response: Array<Dict>): Array<string> {
  return response.map((r: Dict) => r.generated_text.trim());
}

/**
 * Extracts the text part of a Aleph Alpha text completion.
 */
function _extract_alephalpha_responses(response: Dict): Array<string> {
  return response.map((r: string) => r.trim());
}

/**
 * Extracts the text part of a Ollama text completion.
 */
function _extract_ollama_responses(
  response: Array<Dict>,
): Array<LLMResponseData> {
  return response.map((r: any) => r.generated_text.trim());
}

/**
 * Given a LLM and a response object from its API, extract the
 * text response(s) part of the response object.
 */
export function extract_responses(
  response: Array<string | Dict> | Dict,
  llm: LLM | string,
  provider: LLMProvider,
): Array<LLMResponseData> {
  const llm_provider: LLMProvider | undefined =
    provider ?? getProvider(llm as LLM);
  const llm_name = llm.toString().toLowerCase();
  switch (llm_provider) {
    case LLMProvider.OpenAI:
      if (llm_name.startsWith("dall-e") || llm_name.startsWith("gpt-image"))
        return _extract_openai_image_responses(
          response as Array<ImagesResponseDataInner>,
        );
      else if (llm_name.includes("davinci") || llm_name.includes("instruct"))
        return _extract_openai_completion_responses(response);
      else return _extract_chatgpt_responses(response);
    case LLMProvider.Azure_OpenAI:
      return _extract_openai_responses(response);
    case LLMProvider.Google:
      return _extract_google_ai_responses(response as Dict, llm);
    case LLMProvider.Anthropic:
      if (is_newer_anthropic_model(llm_name))
        return _extract_anthropic_chat_responses(response as Dict[]);
      else return _extract_anthropic_text_responses(response as Dict[]);
    case LLMProvider.HuggingFace:
      return _extract_huggingface_responses(response as Dict[]);
    case LLMProvider.Aleph_Alpha:
      return _extract_alephalpha_responses(response);
    case LLMProvider.Ollama:
      return _extract_ollama_responses(response as Dict[]);
    case LLMProvider.Bedrock:
      return response as Array<string>;
    case LLMProvider.Together:
      return _extract_openai_responses(response as Dict[]);
    case LLMProvider.DeepSeek:
      return _extract_openai_responses(response as Dict[]);
    default:
      if (
        Array.isArray(response) &&
        response.length > 0 &&
        (typeof response[0] === "string" ||
          (typeof response[0] === "object" && isImageResponseData(response[0])))
      )
        return response as LLMResponseData[];
      else
        throw new Error(
          `No method defined to extract responses for LLM ${llm}.`,
        );
  }
}

/**
 * Marge the 'responses' and 'raw_response' properties of two LLMResponseObjects,
 * keeping all the other params from the second argument (llm, query, etc).
 *
 * If one object is undefined or null, returns the object that is defined, unaltered.
 */
export function merge_response_objs(
  resp_obj_A: RawLLMResponseObject | undefined,
  resp_obj_B: RawLLMResponseObject | undefined,
): RawLLMResponseObject | undefined {
  if (!resp_obj_A && !resp_obj_B) {
    console.warn("Warning: Merging two undefined response objects.");
    return undefined;
  } else if (!resp_obj_B && resp_obj_A) return resp_obj_A;
  else if (!resp_obj_A && resp_obj_B) return resp_obj_B;
  resp_obj_A = resp_obj_A as RawLLMResponseObject; // required by typescript
  resp_obj_B = resp_obj_B as RawLLMResponseObject;
  const res: RawLLMResponseObject = {
    responses: resp_obj_A.responses.concat(resp_obj_B.responses),
    prompt: resp_obj_B.prompt,
    llm: resp_obj_B.llm,
    vars: resp_obj_B.vars ?? (resp_obj_B as any).info ?? {}, // backwards compatibility---vars used to be 'info'
    metavars: resp_obj_B.metavars ?? {},
    uid: resp_obj_B.uid,
  };
  if (resp_obj_B.chat_history !== undefined)
    res.chat_history = resp_obj_B.chat_history;
  return res;
}

export function mergeDicts(A?: Dict, B?: Dict): Dict | undefined {
  if (A === undefined && B === undefined) return undefined;
  else if (A === undefined) return B;
  else if (B === undefined) return A;
  const d: Dict = {};
  Object.entries(A).forEach(([key, val]) => {
    d[key] = val;
  });
  Object.entries(B).forEach(([key, val]) => {
    d[key] = val;
  });
  return d; // gives priority to B
}

/**
 * Filters and transforms the dictionary 'dict'. Returns a new dictionary with the transformed keys/values.
 * @param dict Dict to process
 * @param keyFilterFunc Optional. Filter function on whether to include the given key.
 * @param keyTransformFunc Optional. Function to transform the keys.
 * @param valTransformFunc Optional. Function to transform values for each key.
 * @returns
 */
export const transformDict = (
  dict: Dict,
  keyFilterFunc?: (key: string) => boolean,
  keyTransformFunc?: (key: string) => string,
  valTransformFunc?: (key: string, val: any) => any,
) => {
  return Object.keys(dict).reduce((acc, key) => {
    if (!keyFilterFunc || keyFilterFunc(key) === true)
      acc[keyTransformFunc ? keyTransformFunc(key) : key] = valTransformFunc
        ? valTransformFunc(key, dict[key])
        : dict[key];
    return acc;
  }, {} as Dict);
};

/** Extracts only the settings vars (of form like "=system_msg", starts with =) from a vars dict.
 * (This also removes the = at the start of the keys.)
 * NOTE: This does not typecast the values yet; that should be performed later on right before they are passed to the call_llm API call.
 *
 * Returns empty dict {} if no settings vars found.
 */
export const extractSettingsVars = (vars?: PromptVarsDict) => {
  if (
    vars !== undefined &&
    Object.keys(vars).some((k) => k.charAt(0) === "=")
  ) {
    return StringLookup.concretizeDict(
      transformDict(
        deepcopy(vars),
        (k) => k.charAt(0) === "=",
        (k) => k.substring(1),
      ),
    );
  } else return {};
};

export const extractMediaVars = (vars?: PromptVarsDict) => {
  if (vars === undefined) return {};

  const media_vars: Dict<LLMResponseData[]> = {};
  Object.entries(vars).forEach(([k, v]) => {
    if (
      Array.isArray(v) &&
      v.length > 0 &&
      v.some((i) => typeof i === "object" && "t" in i)
    ) {
      media_vars[k] = (v as PromptVarType[]).filter(
        (i) => typeof i === "object" && "t" in i,
      ) as LLMResponseData[];
    } else if (typeof v === "object" && v !== null && "t" in v) {
      media_vars[k] = [v];
    }
  });

  return media_vars;
};

export const areEqualLLMResponseData = (
  A: TemplateVarInfo | LLMResponseData | undefined,
  B: TemplateVarInfo | LLMResponseData | undefined,
): boolean => {
  if (A === undefined || B === undefined) {
    if (A === undefined && B === undefined) return true;
    return false;
  }
  if (typeof A !== typeof B) return false;
  if (typeof A === "string" || typeof A === "number") return A === B;
  else if (typeof A === "object" && typeof B === "object") {
    const keys_A = Object.keys(A);
    const keys_B = Object.keys(B);
    if (keys_A.length !== keys_B.length) return false;
    for (const k of keys_A) {
      // @ts-expect-error TS doesn't know that k is a key of A/B
      if (!(k in B) || A[k] !== B[k]) return false;
    }
    return true;
  }
  return false;
};

const areEqualPromptVarsDictValues = (
  A: LLMResponseData | PromptVarType[] | undefined,
  B: LLMResponseData | PromptVarType[] | undefined,
): boolean => {
  if (A === undefined || B === undefined) {
    if (A === undefined && B === undefined) return true;
    return false;
  }
  if (
    (Array.isArray(A) && !Array.isArray(B)) ||
    (!Array.isArray(A) && Array.isArray(B))
  )
    return false;
  else if (Array.isArray(A) && Array.isArray(B)) {
    if (A.length !== B.length) return false;
    for (let i = 0; i < A.length; i++) {
      if (!areEqualLLMResponseData(A[i], B[i])) return false;
    }
    return true;
  } else {
    return areEqualLLMResponseData(A as LLMResponseData, B as LLMResponseData);
  }
};

/**
 * Given two info vars dicts, detects whether any + all vars (keys) match values.
 */
export const areEqualVarsDicts = (
  A: PromptVarsDict | undefined,
  B: PromptVarsDict | undefined,
): boolean => {
  if (A === undefined || B === undefined) {
    if (A === undefined && B === undefined) return true;
    return false;
  }
  const keys_A = Object.keys(A);
  const keys_B = Object.keys(B);
  if (keys_A.length !== keys_B.length) return false;
  else if (keys_A.length === 0) return true;
  const all_vars = new Set(keys_A.concat(keys_B));
  for (const v of all_vars) {
    if (!(v in B) || !(v in A) || !areEqualPromptVarsDictValues(A[v], B[v]))
      return false;
  }
  return true;
};

export const processCSV = (csv: string): string[] => {
  const matches = csv.match(/(\s*"[^"]+"\s*|\s*[^,]+|,)(?=,|$)/g);
  if (!matches) return [csv];
  for (let n = 0; n < matches.length; ++n) {
    matches[n] = matches[n].trim();
    if (matches[n] === ",") matches[n] = "";
  }
  return matches.map((e) => e.trim()).filter((e) => e.length > 0);
};

export const countNumLLMs = (
  resp_objs_or_dict: RawLLMResponseObject[] | Dict,
): number => {
  const resp_objs = Array.isArray(resp_objs_or_dict)
    ? resp_objs_or_dict
    : Object.values(resp_objs_or_dict).flat();
  return new Set(
    resp_objs
      .filter((r) => typeof r !== "string" && r.llm !== undefined)
      .map((r) => r.llm?.key || r.llm),
  ).size;
};

export const setsAreEqual = (setA: Set<any>, setB: Set<any>): boolean => {
  if (setA.size !== setB.size) return false;
  const equal = true;
  for (const item of setA) {
    if (!setB.has(item)) return false;
  }
  return equal;
};

export const deepcopy = <T>(v: T): T => JSON.parse(JSON.stringify(v));
export const deepcopy_and_modify = (v: Dict, new_val_dict: Dict) => {
  const new_v = deepcopy(v);
  Object.entries(new_val_dict).forEach(([key, val]) => {
    new_v[key] = val;
  });
  return new_v;
};
export const dict_excluding_key = (d: Dict, key: string) => {
  if (!(key in d)) return d;
  const copy_d = { ...d };
  delete copy_d[key];
  return copy_d;
};

export const getLLMsInPulledInputData = (pulled_data: Dict) => {
  const found_llms: Dict = {};
  Object.values(pulled_data).forEach((_vs) => {
    const vs = Array.isArray(_vs) ? _vs : [_vs];
    vs.forEach((v) => {
      if (v?.llm !== undefined && !(v.llm.key in found_llms))
        found_llms[v.llm.key] = v.llm;
    });
  });
  return Object.values(found_llms);
};

export const stripLLMDetailsFromResponses = (
  resps: LLMResponse[],
): LLMResponse[] =>
  resps.map((r) => ({
    ...r,
    llm:
      (typeof r?.llm === "string" || typeof r?.llm === "number"
        ? StringLookup.get(r?.llm)
        : r?.llm?.name) ?? "undefined",
  }));

// NOTE: The typing is purposefully general since we are trying to cast to an expected format.
export const toStandardResponseFormat = (r: Dict | string) => {
  if (typeof r === "string" || typeof r === "number")
    return {
      vars: {},
      metavars: {},
      uid: uuid(),
      prompt: "",
      responses: [r],
      tokens: {},
    } as LLMResponse;
  const resp_obj: LLMResponse = {
    vars: r?.fill_history ?? {},
    metavars: r?.metavars ?? {},
    uid: r?.uid ?? r?.batch_id ?? uuid(),
    llm: r?.llm ?? undefined,
    prompt: r?.prompt ?? "",
    responses: [typeof r === "string" || typeof r === "number" ? r : r?.text],
    tokens: r?.raw_response?.usage ?? {},
  };
  if (r?.eval_res !== undefined) resp_obj.eval_res = r.eval_res;
  if (r?.chat_history !== undefined) resp_obj.chat_history = r.chat_history;
  return resp_obj;
};

// Check if the current browser window/tab is 'active' or not
export const browserTabIsActive = () => {
  try {
    const visible = document.visibilityState === "visible";
    return visible;
  } catch (e) {
    console.error(e);
    return true; // indeterminate
  }
};

export const tagMetadataWithLLM = (input_data: LLMResponsesByVarDict) => {
  const new_data: LLMResponsesByVarDict = {};
  Object.entries(input_data).forEach(([varname, resp_objs]) => {
    new_data[varname] = resp_objs.map((r) => {
      if (
        !r ||
        typeof r === "string" ||
        typeof r === "number" ||
        !r?.llm ||
        typeof r.llm === "string" ||
        typeof r.llm === "number" ||
        !r.llm.key
      )
        return r;
      const r_copy = JSON.parse(JSON.stringify(r));
      r_copy.metavars.__LLM_key = r.llm.key;
      return r_copy;
    });
  });
  return new_data;
};

export const extractLLMLookup = (
  input_data: Dict<
    (StringOrHash | TemplateVarInfo | BaseLLMResponseObject | LLMResponse)[]
  >,
) => {
  const llm_lookup: Dict<StringOrHash | LLMSpec> = {};
  Object.values(input_data).forEach((resp_objs) => {
    resp_objs.forEach((r) => {
      const llm_name =
        typeof r === "string" || typeof r === "number"
          ? undefined
          : !r.llm || typeof r.llm === "string" || typeof r.llm === "number"
            ? StringLookup.get(r.llm)
            : r.llm.key;
      if (
        typeof r === "string" ||
        typeof r === "number" ||
        !r.llm ||
        !llm_name ||
        llm_name in llm_lookup
      )
        return;
      llm_lookup[llm_name] = r.llm;
    });
  });
  return llm_lookup;
};

export const removeLLMTagFromMetadata = (metavars: Dict) => {
  if (!("__LLM_key" in metavars)) return metavars;
  const mcopy = JSON.parse(JSON.stringify(metavars));
  delete mcopy.__LLM_key;
  return mcopy;
};

export const truncStr = (
  s: string | undefined,
  maxLen: number,
): string | undefined => {
  if (s === undefined) return s;
  if (s.length > maxLen)
    // Cut the name short if it's long
    return s.substring(0, maxLen) + "...";
  else return s;
};

export const groupResponsesBy = <T>(
  responses: T[],
  keyFunc: (item: T) => string | number | null | undefined,
): [Dict<T[]>, T[]] => {
  const responses_by_key: Dict<T[]> = {};
  const unspecified_group: T[] = [];
  responses.forEach((item) => {
    const key = keyFunc(item);
    if (key === null || key === undefined) {
      unspecified_group.push(item);
      return;
    }
    if (key in responses_by_key) responses_by_key[key].push(item);
    else responses_by_key[key] = [item];
  });
  return [responses_by_key, unspecified_group];
};

/**
 * Merges inner .responses and eval_res.items properties for LLMResponses with the same
 * uid, returning the (smaller) list of merged items.
 * @param responses
 * @returns
 */
export const batchResponsesByUID = (
  responses: LLMResponse[],
): LLMResponse[] => {
  const [batches, unspecified_id_group] = groupResponsesBy(
    responses,
    (resp_obj) => resp_obj.uid,
  );
  return Object.values(batches)
    .map((resp_objs: LLMResponse[]) => {
      if (resp_objs.length === 1) {
        return resp_objs[0];
      } else {
        const batched = deepcopy_and_modify(resp_objs[0], {
          responses: resp_objs.map((resp_obj) => resp_obj.responses).flat(),
        }) as LLMResponse;
        if (batched.eval_res?.items !== undefined) {
          batched.eval_res.items = resp_objs
            .map((resp_obj) => resp_obj?.eval_res?.items as EvaluationScore[])
            .flat();
        }
        return batched;
      }
    })
    .concat(unspecified_id_group);
};

export function llmResponseDataToString(data: LLMResponseData): string {
  if (typeof data === "string") return data;
  else if (typeof data === "number")
    return StringLookup.get(data) ?? "(string lookup failed)";
  else return data?.d;
}

/**
 * Naive method to sample N items at random from an array.
 * @param arr an array of items
 * @param num_sample the number of items to sample
 * @returns The sampled elements of the array (unmodified).
 */
export function sampleRandomElements(arr: any[], num_sample: number): any[] {
  if (num_sample >= arr.length) return arr; // nothing to do

  // Find num_sample unique indexes
  const idxs: Set<number> = new Set();
  while (idxs.size < num_sample) {
    // Pick an index at random
    const idx = Math.floor(Math.random() * arr.length);

    // If it's already chosen, continue
    if (idxs.has(idx)) continue;

    // Otherwise, add to sample
    idxs.add(idx);
  }

  // Return the items at the sampled indexes
  return Array.from(idxs).map((idx) => arr[idx]);
}

export const getVarsAndMetavars = (input_data: Dict): VarsContext => {
  // Find all vars and metavars in the input data (if any):
  // NOTE: The typing is purposefully general for some backwards compatibility concenrs.
  const varnames = new Set<string>();
  const metavars = new Set<string>();

  const add_from_resp_obj = (resp_obj: Dict) => {
    if (typeof resp_obj === "string") return;
    if (resp_obj?.fill_history)
      Object.keys(resp_obj.fill_history).forEach((v) => varnames.add(v));
    else if (resp_obj?.vars)
      Object.keys(resp_obj.vars).forEach((v) => varnames.add(v));
    if (resp_obj.metavars)
      Object.keys(resp_obj.metavars).forEach((v) => metavars.add(v));
    else if (resp_obj.meta)
      Object.keys(resp_obj.meta).forEach((v) => metavars.add(v));
  };

  if (Array.isArray(input_data)) input_data.forEach(add_from_resp_obj);
  else {
    Object.entries(input_data).forEach(([key, obj]: [string, Dict[]]) => {
      if (key !== "__input") varnames.add(key); // A "var" can also be other properties on input_data
      obj.forEach(add_from_resp_obj);
    });
  }

  return {
    vars: Array.from(varnames),
    metavars: Array.from(metavars),
  };
};

/**
 * Retries a func 'func' N times.
 * @param func
 * @param numTimes
 */
export async function retryAsyncFunc<T>(
  func: () => Promise<T>,
  numTimes: number,
): Promise<T> {
  if (numTimes < 1)
    throw new Error("Negative numTimes encountered when calling 'retry'.");

  try {
    // Attempt to execute the function
    return await func();
  } catch (error) {
    if (numTimes <= 1) {
      // If no more retries are left, throw the last error
      throw error;
    }
    // If there are retries left, retry the function:
    return retryAsyncFunc(func, numTimes - 1);
  }
}

// Filters internally used keys LLM_{idx} and __{str} from metavar dictionaries.
// This method is used to pass around information hidden from the user.
export function cleanMetavarsFilterFunc(key: string) {
  return !(key.startsWith("LLM_") || key.startsWith("__pt"));
}

// Verify data integrity: check that uids are present for all responses.
// If they are not present, add it and note the discrepency.
// NOTE: This modifies the dictionary in place.
export function repairCachedResponses(
  data: Dict,
  storageKey: string,
  itemSelector?: (data: Dict) => Dict,
): Dict {
  let repaired = false;
  const d = itemSelector ? itemSelector(data) : data;
  Object.values(d).forEach((val) => {
    const resps = Array.isArray(val) ? val : [val];
    resps.forEach((r) => {
      if (r.uid === undefined) {
        r.uid = uuid();
        repaired = true;
      }
    });
  });

  if (repaired) {
    // The data did not include uids. Flash it back to the cache to repair.
    // This maintains consistency across re-runs.
    StorageCache.store(storageKey, data);
  }

  return data;
}

/**
 * Generates a function that can be called to debounce another function,
 * inside a React component. Note that it requires passing (and capturing) a React ref using useRef.
 * The ref is used so that when the function is called multiple times; it will 'debounce' --cancel any pending call.
 * @param ref An empty React ref from useRef
 * @returns A debounce function of signature (func: Func, delay: number), taking an arbitrary function and delay in milliseconds
 */
export const genDebounceFunc = (
  ref: React.MutableRefObject<null | NodeJS.Timeout>,
) => {
  return (func: Func, delay: number) => {
    return (...args: any[]) => {
      if (ref?.current) {
        clearTimeout(ref.current);
      }
      ref.current = setTimeout(() => {
        func(...args);
      }, delay);
    };
  };
};
export type DebounceRef = React.MutableRefObject<NodeJS.Timeout | null>;

// Thanks to AmerllicA on SO: https://stackoverflow.com/a/61226119
export const blobToBase64 = (blob: Blob): Promise<string> => {
  const reader = new FileReader();
  reader.readAsDataURL(blob);
  return new Promise((resolve, reject) => {
    reader.onloadend = () => {
      const res = reader.result as string;
      resolve(res.substring(res.indexOf(",") + 1));
    };
    reader.onerror = () => reject(new Error("Error reading file"));
  });
};

export const base64ToBlob = (b64: string, type = "image/png"): Blob => {
  const byteString = atob(b64);
  const ab = new ArrayBuffer(byteString.length);
  const ia = new Uint8Array(ab);
  for (let i = 0; i < byteString.length; i++) {
    ia[i] = byteString.charCodeAt(i);
  }
  return new Blob([ab], { type });
};

export const compressBase64Image = (b64: string): Promise<string> => {
  // Convert base64 to Blob. Compress asynchronously, then convert back to base64.
  return fetch(`data:image/png;base64,${b64}`)
    .then((res) => res.blob())
    .then(
      (blob) =>
        new Promise((resolve, reject) => {
          /* eslint-disable no-new */
          new Compressor(blob, {
            success: resolve,
            error: reject,
          });
        }),
    )
    .then((compressedBlob) => blobToBase64(compressedBlob as Blob));
};

/**
 * Extends array `a` with the values of `b`.
 * @param a The array to extend (in-place).
 * @param b The array to add to the end of `a`.
 * @returns `a`, extended.
 */
export const extendArray = <T>(a: Array<T>, b: Array<T>): Array<T> => {
  for (const i in b) {
    a.push(b[i]);
  }
  return a;
};

/**
 * Extends the array `key` in a dict with `values`, creating a new array if the key is missing.
 * @param dict The dictionary to extend (in-place).
 * @param key The key of the dictionary.
 * @param values The new array to append to the end of the dict value for `key`.
 */
export const extendArrayDict = <K extends string | number | symbol, V>(
  dict: Record<K, V[]>,
  key: K,
  values: V[],
): void => {
  if (!dict[key]) {
    dict[key] = [];
  }
  extendArray(dict[key], values);
};

/** Ensure that a name is 'unique'; if not, return an amended version with a count tacked on (e.g. "GPT-4 (2)") */
export const ensureUniqueName = (_name: string, _prev_names: string[]) => {
  // Strip whitespace around names
  const prev_names = _prev_names.map((n) => n.trim());
  const name = _name.trim();

  // Check if name is unique
  if (!prev_names.includes(name)) return name;

  // Name isn't unique; find a unique one:
  let i = 2;
  let new_name = `${name} (${i})`;
  while (prev_names.includes(new_name)) {
    i += 1;
    new_name = `${name} (${i})`;
  }
  return new_name;
};

<<<<<<< HEAD
export const accuracyToColor = (acc: number) => {
  if (acc > 0.9) return "green";
  else if (acc > 0.7) return "yellow";
  else if (acc > 0.5) return "orange";
  else return "red";
};

export const cmatrixTextAnnotations = (
  x: string[],
  y: string[],
  z: number[][],
) => {
  const annotations = [];
  const midVal = Math.max(...z.flat());
  for (let i = 0; i < y.length; i++) {
    for (let j = 0; j < x.length; j++) {
      annotations.push({
        xref: "x1",
        yref: "y1",
        x: x[j],
        y: y[i],
        text: z[i][j].toString(),
        font: {
          // family: "monospace",
          // size: 12,
          color: z[i][j] < midVal ? "white" : "black",
        },
        showarrow: false,
      });
    }
  }
  return annotations as Partial<Annotations>[];
};

/**
 * Adds a hashtag prefix to template variables in a string.
 * Converts unescaped templates of the form {template} to {#template}.
 * Ignores escaped braces like \{ and \}.
 *
 * @param input - The input string containing templates
 * @returns The string with templates converted to hashtagged form
 */
export function hashtagTemplateVars(input: string): string {
  let result = "";
  let i = 0;

  while (i < input.length) {
    // Check for escaped braces
    if (
      input[i] === "\\" &&
      i + 1 < input.length &&
      (input[i + 1] === "{" || input[i + 1] === "}")
    ) {
      // Add the escape character and the brace
      result += input[i] + input[i + 1];
      i += 2;
    }
    // Check for opening brace of a template (that isn't already hashtagged)
    else if (input[i] === "{" && i + 1 < input.length && input[i + 1] !== "#") {
      // Add the opening brace and the hashtag
      result += "{#";
      i++;
    }
    // Regular character
    else {
      result += input[i];
      i++;
    }
  }

  return result;
}

export function stripWrappingQuotes(s: string): string {
  if (s.startsWith('"') && s.endsWith('"')) {
    return s.slice(1, -1);
  }
  if (s.startsWith("'") && s.endsWith("'")) {
    return s.slice(1, -1);
  }
  return s;
}
=======
/**
 * Converts a Blob or File to a Data URL.
 * @param input The Blob or File to convert.
 * @returns A Promise that resolves with the Data URL string.
 */
export function blobOrFileToDataURL(input: Blob | File): Promise<string> {
  return new Promise((resolve, reject) => {
    const reader = new FileReader();
    reader.onloadend = () => {
      if (typeof reader.result === "string") {
        resolve(reader.result); // full data URL
      } else {
        throw new Error("Failed to convert Blob/File to Data URL.");
      }
    };
    reader.onerror = reject;
    reader.readAsDataURL(input);
  });
}

/**
 * Converts a Data URL to a Blob.
 * @param dataURL The Data URL to convert.
 * @returns A Blob object representing the data.
 */
export function dataURLToBlob(dataURL: string): Blob {
  const [meta, base64] = dataURL.split(",");
  const mime = meta.match(/:(.*?);/)?.[1] || "application/octet-stream";
  const byteString = atob(base64);
  const byteArray = new Uint8Array(byteString.length);
  for (let i = 0; i < byteString.length; i++) {
    byteArray[i] = byteString.charCodeAt(i);
  }
  return new Blob([byteArray], { type: mime });
}

/**
 * Extracts the MIME type from a Data URL.
 * @param dataUrl The Data URL to extract the MIME type from.
 * @returns The MIME type as a string, or null if not found.
 */
function getMimeTypeFromDataURL(dataUrl: string): string | null {
  const match = dataUrl.match(/^data:([^;,]+)[;,]/);
  return match ? match[1] : null;
}

function getBase64DataFromDataURL(dataUrl: string): string | null {
  return dataUrl.substring(dataUrl.indexOf(",") + 1);
}

// This function takes a string as argument that represents either :
//  - a local path
//  - a URL
//  - a base64 encoded string
// and return ithe following infos about the image:
//  - size : the size of the image in bytes
//  - width : the width of the image in pixels
//  - height : the height of the image in pixels
//  - type : the type of the image (png, jpeg, ...)
export const get_image_infos = (image: string): Dict<string> => {
  const infos: Dict<string> = {
    size: "",
    width: "",
    height: "",
    type: "",
  };

  if (image.startsWith("data:image")) {
    // Base64 image
    const base64 = image.split(",")[1];
    const binary = atob(base64);
    const len = binary.length;
    const bytes = new Uint8Array(len);
    for (let i = 0; i < len; i++) {
      bytes[i] = binary.charCodeAt(i);
    }
    const blob = new Blob([bytes.buffer], { type: "image/png" });
    infos.size = blob.size.toString();
    const url = URL.createObjectURL(blob);
    const img = new Image();
    img.src = url;
    infos.width = img.width.toString();
    infos.height = img.height.toString();
    URL.revokeObjectURL(url);
  } else {
    // URL or local path
    const img = new Image();
    img.src = image;
    infos.width = img.width.toString();
    infos.height = img.height.toString();
  }

  return infos;
};

export const __http_url_to_base64 = (url: string) => {
  return new Promise<string>((resolve, reject) => {
    const xhr = new XMLHttpRequest();
    xhr.open("GET", url, true);
    xhr.responseType = "arraybuffer";
    xhr.onload = () => {
      if (xhr.status === 200) {
        const base64String = btoa(
          new Uint8Array(xhr.response).reduce(
            (data, byte) => data + String.fromCharCode(byte),
            "",
          ),
        );
        resolve(base64String);
      } else {
        reject(new Error("Failed to load image"));
      }
    };
    xhr.onerror = () => reject(new Error("Failed to load image"));
    xhr.send();
  });
};
>>>>>>> c6ff16ee
<|MERGE_RESOLUTION|>--- conflicted
+++ resolved
@@ -54,7 +54,6 @@
 } from "@mirai73/bedrock-fm";
 import StorageCache, { StringLookup, MediaLookup } from "./cache";
 import Compressor from "compressorjs";
-import { Annotations } from "plotly.js";
 // import { Models } from "@mirai73/bedrock-fm/lib/bedrock";
 
 const ANTHROPIC_HUMAN_PROMPT = "\n\nHuman:";
@@ -199,10 +198,6 @@
   if (key_is_present("AWS_Region")) AWS_REGION = api_keys.AWS_Region;
   if (key_is_present("Together")) TOGETHER_API_KEY = api_keys.Together;
   if (key_is_present("DeepSeek")) DEEPSEEK_API_KEY = api_keys.DeepSeek;
-}
-
-export function get_openai_api_key(): string | undefined {
-  return OPENAI_API_KEY;
 }
 
 export function get_azure_openai_api_keys(): [
@@ -1490,9 +1485,7 @@
   } else {
     // Text-only models
     query.prompt = prompt;
-    query.images = (await imagesToBase64(images ?? [])).map(
-      getBase64DataFromDataURL,
-    );
+    query.images = (await imagesToBase64(images ?? [])).map(getBase64DataFromDataURL);
     url += "generate";
   }
 
@@ -2009,14 +2002,14 @@
 function _extract_anthropic_text_responses(
   response: Array<Dict>,
 ): Array<string> {
-  return response.map((r: Dict) => r.completion.trim());
+  return response.map((r: Dict) => r.completion?.trim());
 }
 
 /**
  * Extracts the text part of a HuggingFace text completion.
  */
 function _extract_huggingface_responses(response: Array<Dict>): Array<string> {
-  return response.map((r: Dict) => r.generated_text.trim());
+  return response.map((r: Dict) => r.generated_text?.trim());
 }
 
 /**
@@ -2032,7 +2025,7 @@
 function _extract_ollama_responses(
   response: Array<Dict>,
 ): Array<LLMResponseData> {
-  return response.map((r: any) => r.generated_text.trim());
+  return response.map((r: any) => r.generated_text?.trim());
 }
 
 /**
@@ -2731,90 +2724,6 @@
   return new_name;
 };
 
-<<<<<<< HEAD
-export const accuracyToColor = (acc: number) => {
-  if (acc > 0.9) return "green";
-  else if (acc > 0.7) return "yellow";
-  else if (acc > 0.5) return "orange";
-  else return "red";
-};
-
-export const cmatrixTextAnnotations = (
-  x: string[],
-  y: string[],
-  z: number[][],
-) => {
-  const annotations = [];
-  const midVal = Math.max(...z.flat());
-  for (let i = 0; i < y.length; i++) {
-    for (let j = 0; j < x.length; j++) {
-      annotations.push({
-        xref: "x1",
-        yref: "y1",
-        x: x[j],
-        y: y[i],
-        text: z[i][j].toString(),
-        font: {
-          // family: "monospace",
-          // size: 12,
-          color: z[i][j] < midVal ? "white" : "black",
-        },
-        showarrow: false,
-      });
-    }
-  }
-  return annotations as Partial<Annotations>[];
-};
-
-/**
- * Adds a hashtag prefix to template variables in a string.
- * Converts unescaped templates of the form {template} to {#template}.
- * Ignores escaped braces like \{ and \}.
- *
- * @param input - The input string containing templates
- * @returns The string with templates converted to hashtagged form
- */
-export function hashtagTemplateVars(input: string): string {
-  let result = "";
-  let i = 0;
-
-  while (i < input.length) {
-    // Check for escaped braces
-    if (
-      input[i] === "\\" &&
-      i + 1 < input.length &&
-      (input[i + 1] === "{" || input[i + 1] === "}")
-    ) {
-      // Add the escape character and the brace
-      result += input[i] + input[i + 1];
-      i += 2;
-    }
-    // Check for opening brace of a template (that isn't already hashtagged)
-    else if (input[i] === "{" && i + 1 < input.length && input[i + 1] !== "#") {
-      // Add the opening brace and the hashtag
-      result += "{#";
-      i++;
-    }
-    // Regular character
-    else {
-      result += input[i];
-      i++;
-    }
-  }
-
-  return result;
-}
-
-export function stripWrappingQuotes(s: string): string {
-  if (s.startsWith('"') && s.endsWith('"')) {
-    return s.slice(1, -1);
-  }
-  if (s.startsWith("'") && s.endsWith("'")) {
-    return s.slice(1, -1);
-  }
-  return s;
-}
-=======
 /**
  * Converts a Blob or File to a Data URL.
  * @param input The Blob or File to convert.
@@ -2855,7 +2764,7 @@
  * Extracts the MIME type from a Data URL.
  * @param dataUrl The Data URL to extract the MIME type from.
  * @returns The MIME type as a string, or null if not found.
- */
+*/
 function getMimeTypeFromDataURL(dataUrl: string): string | null {
   const match = dataUrl.match(/^data:([^;,]+)[;,]/);
   return match ? match[1] : null;
@@ -2931,5 +2840,4 @@
     xhr.onerror = () => reject(new Error("Failed to load image"));
     xhr.send();
   });
-};
->>>>>>> c6ff16ee
+};