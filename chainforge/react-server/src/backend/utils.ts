--- conflicted
+++ resolved
@@ -26,15 +26,8 @@
   EvaluationScore,
   LLMResponseData,
   isImageResponseData,
-<<<<<<< HEAD
   StringOrHash,
   PromptVarsDict,
-=======
-  MultiModalContentOpenAI,
-  MultiModalContentAnthropic,
-  ChatMessageMM,
-  ChatHistoryMM,
->>>>>>> 7cf18154
 } from "./typing";
 import { v4 as uuid } from "uuid";
 import { StringTemplate, IMAGE_IDENTIFIER } from "./template";
@@ -283,7 +276,6 @@
   variant: "openai" | "anthropic" | "azure" | "ollama" | "bedrock" | "together",
   chat_history?: ChatHistoryMM,
   system_msg?: string,
-<<<<<<< HEAD
   system_role_name?: string,
 ): ChatHistory {
   const sys_role_name = system_role_name ?? "system";
@@ -292,15 +284,6 @@
     system_msg !== undefined
       ? [{ role: sys_role_name, content: system_msg }]
       : [];
-=======
-): ChatHistoryMM {
-  const prompt_msg: ChatMessageMM = {
-    role: "user",
-    content: construct_prompt(prompt, variant),
-  };
-  const sys_msg: ChatMessageMM[] =
-    system_msg !== undefined ? [{ role: "system", content: system_msg }] : [];
->>>>>>> 7cf18154
   if (chat_history !== undefined && chat_history.length > 0) {
     if (chat_history[0].role === sys_role_name) {
       // In this case, the system_msg is ignored because the prior history already contains one.
