// from typing import Dict, Tuple, List, Union, Optional
// import json, os, time, asyncio
// from string import Template

// from chainforge.promptengine.models import LLM
import React from "react";
import { LLM, LLMProvider, NativeLLM, getProvider } from "./models";
import {
  Dict,
  LLMAPICall,
  RawLLMResponseObject,
  ChatHistory,
  ChatMessage,
  PaLMChatMessage,
  PaLMChatContext,
  HuggingFaceChatHistory,
  GeminiChatContext,
  GeminiChatMessage,
  LLMResponse,
  LLMResponsesByVarDict,
  Func,
  VarsContext,
  TemplateVarInfo,
  BaseLLMResponseObject,
  LLMSpec,
  EvaluationScore,
  LLMResponseData,
  isImageResponseData,
  StringOrHash,
  PromptVarsDict,
  MultiModalContent,
  MultiModalContentAnthropic,
  MultiModalContentOpenAI,
  MultiModalContentGemini,
} from "./typing";
import { v4 as uuid } from "uuid";
import { StringTemplate, IMAGE_IDENTIFIER, PromptTemplate } from "./template";

/* LLM API SDKs */
import axios from "axios";
import { Buffer } from "buffer";

import {
  Configuration as OpenAIConfig,
  OpenAIApi,
  CreateImageRequest,
  ImagesResponseDataInner,
} from "openai";
import {
  OpenAIClient as AzureOpenAIClient,
  AzureKeyCredential,
} from "@azure/openai";
import { GoogleGenerativeAI } from "@google/generative-ai";
import { UserForcedPrematureExit } from "./errors";
import {
  fromModelId,
  ChatMessage as BedrockChatMessage,
} from "@mirai73/bedrock-fm";
import StorageCache, { StringLookup } from "./cache";
import Compressor from "compressorjs";
import ChatHistoryView from "../ChatHistoryView";
// import { Models } from "@mirai73/bedrock-fm/lib/bedrock";

const ANTHROPIC_HUMAN_PROMPT = "\n\nHuman:";
const ANTHROPIC_AI_PROMPT = "\n\nAssistant:";

/** Where the ChainForge Flask server is being hosted, if any. */

export const FLASK_BASE_URL =
  // @ts-expect-error undefined
  window.__CF_HOSTNAME !== undefined && window.__CF_PORT !== undefined
    ? "/"
    : "http://localhost:8000/";

export async function call_flask_backend(
  route: string,
  params: Dict | string,
): Promise<Dict> {
  return fetch(`${FLASK_BASE_URL}app/${route}`, {
    method: "POST",
    headers: {
      "Content-Type": "application/json",
      "Access-Control-Allow-Origin": "*",
    },
    body: JSON.stringify(params),
  }).then(function (res) {
    return res.json();
  });
}

// We only calculate whether the app is running locally once upon load, and store it here:
let _APP_IS_RUNNING_LOCALLY: boolean | undefined;

/**
 * Tries to determine if the ChainForge front-end is running on user's local machine (and hence has access to Flask backend).
 * @returns `true` if we think the app is running locally (on localhost or equivalent); `false` if not.
 */
export function APP_IS_RUNNING_LOCALLY(): boolean {
  if (_APP_IS_RUNNING_LOCALLY === undefined) {
    // Calculate whether we're running the app locally or not, and save the result
    try {
      const location = window.location;

      _APP_IS_RUNNING_LOCALLY =
        location.hostname === "localhost" ||
        location.hostname === "127.0.0.1" ||
        location.hostname === "0.0.0.0" ||
        location.hostname === "" || // @ts-expect-error undefined
        window.__CF_HOSTNAME !== undefined;
    } catch (e) {
      // ReferenceError --window or location does not exist.
      // We must not be running client-side in a browser, in this case (e.g., we are running a Node.js server)
      _APP_IS_RUNNING_LOCALLY = false;
    }
  }
  return _APP_IS_RUNNING_LOCALLY;
}

/**
 * Equivalent to a 'fetch' call, but routes it to the backend Flask server in
 * case we are running a local server and prefer to not deal with CORS issues making API calls client-side.
 */
async function route_fetch(
  url: string,
  method: string,
  headers: Dict,
  body: Dict,
) {
  if (APP_IS_RUNNING_LOCALLY()) {
    return call_flask_backend("makeFetchCall", {
      url,
      method,
      headers,
      body,
    }).then((res) => {
      if (!res || res.error) throw new Error(res.error);
      return res.response;
    });
  } else {
    return fetch(url, {
      method,
      headers,
      body: JSON.stringify(body),
    }).then((res) => res.json());
  }
}

function appendEndSlashIfMissing(path: string) {
  return path + (path[path.length - 1] === "/" ? "" : "/");
}

function get_environ(key: string): string | undefined {
  return process.env[key];
}

let OPENAI_API_KEY = get_environ("OPENAI_API_KEY");
let OPENAI_BASE_URL = get_environ("OPENAI_BASE_URL");
let ANTHROPIC_API_KEY = get_environ("ANTHROPIC_API_KEY");
let GOOGLE_PALM_API_KEY = get_environ("PALM_API_KEY");
let AZURE_OPENAI_KEY = get_environ("AZURE_OPENAI_KEY");
let AZURE_OPENAI_ENDPOINT = get_environ("AZURE_OPENAI_ENDPOINT");
let HUGGINGFACE_API_KEY = get_environ("HUGGINGFACE_API_KEY");
let ALEPH_ALPHA_API_KEY = get_environ("ALEPH_ALPHA_API_KEY");
let AWS_ACCESS_KEY_ID = get_environ("AWS_ACCESS_KEY_ID");
let AWS_SECRET_ACCESS_KEY = get_environ("AWS_SECRET_ACCESS_KEY");
let AWS_SESSION_TOKEN = get_environ("AWS_SESSION_TOKEN");
let AWS_REGION = get_environ("AWS_REGION");
let TOGETHER_API_KEY = get_environ("TOGETHER_API_KEY");
let DEEPSEEK_API_KEY = get_environ("DEEPSEEK_API_KEY");

/**
 * Sets the local API keys for the revelant LLM API(s).
 */
export function set_api_keys(api_keys: Dict<string>): void {
  function key_is_present(name: string): boolean {
    return (
      (name in api_keys &&
        api_keys[name] &&
        api_keys[name].trim().length > 0) ||
      name === "OpenAI_BaseURL"
    );
  }
  if (key_is_present("OpenAI")) OPENAI_API_KEY = api_keys.OpenAI;
  if (key_is_present("OpenAI_BaseURL"))
    OPENAI_BASE_URL = api_keys.OpenAI_BaseURL;
  if (key_is_present("HuggingFace")) HUGGINGFACE_API_KEY = api_keys.HuggingFace;
  if (key_is_present("Anthropic")) ANTHROPIC_API_KEY = api_keys.Anthropic;
  if (key_is_present("Google")) GOOGLE_PALM_API_KEY = api_keys.Google;
  if (key_is_present("Azure_OpenAI")) AZURE_OPENAI_KEY = api_keys.Azure_OpenAI;
  if (key_is_present("Azure_OpenAI_Endpoint"))
    AZURE_OPENAI_ENDPOINT = api_keys.Azure_OpenAI_Endpoint;
  if (key_is_present("AlephAlpha")) ALEPH_ALPHA_API_KEY = api_keys.AlephAlpha;
  // Soft fail for non-present keys
  if (key_is_present("AWS_Access_Key_ID"))
    AWS_ACCESS_KEY_ID = api_keys.AWS_Access_Key_ID;
  if (key_is_present("AWS_Secret_Access_Key"))
    AWS_SECRET_ACCESS_KEY = api_keys.AWS_Secret_Access_Key;
  if (key_is_present("AWS_Session_Token"))
    AWS_SESSION_TOKEN = api_keys.AWS_Session_Token;
  if (key_is_present("AWS_Region")) AWS_REGION = api_keys.AWS_Region;
  if (key_is_present("Together")) TOGETHER_API_KEY = api_keys.Together;
  if (key_is_present("DeepSeek")) DEEPSEEK_API_KEY = api_keys.DeepSeek;
}

export function get_azure_openai_api_keys(): [
  string | undefined,
  string | undefined,
] {
  return [AZURE_OPENAI_KEY, AZURE_OPENAI_ENDPOINT];
}

function construct_text_payload(
  text: string,
  variant: "openai" | "gemini" | "anthropic",
): Dict {
  switch (variant) {
    case "openai":
      return { type: "text", text: text };
    case "gemini":
      return { text: text };
    case "anthropic":
      return { type: "text", text: text };
    default:
      throw new Error(`Unknown variant: ${variant}`);
  }
}

function construct_image_payload(
  image_url: string,
  variant: "openai" | "gemini" | "anthropic",
):
  | MultiModalContentAnthropic
  | MultiModalContentOpenAI
  | MultiModalContentGemini {
  if (image_url.startsWith("http")) {
    switch (variant) {
      case "openai":
        return {
          type: "image_url",
          image_url: { url: image_url, detail: "auto" },
        };
      case "gemini":
        return {
          inlineData: {
            data: image_url,
            mimeType: "image/" + image_url.split(".")[-1],
          },
        };
      case "anthropic":
        return { type: "image", source: { type: "url", url: image_url } };
      default:
        throw new Error(`Unknown variant: ${variant}`);
    }
  } else {
    // if image_url is a absolute path to a file, encode it as base64
    if (!image_url.startsWith("data:image/jpeg;base64,")) {
      console.log("TO IMPLEMENT : Encoding image as base64");
      throw new Error("TO IMPLEMENT : Encoding image as base64");
    }

    switch (variant) {
      case "openai":
        return {
          type: "image_url",
          image_url: { url: image_url, detail: "auto" },
        };
      case "gemini":
        return { inlineData: { data: image_url, mimeType: "image/jpeg" } };
      case "anthropic":
        return {
          type: "image",
          source: { type: "base64", media_type: "image/jpeg", data: image_url },
        };
      default:
        throw new Error(`Unknown variant: ${variant}`);
    }
  }
}

function resolve_image_in_user_messages(
  messages: ChatHistory,
  variant: "openai" | "gemini" | "anthropic",
): Array<any> {
  const res = [];
  for (const message of messages) {
    if (message.role !== "user") {
      res.push(message);
      continue;
    }

    const prompt = message.content;
    if (prompt.includes(IMAGE_IDENTIFIER)) {
      // TODO: Add a step to merge consecutive text elements, when splitting by '\n'
      const new_content = prompt
        .split("\n")
        .filter((line) => line.trim().length > 0)
        .map((line) => {
          if (line.includes(IMAGE_IDENTIFIER)) {
            const image_url = line.replace(IMAGE_IDENTIFIER, "").trim();
            return construct_image_payload(image_url, variant);
          } else {
            return construct_text_payload(line, variant);
          }
        });
      res.push({ role: "user", content: new_content });
    } else {
      res.push(message);
    }
  }
  return res;
}

/**
 * Construct an OpenAI format chat history for sending off to an OpenAI API call.
 * @param prompt The next prompt (user message) to append.
 * @param chat_history The prior turns of the chat, ending with the AI assistants' turn.
 * @param system_msg Optional; the system message to use if none is present in chat_history. (Ignored if chat_history already has a sys message.)
 */
function construct_openai_chat_history(
  prompt: string,
  chat_history?: ChatHistory,
  system_msg?: string,
  system_role_name?: string,
): ChatHistory {
  const sys_role_name = system_role_name ?? "system";
  const prompt_msg: ChatMessage = { role: "user", content: prompt };
  const sys_msg: ChatMessage[] =
    system_msg !== undefined
      ? [{ role: sys_role_name, content: system_msg }]
      : [];
  if (chat_history !== undefined && chat_history.length > 0) {
    if (chat_history[0].role === sys_role_name) {
      // In this case, the system_msg is ignored because the prior history already contains one.
      return chat_history.concat([prompt_msg]);
    } else {
      // In this case, there's no system message that starts the prior history, so inject one:
      // NOTE: We might reach this scenario if we chain output of a non-OpenAI chat model into an OpenAI model.
      return sys_msg.concat(chat_history).concat([prompt_msg]);
    }
  } else return sys_msg.concat([prompt_msg]);
}

/**
 * Calls OpenAI text + chat models via OpenAI's API.
   @returns raw query and response JSON dicts.
 */
export async function call_chatgpt(
  prompt: string,
  model: LLM,
  n = 1,
  temperature = 1.0,
  params?: Dict,
  should_cancel?: () => boolean,
  BASE_URL?: string,
  API_KEY?: string,
): Promise<[Dict, Dict]> {
  if (!OPENAI_API_KEY)
    throw new Error(
      "Could not find an OpenAI API key. Double-check that your API key is set in Settings or in your local environment.",
    );

  const configuration = new OpenAIConfig({
    apiKey: API_KEY ?? OPENAI_API_KEY,
    basePath: BASE_URL ?? OPENAI_BASE_URL ?? undefined,
  });

  // Since we are running client-side, we need to remove the user-agent header:
  delete configuration.baseOptions.headers["User-Agent"];

  const openai = new OpenAIApi(configuration);

  const modelname: string = model.toString();

  // Remove empty params
  if (
    params?.stop !== undefined &&
    (!Array.isArray(params.stop) || params.stop.length === 0)
  )
    delete params.stop;
  if (params?.seed && params.seed.toString().length === 0) delete params?.seed;
  if (
    params?.functions !== undefined &&
    (!Array.isArray(params.functions) || params.functions.length === 0)
  )
    delete params?.functions;
  if (
    params?.function_call !== undefined &&
    (!(typeof params.function_call === "string") ||
      params.function_call.trim().length === 0)
  )
    delete params.function_call;
  if (
    params?.tools !== undefined &&
    (!Array.isArray(params.tools) || params.tools.length === 0)
  )
    delete params?.tools;
  if (
    params?.tool_choice !== undefined &&
    (!(typeof params.tool_choice === "string") ||
      params.tool_choice.trim().length === 0)
  )
    delete params.tool_choice;
  if (params?.tools === undefined && params?.parallel_tool_calls !== undefined)
    delete params?.parallel_tool_calls;

  if (!BASE_URL)
    console.log(`Querying OpenAI model '${model}' with prompt '${prompt}'...`);

  // Determine the system message and whether there's chat history to continue:
  const chat_history: ChatHistory | undefined = params?.chat_history;
  let system_msg: string | undefined =
    params?.system_msg !== undefined ? params.system_msg : undefined;
  delete params?.system_msg;
  delete params?.chat_history;

  // The o1 and later OpenAI models, for whatever reason, block the system message from being sent in the chat history.
  // The official API states that "developer" works, but it doesn't for some models, so until OpenAI fixes this
  // and fully supports system messages, we have to block them from being sent in the chat history.
  if (model.startsWith("o")) system_msg = undefined;

  const query: Dict = {
    model: modelname,
    n,
    temperature,
    ...params, // 'the rest' of the settings, passed from the front-end settings
  };

  // Get the correct function to call
  let openai_call: any;
  if (modelname.includes("davinci") || modelname.includes("instruct")) {
    if ("response_format" in query) delete query.response_format;
    // Create call to text completions model
    openai_call = openai.createCompletion.bind(openai);
    query.prompt = prompt;
  } else {
    // Create call to chat model
    openai_call = openai.createChatCompletion.bind(openai);

    // Carry over chat history, if present:
    query.messages = construct_openai_chat_history(
      prompt,
      chat_history,
      system_msg,
    );
  }

  query.messages = resolve_image_in_user_messages(query.messages, "openai");

  // Try to call OpenAI
  let response: Dict = {};
  try {
    const completion = await openai_call(query);
    response = completion.data;
  } catch (error: any) {
    if (error?.response) {
      throw new Error(error.response.data?.error?.message);
      // throw new Error(error.response.status);
    } else {
      console.log(error?.message || error);
      throw new Error(error?.message || error);
    }
  }

  return [query, response];
}

/**
 * Calls DeepSeek models via DeepSeek's API.
 */
export async function call_deepseek(
  prompt: string,
  model: LLM,
  n = 1,
  temperature = 1.0,
  params?: Dict,
  should_cancel?: () => boolean,
): Promise<[Dict, Dict]> {
  if (!DEEPSEEK_API_KEY)
    throw new Error(
      "Could not find a DeepSeek API key. Double-check that your API key is set in Settings or in your local environment.",
    );

  console.log(`Querying DeepSeek model '${model}' with prompt '${prompt}'...`);

  return await call_chatgpt(
    prompt,
    model,
    n,
    temperature,
    params,
    should_cancel,
    "https://api.deepseek.com",
    DEEPSEEK_API_KEY,
  );
}

/**
 * Calls OpenAI Image models via OpenAI's API.
   @returns raw query and response JSON dicts.
 */
export async function call_dalle(
  prompt: string,
  model: LLM,
  n = 1,
  temperature: number,
  params?: Dict,
  should_cancel?: () => boolean,
): Promise<[Dict, Dict]> {
  if (!OPENAI_API_KEY)
    throw new Error(
      "Could not find an OpenAI API key. Double-check that your API key is set in Settings or in your local environment.",
    );

  const configuration = new OpenAIConfig({
    apiKey: OPENAI_API_KEY,
  });
  // Since we are running client-side, we need to remove the user-agent header:
  delete configuration.baseOptions.headers["User-Agent"];
  const openai = new OpenAIApi(configuration);

  const modelname = model.toString();
  const is_dalle_3 = modelname.includes("dall-e-3");
  console.log(
    `Querying OpenAI image model '${model}' with prompt '${prompt}'...`,
  );

  const query: Dict = {
    prompt,
    model: modelname,
    response_format: "b64_json", // request image in base-64 encoded string
    size: params?.size ?? (is_dalle_3 ? "1024x1024" : "256x256"),
  };

  if (modelname.includes("dall-e-3")) {
    // Pass in DALLE-3 specific settings
    if (params?.quality) query.quality = params.quality;
    if (params?.style) query.style = params.style;
  }

  // Try to call OpenAI
  // Since n doesn't work for DALLE3, we must repeat call n times if n > 1, waiting for each response to come in:
  const responses: Array<Dict> = [];
  while (responses.length < n) {
    // Abort if canceled
    if (should_cancel && should_cancel()) throw new UserForcedPrematureExit();

    let response: Dict = {};
    try {
      const completion = await openai.createImage(query as CreateImageRequest);
      response = completion.data.data[0];
      responses.push(response);
    } catch (error: any) {
      if (error?.response) {
        throw new Error(error.response.data?.error?.message);
        // throw new Error(error.response.status);
      } else {
        console.log(error?.message || error);
        throw new Error(error?.message || error);
      }
    }
  }

  return [query, responses];
}

/**
 * Calls OpenAI models hosted on Microsoft Azure services.
 *  Returns raw query and response JSON dicts.
 *
 *  NOTE: It is recommended to set an environment variables AZURE_OPENAI_KEY and AZURE_OPENAI_ENDPOINT
 */
export async function call_azure_openai(
  prompt: string,
  model: LLM,
  n = 1,
  temperature = 1.0,
  params?: Dict,
  should_cancel?: () => boolean,
): Promise<[Dict, Dict]> {
  if (!AZURE_OPENAI_KEY)
    throw new Error(
      "Could not find an Azure OpenAPI Key to use. Double-check that your key is set in Settings or in your local environment.",
    );
  if (!AZURE_OPENAI_ENDPOINT)
    throw new Error(
      "Could not find an Azure OpenAI Endpoint to use. Double-check that your endpoint is set in Settings or in your local environment.",
    );

  const deployment_name: string = params?.deployment_name;
  const model_type: string = params?.model_type;
  if (!deployment_name)
    throw new Error(
      "Could not find an Azure OpenAPI deployment name. Double-check that your deployment name is set in Settings or in your local environment.",
    );
  if (!model_type)
    throw new Error(
      "Could not find a model type specified for an Azure OpenAI model. Double-check that your deployment name is set in Settings or in your local environment.",
    );

  const client = new AzureOpenAIClient(
    AZURE_OPENAI_ENDPOINT,
    new AzureKeyCredential(AZURE_OPENAI_KEY),
  );

  if (
    params?.stop !== undefined &&
    (!Array.isArray(params.stop) || params.stop.length === 0)
  )
    delete params.stop;
  if (
    params?.functions !== undefined &&
    (!Array.isArray(params.functions) || params.functions.length === 0)
  )
    delete params?.functions;
  if (
    params?.function_call !== undefined &&
    (!(typeof params.function_call === "string") ||
      params.function_call.trim().length === 0)
  )
    delete params.function_call;

  console.log(
    `Querying Azure OpenAI deployed model '${deployment_name}' at endpoint '${AZURE_OPENAI_ENDPOINT}' with prompt '${prompt}'...`,
  );
  const chat_history: ChatHistory | undefined = params?.chat_history;
  const system_msg =
    params?.system_msg !== undefined
      ? params.system_msg
      : "You are a helpful assistant.";
  delete params?.chat_history;
  delete params?.system_msg;
  delete params?.model_type;
  delete params?.deployment_name;

  // Setup the args for the query
  const query: Dict = {
    n,
    temperature,
    ...params, // 'the rest' of the settings, passed from the front-end settings
  };
  let arg2: Array<Dict | string>;
  let openai_call: any;
  if (model_type === "text-completion") {
    openai_call = client.getCompletions.bind(client);
    arg2 = [prompt];
  } else {
    openai_call = client.getChatCompletions.bind(client);
    arg2 = construct_openai_chat_history(prompt, chat_history, system_msg);
  }

  let response: Dict = {};
  try {
    response = await openai_call(deployment_name, arg2, query);
  } catch (error: any) {
    if (error?.response) {
      throw new Error(error.response.data?.error?.message);
    } else {
      throw new Error(error?.message || error);
    }
  }

  return [query, response];
}

function is_newer_anthropic_model(model: LLM) {
  return model.startsWith("claude-2.1") || model.startsWith("claude-3");
}

/**
 * Calls Anthropic API with the given model, passing in params.
   Returns raw query and response JSON dicts.

   Unique parameters:
      - custom_prompt_wrapper: Anthropic models expect prompts in form "\n\nHuman: ${prompt}\n\nAssistant". If you wish to
                               explore custom prompt wrappers that deviate, write a python Template that maps from 'prompt' to custom wrapper.
                               If set to None, defaults to Anthropic's suggested prompt wrapper.
      - max_tokens_to_sample: A maximum number of tokens to generate before stopping.
      - stop_sequences: A list of strings upon which to stop generating. Defaults to ["\n\nHuman:"], the cue for the next turn in the dialog agent.

   NOTE: It is recommended to set an environment variable ANTHROPIC_API_KEY with your Anthropic API key
 */
export async function call_anthropic(
  prompt: string,
  model: LLM,
  n = 1,
  temperature = 1.0,
  params?: Dict,
  should_cancel?: () => boolean,
): Promise<[Dict, Dict]> {
  if (!ANTHROPIC_API_KEY)
    throw new Error(
      "Could not find an API key for Anthropic models. Double-check that your API key is set in Settings or in your local environment.",
    );

  // Wrap the prompt in the provided template, or use the default Anthropic one
  const custom_prompt_wrapper: string =
    params?.custom_prompt_wrapper ||
    ANTHROPIC_HUMAN_PROMPT + " {prompt}" + ANTHROPIC_AI_PROMPT;
  if (!custom_prompt_wrapper.includes("{prompt}"))
    throw new Error(
      "Custom prompt wrapper is missing required {prompt} template variable.",
    );
  const prompt_wrapper_template = new StringTemplate(custom_prompt_wrapper);
  let wrapped_prompt = prompt_wrapper_template.safe_substitute({
    prompt,
  });

  if (params?.custom_prompt_wrapper !== undefined)
    delete params.custom_prompt_wrapper;

  // Required non-standard params
  const max_tokens_to_sample = params?.max_tokens_to_sample ?? 1024;
  const stop_sequences = params?.stop_sequences ?? [ANTHROPIC_HUMAN_PROMPT];
  let system_msg = params?.system_msg;

  delete params?.custom_prompt_wrapper;
  delete params?.max_tokens_to_sample;
  delete params?.system_msg;

  // Tool usage -- remove tool params before passing, if they are empty
  if (
    params?.tools !== undefined &&
    (!Array.isArray(params.tools) || params.tools.length === 0)
  )
    delete params?.tools;
  if (
    params?.tool_choice !== undefined &&
    (!(typeof params.tool_choice === "string") ||
      params.tool_choice.trim().length === 0)
  )
    delete params.tool_choice;
  if (params?.tools === undefined) delete params?.parallel_tool_calls;
  else {
    if (params?.tool_choice === undefined) params.tool_choice = { type: "any" };
    params.tool_choice.disable_parallel_tool_use = !params.parallel_tool_calls;
    delete params?.parallel_tool_calls;
  }

  // Detect whether to use old text completions or new messaging API
  const use_messages_api = is_newer_anthropic_model(model);

  // Carry chat history
  // :: See https://docs.anthropic.com/claude/docs/human-and-assistant-formatting#use-human-and-assistant-to-put-words-in-claudes-mouth
  let chat_history: ChatHistory | undefined = params?.chat_history;
  if (chat_history !== undefined) {
    // FOR OLD TEXT COMPLETIONS API ONLY: Carry chat history by prepending it to the prompt
    if (!use_messages_api) {
      let anthr_chat_context = "";
      for (const chat_msg of chat_history) {
        if (chat_msg.role === "user")
          anthr_chat_context += ANTHROPIC_HUMAN_PROMPT;
        else if (chat_msg.role === "assistant")
          anthr_chat_context += ANTHROPIC_AI_PROMPT;
        else continue; // ignore system messages and other roles
        anthr_chat_context += " " + chat_msg.content;
      }
      wrapped_prompt = anthr_chat_context + wrapped_prompt; // prepend the chat context
    } else {
      // The new messages API doesn't allow a first "system" message inside chat history, like OpenAI does.
      // We need to detect a "system" message and eject it:
      if (chat_history.some((m) => m.role === "system")) {
        system_msg = chat_history.filter((m) => m.role === "system")[0].content;
        chat_history = chat_history.filter((m) => m.role !== "system");
      }
    }

    // For newer models Claude 2.1 and Claude 3, we carry chat history directly below; no need to do anything else.
    delete params?.chat_history;
  }

  // Format query
  const query: Dict = {
    model,
    stop_sequences,
    temperature,
    ...params,
  };

  if (use_messages_api) {
    query.max_tokens = max_tokens_to_sample; // this goes by a different name than text completions
    query.messages = construct_openai_chat_history(
      prompt,
      chat_history,
      undefined,
    );

    // Pass the system message into the query. For Anthropic models this is passed outside of the chat history, unlike OpenAI.
    if (system_msg) query.system = system_msg;
  } else {
    query.max_tokens_to_sample = max_tokens_to_sample;
    query.prompt = wrapped_prompt;
  }

  query.messages = resolve_image_in_user_messages(query.messages, "anthropic");

  console.log(
    `Calling Anthropic model '${model}' with prompt '${prompt}' (n=${n}). Please be patient...`,
  );

  // Make a REST call to Anthropic
  // Repeat call n times, waiting for each response to come in:
  const responses: Array<Dict> = [];
  while (responses.length < n) {
    // Abort if canceled
    if (should_cancel && should_cancel()) throw new UserForcedPrematureExit();

    if (APP_IS_RUNNING_LOCALLY()) {
      // If we're running locally, route the request through the Flask backend,
      // where we can use the Anthropic Python API to make the API call:
      const url = `https://api.anthropic.com/v1/${use_messages_api ? "messages" : "complete"}`;
      const headers = {
        Accept: "application/json",
        "anthropic-version": "2023-06-01",
        "Content-Type": "application/json",
        "User-Agent": "Anthropic/JS 0.5.0",
        "X-Api-Key": ANTHROPIC_API_KEY,
      };
      const resp = await route_fetch(url, "POST", headers, query);
      responses.push(resp);
    } else {
      // We're on the chainforge.ai server; route API call through a proxy on the server, since Anthropic has CORS policy on their API:
      const resp = await fetch(
        use_messages_api
          ? "/db/call_anthropic_chat.php"
          : "/db/call_anthropic.php",
        {
          method: "POST",
          headers: {
            "Content-Type": "application/json",
            "X-Api-Key": ANTHROPIC_API_KEY,
          },
          body: JSON.stringify(query),
        },
      ).then((r) => r.json());

      // Check for error from server
      if (resp?.error !== undefined) {
        throw new Error(`${resp.error.type}: ${resp.error.message}`);
      }

      responses.push(resp);
    }
  }

  return [query, responses];
}

/**
 * Calls a Google PaLM/Gemini model, based on the model selection from the user.
 * Returns raw query and response JSON dicts.
 */
export async function call_google_ai(
  prompt: string,
  model: LLM,
  n = 1,
  temperature = 0.7,
  params?: Dict,
  should_cancel?: () => boolean,
): Promise<[Dict, Dict]> {
  if (
    model === NativeLLM.PaLM2_Chat_Bison ||
    model === NativeLLM.PaLM2_Text_Bison
  )
    return call_google_palm(
      prompt,
      model,
      n,
      temperature,
      params,
      should_cancel,
    );
  else
    return call_google_gemini(
      prompt,
      model,
      n,
      temperature,
      params,
      should_cancel,
    );
}

/**
 * Calls a Google PaLM model.
 * Returns raw query and response JSON dicts.
 */
export async function call_google_palm(
  prompt: string,
  model: LLM,
  n = 1,
  temperature = 0.7,
  params?: Dict,
  should_cancel?: () => boolean,
): Promise<[Dict, Dict]> {
  if (!GOOGLE_PALM_API_KEY)
    throw new Error(
      "Could not find an API key for Google PaLM models. Double-check that your API key is set in Settings or in your local environment.",
    );
  const is_chat_model = model.toString().includes("chat");

  // Required non-standard params
  const max_output_tokens = params?.max_output_tokens || 800;
  const chat_history = params?.chat_history;
  delete params?.chat_history;

  const query: Dict = {
    model: `models/${model}`,
    candidate_count: n,
    temperature,
    max_output_tokens,
    ...params,
  };

  // Remove erroneous parameters for text and chat models
  if (query.top_k !== undefined && query.top_k <= 0) delete query.top_k;
  if (query.top_p !== undefined && query.top_p <= 0) delete query.top_p;
  if (is_chat_model && query.max_output_tokens !== undefined)
    delete query.max_output_tokens;
  if (is_chat_model && query.stop_sequences !== undefined)
    delete query.stop_sequences;

  // For some reason Google needs to be special and have its API params be different names --camel or snake-case
  // --depending on if it's the Python or Node JS API. ChainForge needs a consistent name, so we must convert snake to camel:
  const casemap = {
    safety_settings: "safetySettings",
    stop_sequences: "stopSequences",
    candidate_count: "candidateCount",
    max_output_tokens: "maxOutputTokens",
    top_p: "topP",
    top_k: "topK",
  };
  Object.entries(casemap).forEach(([key, val]) => {
    if (key in query) {
      query[val] = query[key];
      delete query[key];
    }
  });

  if (is_chat_model) {
    // Chat completions
    if (chat_history !== undefined && chat_history.length > 0) {
      // Carry over any chat history, converting OpenAI formatted chat history to Google PaLM:
      const palm_chat_context: PaLMChatContext = { messages: [] };
      const palm_messages: PaLMChatMessage[] = [];
      for (const chat_msg of chat_history) {
        if (chat_msg.role === "system") {
          // Carry the system message over as PaLM's chat 'context':
          palm_chat_context.context = chat_msg.content;
        } else if (chat_msg.role === "user") {
          palm_messages.push({ author: "0", content: chat_msg.content });
        } else palm_messages.push({ author: "1", content: chat_msg.content });
      }
      palm_messages.push({ author: "0", content: prompt });
      palm_chat_context.messages = palm_messages;
      query.prompt = palm_chat_context;
    } else {
      query.prompt = { messages: [{ content: prompt }] };
    }
  } else {
    // Text completions
    query.prompt = { text: prompt };
  }

  console.log(
    `Calling Google PaLM model '${model}' with prompt '${prompt}' (n=${n}). Please be patient...`,
  );

  // Call the correct model client
  const method = is_chat_model ? "generateMessage" : "generateText";
  const url = `https://generativelanguage.googleapis.com/v1beta2/models/${model}:${method}?key=${GOOGLE_PALM_API_KEY}`;
  const headers = { "Content-Type": "application/json" };
  const res = await fetch(url, {
    method: "POST",
    headers,
    body: JSON.stringify(query),
  });
  const completion: Dict = await res.json();

  // Sometimes the REST call will give us an error; bubble this up the chain:
  if (completion.error !== undefined) {
    throw new Error(JSON.stringify(completion.error));
  }

  // Google PaLM, unlike other chat models, will output empty
  // responses for any response it deems unsafe (blocks). Although the text completions
  // API has a (relatively undocumented) 'safety_settings' parameter,
  // the current chat completions API provides users no control over the blocking.
  // We need to detect this and fill the response with the safety reasoning:
  if (completion.filters && completion.filters.length > 0) {
    // Request was blocked. Output why in the response text, repairing the candidate dict to mock up 'n' responses
    const block_error_msg = `[[BLOCKED_REQUEST]] Request was blocked because it triggered safety filters: ${JSON.stringify(
      completion.filters,
    )}`;
    completion.candidates = new Array(n).fill({
      author: "1",
      content: block_error_msg,
    });
  }

  // Weirdly, google ignores candidate_count if temperature is 0.
  // We have to check for this and manually append the n-1 responses:
  if (n > 1 && completion.candidates?.length === 1) {
    completion.candidates = new Array(n).fill(completion.candidates[0]);
  }

  return [query, completion];
}

export async function call_google_gemini(
  prompt: string,
  model: LLM,
  n = 1,
  temperature = 0.7,
  params?: Dict,
  should_cancel?: () => boolean,
): Promise<[Dict, Dict]> {
  if (!GOOGLE_PALM_API_KEY)
    throw new Error(
      "Could not find an API key for Google Gemini models. Double-check that your API key is set in Settings or in your local environment.",
    );

  // Required non-standard params
  const max_output_tokens = params?.max_output_tokens || 1000;
  const chat_history: ChatHistory = params?.chat_history;
  const system_msg = params?.system_msg;
  delete params?.chat_history;
  delete params?.system_msg;

  const genAI = new GoogleGenerativeAI(GOOGLE_PALM_API_KEY);
  const gemini_model = genAI.getGenerativeModel({
    model: model.toString(),
    systemInstruction:
      typeof system_msg === "string" && chat_history === undefined
        ? system_msg
        : undefined,
  });

  const query: Dict = {
    model: `models/${model}`,
    candidate_count: n,
    temperature,
    max_output_tokens,
    ...params,
  };

  // For some reason Google needs to be special and have its API params be different names --camel or snake-case
  // --depending on if it's the Python or Node JS API. ChainForge needs a consistent name, so we must convert snake to camel:
  const casemap = {
    safety_settings: "safetySettings",
    stop_sequences: "stopSequences",
    candidate_count: "candidateCount",
    max_output_tokens: "maxOutputTokens",
    top_p: "topP",
    top_k: "topK",
  };

  const gen_Config: Dict = { candidateCount: 1 };

  Object.entries(casemap).forEach(([key, val]) => {
    if (key in query) {
      gen_Config[val] = query[key];
      query[val] = query[key];
      delete query[key];
    }
  });

  // Gemini only supports candidate_count of 1
  gen_Config.candidateCount = 1;

  // By default for topK is none, and topP is 1.0
  if ("topK" in gen_Config && gen_Config.topK === -1) {
    delete gen_Config.topK;
  }
  if ("topP" in gen_Config && gen_Config.topP === -1) {
    gen_Config.topP = 1.0;
  }

  const gemini_chat_context: GeminiChatContext = { history: [] };

  // Chat completions
  if (chat_history !== undefined && chat_history.length > 0) {
    // Carry over any chat history, converting OpenAI formatted chat history to Google PaLM:

    const gemini_messages: GeminiChatMessage[] = [];
    for (const chat_msg of chat_history) {
      if (chat_msg.role === "system") {
        // Carry the system message over as PaLM's chat 'context':
        gemini_messages.push({
          role: "model",
          parts: [{ text: chat_msg.content }],
        });
      } else if (chat_msg.role === "user") {
        gemini_messages.push({
          role: "user",
          parts: [{ text: chat_msg.content }],
        });
      } else
        gemini_messages.push({
          role: "model",
          parts: [{ text: chat_msg.content }],
        });
    }
    gemini_chat_context.history = gemini_messages;
  }

  console.log(
    `Calling Google Gemini model '${model}' with prompt '${prompt}' (n=${n}). Please be patient...`,
  );

  const responses: Array<Dict> = [];

  // TODO: to finish
  // if (prompt.includes(IMAGE_IDENTIFIER) && typeof prompt === "string") {
  //   prompt = resolve_image_in_user_messages([{role : 'user', content : prompt}], 'gemini');
  // }

  while (responses.length < n) {
    if (should_cancel && should_cancel()) throw new UserForcedPrematureExit();

    const chat = gemini_model.startChat({
      history: gemini_chat_context.history,
      generationConfig: gen_Config,
    });

    const chatResult = await chat.sendMessage(prompt);
    const chatResponse = await chatResult.response;
    const response = {
      text: chatResponse.text(),
      candidates: chatResponse.candidates,
      promptFeedback: chatResponse.promptFeedback,
    };
    responses.push(response);
  }

  return [query, responses];
}

export async function call_dalai(
  prompt: string,
  model: LLM,
  n = 1,
  temperature = 0.7,
  params?: Dict,
  should_cancel?: () => boolean,
): Promise<[Dict, Dict]> {
  if (APP_IS_RUNNING_LOCALLY()) {
    // Try to call Dalai server, through Flask:
    const { query, response, error } = await call_flask_backend("callDalai", {
      prompt,
      model,
      n,
      temperature,
      ...params,
    });
    if (error !== undefined) throw new Error(error);
    return [query, response];
  } else {
    throw new Error(
      "Cannot call Dalai: The ChainForge app does not appear to be running locally. You can only call Dalai-hosted models if" +
        "you are running a server with the Dalai Node.js package and have installed ChainForge on your local machine.",
    );
  }
}

export async function call_huggingface(
  prompt: string,
  model: LLM,
  n = 1,
  temperature = 1.0,
  params?: Dict,
  should_cancel?: () => boolean,
): Promise<[Dict, Dict]> {
  // Whether we should notice a given param in 'params'
  const param_exists = (p: any) =>
    p !== undefined &&
    !(
      (typeof p === "number" && p < 0) ||
      (typeof p === "string" && p.trim().length === 0)
    );
  const set_param_if_exists = (name: string, query: Dict) => {
    if (!params || params.size === 0) return;
    const p = params[name];
    const exists = param_exists(p);
    if (exists) {
      // Set the param on the query dict
      query[name] = p;
    }
  };

  let num_continuations = 0;
  if (
    params?.num_continuations !== undefined &&
    typeof params.num_continuations === "number"
  )
    num_continuations = params.num_continuations;

  const query: Dict = {
    temperature,
  };
  set_param_if_exists("top_k", query);
  set_param_if_exists("top_p", query);
  set_param_if_exists("repetition_penalty", query);

  const options = {
    use_cache: false, // we want it generating fresh each time
  };
  set_param_if_exists("use_cache", options);

  // Carry over chat history if (a) we're using a chat model and (b) if it exists, converting to HF format.
  // :: See https://huggingface.co/docs/api-inference/detailed_parameters#conversational-task
  const model_type: string = params?.model_type;
  const hf_chat_hist: HuggingFaceChatHistory = {
    past_user_inputs: [],
    generated_responses: [],
  };
  if (model_type === "chat") {
    if (params?.chat_history !== undefined) {
      for (const chat_msg of params.chat_history as ChatHistory) {
        if (chat_msg.role === "user")
          hf_chat_hist.past_user_inputs = hf_chat_hist.past_user_inputs.concat(
            chat_msg.content,
          );
        else if (chat_msg.role === "assistant")
          hf_chat_hist.generated_responses =
            hf_chat_hist.generated_responses.concat(chat_msg.content);
        // ignore system messages
      }
    }
  } else {
    // Text generation-only parameters:
    set_param_if_exists("max_new_tokens", query);
    set_param_if_exists("do_sample", options);
    query.return_full_text = false; // we never want it to include the prompt in the response
  }

  const using_custom_model_endpoint: boolean = param_exists(
    params?.custom_model,
  );

  const headers: Dict<string> = { "Content-Type": "application/json" };
  // For HuggingFace, technically, the API keys are optional.
  if (HUGGINGFACE_API_KEY !== undefined)
    headers.Authorization = `Bearer ${HUGGINGFACE_API_KEY}`;

  // Inference Endpoints for text completion models has the same call,
  // except the endpoint is an entire URL. Detect this:
  const url =
    using_custom_model_endpoint && params?.custom_model.startsWith("https:")
      ? params.custom_model
      : `https://api-inference.huggingface.co/models/${
          using_custom_model_endpoint ? params?.custom_model.trim() : model
        }`;

  const responses: Array<Dict> = [];
  while (responses.length < n) {
    const continued_response: Dict = { generated_text: "" };
    let curr_cont = 0;
    let curr_text = prompt;

    while (curr_cont <= num_continuations) {
      // Abort if user canceled the query operation
      if (should_cancel && should_cancel()) throw new UserForcedPrematureExit();

      const inputs =
        model_type === "chat"
          ? {
              text: curr_text,
              past_user_inputs: hf_chat_hist.past_user_inputs,
              generated_responses: hf_chat_hist.generated_responses,
            }
          : curr_text;

      // Call HuggingFace inference API
      const response = await fetch(url, {
        headers,
        method: "POST",
        body: JSON.stringify({
          inputs,
          parameters: query,
          options,
        }),
      });
      const result = await response.json();

      // HuggingFace sometimes gives us an error, for instance if a model is loading.
      // It returns this as an 'error' key in the response:
      if (result?.error !== undefined) throw new Error(result.error);
      else if (
        (model_type !== "chat" &&
          (!Array.isArray(result) || result.length !== 1)) ||
        (model_type === "chat" &&
          (Array.isArray(result) ||
            !result ||
            result?.generated_text === undefined))
      )
        throw new Error(
          "Result of HuggingFace API call is in unexpected format:" +
            JSON.stringify(result),
        );

      // Merge responses
      const resp_text: string =
        model_type === "chat"
          ? result.generated_text
          : result[0].generated_text;

      continued_response.generated_text += resp_text;
      curr_text += resp_text;
      curr_cont += 1;
    }

    // Continue querying
    responses.push(continued_response);
  }

  return [query, responses];
}

export async function call_alephalpha(
  prompt: string,
  model: LLM,
  n = 1,
  temperature = 1.0,
  params?: Dict,
  should_cancel?: () => boolean,
): Promise<[Dict, Dict]> {
  if (!ALEPH_ALPHA_API_KEY)
    throw Error(
      "Could not find an API key for Aleph Alpha models. Double-check that your API key is set in Settings or in your local environment.",
    );

  const url = "https://api.aleph-alpha.com/complete";
  const headers: Dict<string> = {
    "Content-Type": "application/json",
    Accept: "application/json",
  };
  if (ALEPH_ALPHA_API_KEY !== undefined)
    headers.Authorization = `Bearer ${ALEPH_ALPHA_API_KEY}`;

  const data = JSON.stringify({
    model: model.toString(),
    prompt,
    n,
    ...params,
  });

  // Setup the args for the query
  const query: Dict = {
    model: model.toString(),
    n,
    temperature,
    ...params, // 'the rest' of the settings, passed from the front-end settings
  };

  const response = await fetch(url, {
    headers,
    method: "POST",
    body: data,
  });
  const result = await response.json();
  const responses = await result.completions?.map((x: any) => x.completion);

  return [query, responses];
}

export async function call_ollama_provider(
  prompt: string,
  model: LLM,
  n = 1,
  temperature = 1.0,
  params?: Dict,
  should_cancel?: () => boolean,
): Promise<[Dict, Dict]> {
  if (!params?.ollama_url)
    throw Error(
      "Could not find a base URL for Ollama model. Double-check that your base URL is set in the model settings.",
    );

  let url: string = appendEndSlashIfMissing(params?.ollama_url);
  const ollama_model: string = params?.ollamaModel.toString();
  const model_type: string = params?.model_type ?? "text";
  const system_msg: string = params?.system_msg ?? "";
  const chat_history: ChatHistory | undefined = params?.chat_history;
  const format: Dict | string | undefined = params?.format;

  // Cleanup
  for (const name of [
    "ollamaModel",
    "ollama_url",
    "model_type",
    "system_msg",
    "chat_history",
    "format",
  ])
    if (params && name in params) delete params[name];

  // FIXME: Ollama doesn't support batch inference, but llama.cpp does so it will eventually
  // For now, we send n requests and then wait for all of them to finish
  const query: Dict = {
    model: ollama_model,
    stream: false,
    options: {
      temperature,
      ...params, // 'the rest' of the settings, passed from the front-end settings
    },
  };

  // If the model type is explicitly or implicitly set to "chat", pass chat history instead:
  if (model_type === "chat" || /[-:](chat)/.test(ollama_model)) {
    // Construct chat history and pass to query payload
    query.messages = construct_openai_chat_history(
      prompt,
      chat_history,
      system_msg,
    );
    url += "chat";
    // TODO: process images here
  } else {
    // Text-only models
    query.prompt = prompt;
    url += "generate";
    // TODO: process images here
  }

  console.log(
    `Calling Ollama API at ${url} for model '${ollama_model}' with prompt '${prompt}' n=${n} times. Please be patient...`,
  );

  // If there are structured outputs specified, convert to an object:
  if (typeof format === "string" && format.trim().length > 0) {
    try {
      query.format = JSON.parse(format);
    } catch (err) {
      throw Error(
        "Cannot parse structured output format into JSON: JSON schema is incorrectly structured.",
      );
    }
  }

  // Call Ollama API
  const resps: Response[] = [];
  for (let i = 0; i < n; i++) {
    // Abort if the user canceled
    if (should_cancel && should_cancel()) throw new UserForcedPrematureExit();

    // Query Ollama and collect the response
    const response = await fetch(url, {
      method: "POST",
      body: JSON.stringify(query),
    });

    resps.push(response);
  }

  const parse_response = (body: string) => {
    const json = JSON.parse(body);
    if (json.message)
      // chat models
      return { generated_text: json.message.content };
    // text-only models
    else return { generated_text: json.response };
  };

  const responses = await Promise.all(resps.map((resp) => resp.text())).then(
    (responses) => {
      return responses.map((response) => parse_response(response));
    },
  );

  return [query, responses];
}

/** Convert OpenAI chat history to Bedrock format */
function to_bedrock_chat_history(
  chat_history: ChatHistory,
): BedrockChatMessage[] {
  const role_map: Dict<string> = {
    assistant: "ai",
    user: "human",
  };

  // Transform the ChatMessage format in the chat_history array to what is expected by Bedrock
  return chat_history.map((msg) =>
    transformDict(
      msg,
      undefined,
      (key) => (key === "content" ? "message" : key),
      (key: string, val: string): string => {
        if (key === "role") return val in role_map ? role_map[val] : val;
        return val;
      },
    ),
  ) as BedrockChatMessage[];
}

/**
 * Calls Bedrock models via Bedrock's API.
   @returns raw query and response JSON dicts.
 */
export async function call_bedrock(
  prompt: string,
  model: LLM,
  n = 1,
  temperature = 1.0,
  params?: Dict,
  should_cancel?: () => boolean,
): Promise<[Dict, Dict]> {
  if (
    !AWS_ACCESS_KEY_ID ||
    !AWS_SECRET_ACCESS_KEY ||
    !AWS_SESSION_TOKEN ||
    !AWS_REGION
  ) {
    throw new Error(
      "Could not find credentials value for the Bedrock API. Double-check that your AWS Credentials are set in Settings or in your local environment.",
    );
  }

  const modelName: string = model.toString();
  let stopWords = [];
  if (
    params?.stop_sequences !== undefined &&
    Array.isArray(params.stop_sequences && params.stop_sequences.length > 0)
  ) {
    stopWords = params?.stop_sequences;
  }
  const bedrockConfig = {
    credentials: {
      accessKeyId: AWS_ACCESS_KEY_ID,
      secretAccessKey: AWS_SECRET_ACCESS_KEY,
      sessionToken: AWS_SESSION_TOKEN,
    },
    region: AWS_REGION,
  };

  delete params?.stop_sequences;

  const query: Dict = {
    stopSequences: stopWords,
    temperature,
  };

  const fm = fromModelId(modelName, {
    region: bedrockConfig.region,
    credentials: bedrockConfig.credentials,
    ...query,
  });

  const responses: string[] = [];
  try {
    // Collect n responses, one at a time
    while (responses.length < n) {
      // Abort if the user canceled
      if (should_cancel && should_cancel()) throw new UserForcedPrematureExit();

      // Grab the response
      let response: string;
      if (
        modelName.startsWith("anthropic") ||
        modelName.startsWith("mistral") ||
        modelName.startsWith("meta")
      ) {
        const chat_history: ChatHistory = construct_openai_chat_history(
          prompt,
          params?.chat_history,
          params?.system_msg,
        );

        response = (
          await fm.chat(to_bedrock_chat_history(chat_history), {
            modelArgs: { ...(params as Map<string, any>) },
          })
        ).message;
      } else {
        response = await fm.generate(prompt, {
          modelArgs: { ...(params as Map<string, any>) },
        });
      }
      responses.push(response);
    }
  } catch (error: any) {
    throw new Error(error?.message ?? error.toString());
  }

  return [query, responses];
}

/**
 * Calls Together.ai text + chat models via Together's API.
   @returns raw query and response JSON dicts.
 */
export async function call_together(
  prompt: string,
  model: LLM,
  n = 1,
  temperature = 1.0,
  params?: Dict,
  should_cancel?: () => boolean,
): Promise<[Dict, Dict]> {
  if (!TOGETHER_API_KEY)
    throw new Error(
      "Could not find an Together API key. Double-check that your API key is set in Settings or in your local environment.",
    );

  const togetherBaseUrl = "https://api.together.xyz/v1";

  // Together.ai uses OpenAI's API, so we can use the OpenAI API client to make the call:
  const configuration = new OpenAIConfig({
    apiKey: TOGETHER_API_KEY,
    basePath: togetherBaseUrl,
  });

  // Since we are running client-side, we need to remove the user-agent header:
  delete configuration.baseOptions.headers["User-Agent"];

  const together = new OpenAIApi(configuration);

  // Strip the "together/" prefix:
  const modelname: string = model.toString().substring(9);
  if (
    params?.stop !== undefined &&
    (!Array.isArray(params.stop) || params.stop.length === 0)
  )
    delete params.stop;
  if (params?.seed && params.seed.toString().length === 0) delete params?.seed;
  if (
    params?.functions !== undefined &&
    (!Array.isArray(params.functions) || params.functions.length === 0)
  )
    delete params?.functions;
  if (
    params?.function_call !== undefined &&
    (!(typeof params.function_call === "string") ||
      params.function_call.trim().length === 0)
  )
    delete params.function_call;

  console.log(
    `Querying Together model '${modelname}' with prompt '${prompt}'...`,
  );

  // Determine the system message and whether there's chat history to continue:
  const chat_history: ChatHistory | undefined = params?.chat_history;
  const system_msg: string =
    params?.system_msg !== undefined
      ? params.system_msg
      : "You are a helpful assistant.";
  delete params?.system_msg;
  delete params?.chat_history;

  const query: Dict = {
    model: modelname,
    n,
    temperature,
    ...params, // 'the rest' of the settings, passed from the front-end settings
  };

  // Create call to chat model
  const together_call: any = together.createChatCompletion.bind(together);

  // Carry over chat history, if present:
  query.messages = construct_openai_chat_history(
    prompt,
    chat_history,
    system_msg,
  );

  // Try to call Together
  let response: Dict = {};
  try {
    const completion = await together_call(query);
    response = completion.data;
  } catch (error: any) {
    if (error?.response) {
      throw new Error(error.response.data?.error?.message);
      // throw new Error(error.response.status);
    } else {
      console.log(error?.message || error);
      throw new Error(error?.message || error);
    }
  }

  return [query, response];
}

async function call_custom_provider(
  prompt: string,
  model: LLM,
  n = 1,
  temperature = 1.0,
  params?: Dict,
  should_cancel?: () => boolean,
): Promise<[Dict, Dict[]]> {
  if (!APP_IS_RUNNING_LOCALLY())
    throw new Error(
      "The ChainForge app does not appear to be running locally. You can only call custom model providers if you are running ChainForge on your local machine, from a Flask app.",
    );

  // The model to call is in format:
  // __custom/<provider_name>/<submodel name>
  // It may also exclude the final tag.
  // We extract the provider name (this is the name used in the Python backend's `ProviderRegistry`) and optionally, the submodel name
  const provider_path = model.substring(9);
  const provider_name = provider_path.substring(0, provider_path.indexOf("/"));
  const submodel_name =
    provider_path.length === provider_name.length - 1
      ? undefined
      : provider_path.substring(provider_path.lastIndexOf("/") + 1);

  const responses: Dict[] = [];
  const query = { prompt, model, temperature, ...params };

  // Call the custom provider n times
  while (responses.length < n) {
    // Abort if the user canceled
    if (should_cancel && should_cancel()) throw new UserForcedPrematureExit();

    // Collect response from the custom provider
    const { response, error } = await call_flask_backend("callCustomProvider", {
      name: provider_name,
      params: {
        prompt,
        model: submodel_name,
        temperature,
        ...params,
      },
    });

    // Fail if an error is encountered
    if (error !== undefined || response === undefined) throw new Error(error);

    responses.push(response);
  }
  return [query, responses];
}

/**
 * Switcher that routes the request to the appropriate API call function. If call doesn't exist, throws error.
 */
export async function call_llm(
  llm: LLM,
  provider: LLMProvider,
  prompt: string,
  n: number,
  temperature: number,
  params?: Dict,
  should_cancel?: () => boolean,
): Promise<[Dict, Dict]> {
  // Get the correct API call for the given LLM:
  let call_api: LLMAPICall | undefined;
  const llm_provider: LLMProvider | undefined = provider ?? getProvider(llm); // backwards compatibility if there's no explicit provider

  if (llm_provider === undefined)
    throw new Error(`Language model ${llm} is not supported.`);

  const llm_name = llm.toString().toLowerCase();
  if (llm_provider === LLMProvider.OpenAI) {
    if (llm_name.startsWith("dall-e")) call_api = call_dalle;
    else call_api = call_chatgpt;
  } else if (llm_provider === LLMProvider.Azure_OpenAI)
    call_api = call_azure_openai;
  else if (llm_provider === LLMProvider.Google) call_api = call_google_ai;
  else if (llm_provider === LLMProvider.Dalai) call_api = call_dalai;
  else if (llm_provider === LLMProvider.Anthropic) call_api = call_anthropic;
  else if (llm_provider === LLMProvider.HuggingFace)
    call_api = call_huggingface;
  else if (llm_provider === LLMProvider.Aleph_Alpha) call_api = call_alephalpha;
  else if (llm_provider === LLMProvider.Ollama) call_api = call_ollama_provider;
  else if (llm_provider === LLMProvider.Custom) call_api = call_custom_provider;
  else if (llm_provider === LLMProvider.Bedrock) call_api = call_bedrock;
  else if (llm_provider === LLMProvider.Together) call_api = call_together;
  else if (llm_provider === LLMProvider.DeepSeek) call_api = call_deepseek;
  if (call_api === undefined)
    throw new Error(
      `Adapter for Language model ${llm} and ${llm_provider} not found`,
    );
  return call_api(prompt, llm, n, temperature, params, should_cancel);
}

/**
 * Extracts the relevant portion of a OpenAI chat response.
 * Note that chat choice objects can now include 'function_call' and a blank 'content' response.
 * This method detects a 'function_call's presence, prepends [[FUNCTION]] and converts the function call into JS format.
 */
function _extract_openai_chat_choice_content(choice: Dict): string {
  if (
    choice.finish_reason === "function_call" ||
    ("function_call" in choice.message &&
      choice.message.function_call.length > 0)
  ) {
    const func = choice.message.function_call;
    return "[[FUNCTION]] " + func.name + func.arguments.toString();
  } else if (
    choice.finish_reason === "tool_calls" ||
    ("tool_calls" in choice.message && choice.message.tool_calls.length > 0)
  ) {
    const tools = choice.message.tool_calls;
    return (
      "[[TOOLS]] " +
      tools
        .map((t: Dict) => t.function.name + " " + t.function.arguments)
        .join("\n\n")
    );
  } else {
    // Extract the content. Note that structured outputs in OpenAI's API as of late 2024
    // can sometimes output a response to a "refusal" key, which is annoying. We check for that here:
    if (
      "refusal" in choice.message &&
      typeof choice.message.refusal === "string"
    )
      return choice.message.refusal;
    // General chat outputs
    else return choice.message.content;
  }
}

/**
 * Extracts the text part of a response JSON from ChatGPT. If there is more
 * than 1 response (e.g., asking the LLM to generate multiple responses),
 * this produces a list of all returned responses.
 */
function _extract_chatgpt_responses(response: Dict): Array<string> {
  return response.choices.map(_extract_openai_chat_choice_content);
}

/**
 * Extracts the text part of a response JSON from OpenAI completions models like Davinci. If there are more
 * than 1 response (e.g., asking the LLM to generate multiple responses),
 * this produces a list of all returned responses.
 */
function _extract_openai_completion_responses(response: Dict): Array<string> {
  return response.choices.map((c: Dict) => c.text.trim());
}

/**
 * Extracts the text part of a response JSON from ChatGPT. If there is more
 * than 1 response (e.g., asking the LLM to generate multiple responses),
 * this produces a list of all returned responses.
 */
function _extract_openai_image_responses(
  response: Array<ImagesResponseDataInner>,
): LLMResponseData[] {
  return response.map((v) => ({
    t: "img",
    d: v.b64_json ?? v.url ?? "[[NO DATA]]",
  }));
}

/**
 * Deduces the format of an OpenAI model response (completion or chat)
 * and extracts the response text using the appropriate method.
 */
function _extract_openai_responses(response: Dict): Array<string> {
  if (response.choices.length === 0) return [];
  const first_choice = response.choices[0];
  if ("message" in first_choice) return _extract_chatgpt_responses(response);
  else return _extract_openai_completion_responses(response);
}

function _extract_google_ai_responses(
  response: Dict,
  llm: LLM | string,
): Array<string> {
  switch (llm) {
    case NativeLLM.PaLM2_Chat_Bison:
      return _extract_palm_responses(response);
    case NativeLLM.PaLM2_Text_Bison:
      return _extract_palm_responses(response);
    default:
      return _extract_gemini_responses(response as Array<Dict>);
  }
}

/**
 * Extracts the text part of a 'Completion' object from Google PaLM2 `generate_text` or `chat`.
 *
 * NOTE: The candidate object for `generate_text` has a key 'output' which contains the response,
 * while the `chat` API uses a key 'content'. This checks for either.
 */
function _extract_palm_responses(completion: Dict): Array<string> {
  return completion.candidates.map((c: Dict) => c.output || c.content);
}

/**
 * Extracts the text part of a 'EnhancedGenerateContentResponse' object from Google Gemini `sendChat` or `chat`.
 */
function _extract_gemini_responses(completions: Array<Dict>): Array<string> {
  return completions.map((c: Dict) => c.text);
}

/**
 * Extracts the text part of an Anthropic chat completion (Claude 2.1+ models).
 */
function _extract_anthropic_chat_responses(
  response: Array<Dict>,
): Array<string> {
  return response.map((r: Dict) =>
    r.content
      .map((c: Dict) => {
        // Regular text response
        if (c?.type === "text") return c.text.trim();
        // Anthropic tool usage
        else if (c?.type === "tool_use")
          return (
            "[[TOOLS]] " +
            JSON.stringify({
              name: c.name,
              input: c.input,
            })
          );
        // Unknown type of message
        else
          throw Error(
            `Unknown type '${c?.type}' of message found in Anthropic response. If this is a new type, raise an Issue on the ChainForge Github.`,
          );
      })
      .join("\n\n"),
  );
}

/**
 * Extracts the text part of an Anthropic text completion.
 */
function _extract_anthropic_text_responses(
  response: Array<Dict>,
): Array<string> {
  return response.map((r: Dict) => r.completion.trim());
}

/**
 * Extracts the text part of a HuggingFace text completion.
 */
function _extract_huggingface_responses(response: Array<Dict>): Array<string> {
  return response.map((r: Dict) => r.generated_text.trim());
}

/**
 * Extracts the text part of a Aleph Alpha text completion.
 */
function _extract_alephalpha_responses(response: Dict): Array<string> {
  return response.map((r: string) => r.trim());
}

/**
 * Extracts the text part of a Ollama text completion.
 */
function _extract_ollama_responses(
  response: Array<Dict>,
): Array<LLMResponseData> {
  return response.map((r: any) => r.generated_text.trim());
}

/**
 * Given a LLM and a response object from its API, extract the
 * text response(s) part of the response object.
 */
export function extract_responses(
  response: Array<string | Dict> | Dict,
  llm: LLM | string,
  provider: LLMProvider,
): Array<LLMResponseData> {
  const llm_provider: LLMProvider | undefined =
    provider ?? getProvider(llm as LLM);
  const llm_name = llm.toString().toLowerCase();
  switch (llm_provider) {
    case LLMProvider.OpenAI:
      if (llm_name.startsWith("dall-e"))
        return _extract_openai_image_responses(
          response as Array<ImagesResponseDataInner>,
        );
      else if (llm_name.includes("davinci") || llm_name.includes("instruct"))
        return _extract_openai_completion_responses(response);
      else return _extract_chatgpt_responses(response);
    case LLMProvider.Azure_OpenAI:
      return _extract_openai_responses(response);
    case LLMProvider.Google:
      return _extract_google_ai_responses(response as Dict, llm);
    case LLMProvider.Dalai:
      return [response.toString()];
    case LLMProvider.Anthropic:
      if (is_newer_anthropic_model(llm_name))
        return _extract_anthropic_chat_responses(response as Dict[]);
      else return _extract_anthropic_text_responses(response as Dict[]);
    case LLMProvider.HuggingFace:
      return _extract_huggingface_responses(response as Dict[]);
    case LLMProvider.Aleph_Alpha:
      return _extract_alephalpha_responses(response);
    case LLMProvider.Ollama:
      return _extract_ollama_responses(response as Dict[]);
    case LLMProvider.Bedrock:
      return response as Array<string>;
    case LLMProvider.Together:
      return _extract_openai_responses(response as Dict[]);
    case LLMProvider.DeepSeek:
      return _extract_openai_responses(response as Dict[]);
    default:
      if (
        Array.isArray(response) &&
        response.length > 0 &&
        (typeof response[0] === "string" ||
          (typeof response[0] === "object" && isImageResponseData(response[0])))
      )
        return response as LLMResponseData[];
      else
        throw new Error(
          `No method defined to extract responses for LLM ${llm}.`,
        );
  }
}

/**
 * Marge the 'responses' and 'raw_response' properties of two LLMResponseObjects,
 * keeping all the other params from the second argument (llm, query, etc).
 *
 * If one object is undefined or null, returns the object that is defined, unaltered.
 */
export function merge_response_objs(
  resp_obj_A: RawLLMResponseObject | undefined,
  resp_obj_B: RawLLMResponseObject | undefined,
): RawLLMResponseObject | undefined {
  if (!resp_obj_A && !resp_obj_B) {
    console.warn("Warning: Merging two undefined response objects.");
    return undefined;
  } else if (!resp_obj_B && resp_obj_A) return resp_obj_A;
  else if (!resp_obj_A && resp_obj_B) return resp_obj_B;
  resp_obj_A = resp_obj_A as RawLLMResponseObject; // required by typescript
  resp_obj_B = resp_obj_B as RawLLMResponseObject;
  const res: RawLLMResponseObject = {
    responses: resp_obj_A.responses.concat(resp_obj_B.responses),
    prompt: resp_obj_B.prompt,
    query: resp_obj_B.query,
    llm: resp_obj_B.llm,
    vars: resp_obj_B.vars ?? (resp_obj_B as any).info ?? {}, // backwards compatibility---vars used to be 'info'
    metavars: resp_obj_B.metavars ?? {},
    uid: resp_obj_B.uid,
  };
  if (resp_obj_B.chat_history !== undefined)
    res.chat_history = resp_obj_B.chat_history;
  return res;
}

export function mergeDicts(A?: Dict, B?: Dict): Dict | undefined {
  if (A === undefined && B === undefined) return undefined;
  else if (A === undefined) return B;
  else if (B === undefined) return A;
  const d: Dict = {};
  Object.entries(A).forEach(([key, val]) => {
    d[key] = val;
  });
  Object.entries(B).forEach(([key, val]) => {
    d[key] = val;
  });
  return d; // gives priority to B
}

/**
 * Filters and transforms the dictionary 'dict'. Returns a new dictionary with the transformed keys/values.
 * @param dict Dict to process
 * @param keyFilterFunc Optional. Filter function on whether to include the given key.
 * @param keyTransformFunc Optional. Function to transform the keys.
 * @param valTransformFunc Optional. Function to transform values for each key.
 * @returns
 */
export const transformDict = (
  dict: Dict,
  keyFilterFunc?: (key: string) => boolean,
  keyTransformFunc?: (key: string) => string,
  valTransformFunc?: (key: string, val: any) => any,
) => {
  return Object.keys(dict).reduce((acc, key) => {
    if (!keyFilterFunc || keyFilterFunc(key) === true)
      acc[keyTransformFunc ? keyTransformFunc(key) : key] = valTransformFunc
        ? valTransformFunc(key, dict[key])
        : dict[key];
    return acc;
  }, {} as Dict);
};

/** Extracts only the settings vars (of form like "=system_msg", starts with =) from a vars dict.
 * (This also removes the = at the start of the keys.)
 * NOTE: This does not typecast the values yet; that should be performed later on right before they are passed to the call_llm API call.
 *
 * Returns empty dict {} if no settings vars found.
 */
export const extractSettingsVars = (vars?: PromptVarsDict) => {
  if (
    vars !== undefined &&
    Object.keys(vars).some((k) => k.charAt(0) === "=")
  ) {
    return StringLookup.concretizeDict(
      transformDict(
        deepcopy(vars),
        (k) => k.charAt(0) === "=",
        (k) => k.substring(1),
      ),
    );
  } else return {};
};

/**
 * Given two info vars dicts, detects whether any + all vars (keys) match values.
 */
export const areEqualVarsDicts = (
  A: PromptVarsDict | undefined,
  B: PromptVarsDict | undefined,
): boolean => {
  if (A === undefined || B === undefined) {
    if (A === undefined && B === undefined) return true;
    return false;
  }
  const keys_A = Object.keys(A);
  const keys_B = Object.keys(B);
  if (keys_A.length !== keys_B.length) return false;
  else if (keys_A.length === 0) return true;
  const all_vars = new Set(keys_A.concat(keys_B));
  for (const v of all_vars) {
    if (!(v in B) || !(v in A) || B[v] !== A[v]) return false;
  }
  return true;
};

export const processCSV = (csv: string): string[] => {
  const matches = csv.match(/(\s*"[^"]+"\s*|\s*[^,]+|,)(?=,|$)/g);
  if (!matches) return [csv];
  for (let n = 0; n < matches.length; ++n) {
    matches[n] = matches[n].trim();
    if (matches[n] === ",") matches[n] = "";
  }
  return matches.map((e) => e.trim()).filter((e) => e.length > 0);
};

export const countNumLLMs = (
  resp_objs_or_dict: RawLLMResponseObject[] | Dict,
): number => {
  const resp_objs = Array.isArray(resp_objs_or_dict)
    ? resp_objs_or_dict
    : Object.values(resp_objs_or_dict).flat();
  return new Set(
    resp_objs
      .filter((r) => typeof r !== "string" && r.llm !== undefined)
      .map((r) => r.llm?.key || r.llm),
  ).size;
};

export const setsAreEqual = (setA: Set<any>, setB: Set<any>): boolean => {
  if (setA.size !== setB.size) return false;
  const equal = true;
  for (const item of setA) {
    if (!setB.has(item)) return false;
  }
  return equal;
};

export const deepcopy = <T>(v: T): T => JSON.parse(JSON.stringify(v));
export const deepcopy_and_modify = (v: Dict, new_val_dict: Dict) => {
  const new_v = deepcopy(v);
  Object.entries(new_val_dict).forEach(([key, val]) => {
    new_v[key] = val;
  });
  return new_v;
};
export const dict_excluding_key = (d: Dict, key: string) => {
  if (!(key in d)) return d;
  const copy_d = { ...d };
  delete copy_d[key];
  return copy_d;
};

export const getLLMsInPulledInputData = (pulled_data: Dict) => {
  const found_llms: Dict = {};
  Object.values(pulled_data).forEach((_vs) => {
    const vs = Array.isArray(_vs) ? _vs : [_vs];
    vs.forEach((v) => {
      if (v?.llm !== undefined && !(v.llm.key in found_llms))
        found_llms[v.llm.key] = v.llm;
    });
  });
  return Object.values(found_llms);
};

export const stripLLMDetailsFromResponses = (
  resps: LLMResponse[],
): LLMResponse[] =>
  resps.map((r) => ({
    ...r,
    llm:
      (typeof r?.llm === "string" || typeof r?.llm === "number"
        ? StringLookup.get(r?.llm)
        : r?.llm?.name) ?? "undefined",
  }));

// NOTE: The typing is purposefully general since we are trying to cast to an expected format.
export const toStandardResponseFormat = (r: Dict | string) => {
  if (typeof r === "string" || typeof r === "number")
    return {
      vars: {},
      metavars: {},
      uid: uuid(),
      prompt: "",
      responses: [r],
      tokens: {},
    } as LLMResponse;
  const resp_obj: LLMResponse = {
    vars: r?.fill_history ?? {},
    metavars: r?.metavars ?? {},
    uid: r?.uid ?? r?.batch_id ?? uuid(),
    llm: r?.llm ?? undefined,
    prompt: r?.prompt ?? "",
    responses: [typeof r === "string" || typeof r === "number" ? r : r?.text],
    tokens: r?.raw_response?.usage ?? {},
  };
  if (r?.eval_res !== undefined) resp_obj.eval_res = r.eval_res;
  if (r?.chat_history !== undefined) resp_obj.chat_history = r.chat_history;
  return resp_obj;
};

// Check if the current browser window/tab is 'active' or not
export const browserTabIsActive = () => {
  try {
    const visible = document.visibilityState === "visible";
    return visible;
  } catch (e) {
    console.error(e);
    return true; // indeterminate
  }
};

export const tagMetadataWithLLM = (input_data: LLMResponsesByVarDict) => {
  const new_data: LLMResponsesByVarDict = {};
  Object.entries(input_data).forEach(([varname, resp_objs]) => {
    new_data[varname] = resp_objs.map((r) => {
      if (
        !r ||
        typeof r === "string" ||
        typeof r === "number" ||
        !r?.llm ||
        typeof r.llm === "string" ||
        typeof r.llm === "number" ||
        !r.llm.key
      )
        return r;
      const r_copy = JSON.parse(JSON.stringify(r));
      r_copy.metavars.__LLM_key = r.llm.key;
      return r_copy;
    });
  });
  return new_data;
};

export const extractLLMLookup = (
  input_data: Dict<
    (StringOrHash | TemplateVarInfo | BaseLLMResponseObject | LLMResponse)[]
  >,
) => {
  const llm_lookup: Dict<StringOrHash | LLMSpec> = {};
  Object.values(input_data).forEach((resp_objs) => {
    resp_objs.forEach((r) => {
      const llm_name =
        typeof r === "string" || typeof r === "number"
          ? undefined
          : !r.llm || typeof r.llm === "string" || typeof r.llm === "number"
            ? StringLookup.get(r.llm)
            : r.llm.key;
      if (
        typeof r === "string" ||
        typeof r === "number" ||
        !r.llm ||
        !llm_name ||
        llm_name in llm_lookup
      )
        return;
      llm_lookup[llm_name] = r.llm;
    });
  });
  return llm_lookup;
};

export const removeLLMTagFromMetadata = (metavars: Dict) => {
  if (!("__LLM_key" in metavars)) return metavars;
  const mcopy = JSON.parse(JSON.stringify(metavars));
  delete mcopy.__LLM_key;
  return mcopy;
};

export const truncStr = (
  s: string | undefined,
  maxLen: number,
): string | undefined => {
  if (s === undefined) return s;
  if (s.length > maxLen)
    // Cut the name short if it's long
    return s.substring(0, maxLen) + "...";
  else return s;
};

export const groupResponsesBy = <T>(
  responses: T[],
  keyFunc: (item: T) => string | number | null | undefined,
): [Dict<T[]>, T[]] => {
  const responses_by_key: Dict<T[]> = {};
  const unspecified_group: T[] = [];
  responses.forEach((item) => {
    const key = keyFunc(item);
    if (key === null || key === undefined) {
      unspecified_group.push(item);
      return;
    }
    if (key in responses_by_key) responses_by_key[key].push(item);
    else responses_by_key[key] = [item];
  });
  return [responses_by_key, unspecified_group];
};

/**
 * Merges inner .responses and eval_res.items properties for LLMResponses with the same
 * uid, returning the (smaller) list of merged items.
 * @param responses
 * @returns
 */
export const batchResponsesByUID = (
  responses: LLMResponse[],
): LLMResponse[] => {
  const [batches, unspecified_id_group] = groupResponsesBy(
    responses,
    (resp_obj) => resp_obj.uid,
  );
  return Object.values(batches)
    .map((resp_objs: LLMResponse[]) => {
      if (resp_objs.length === 1) {
        return resp_objs[0];
      } else {
        const batched = deepcopy_and_modify(resp_objs[0], {
          responses: resp_objs.map((resp_obj) => resp_obj.responses).flat(),
        }) as LLMResponse;
        if (batched.eval_res?.items !== undefined) {
          batched.eval_res.items = resp_objs
            .map((resp_obj) => resp_obj?.eval_res?.items as EvaluationScore[])
            .flat();
        }
        return batched;
      }
    })
    .concat(unspecified_id_group);
};

export function llmResponseDataToString(data: LLMResponseData): string {
  if (typeof data === "string") return data;
  else if (typeof data === "number")
    return StringLookup.get(data) ?? "(string lookup failed)";
  else return data.d;
}

/**
 * Naive method to sample N items at random from an array.
 * @param arr an array of items
 * @param num_sample the number of items to sample
 * @returns The sampled elements of the array (unmodified).
 */
export function sampleRandomElements(arr: any[], num_sample: number): any[] {
  if (num_sample >= arr.length) return arr; // nothing to do

  // Find num_sample unique indexes
  const idxs: Set<number> = new Set();
  while (idxs.size < num_sample) {
    // Pick an index at random
    const idx = Math.floor(Math.random() * arr.length);

    // If it's already chosen, continue
    if (idxs.has(idx)) continue;

    // Otherwise, add to sample
    idxs.add(idx);
  }

  // Return the items at the sampled indexes
  return Array.from(idxs).map((idx) => arr[idx]);
}

export const getVarsAndMetavars = (input_data: Dict): VarsContext => {
  // Find all vars and metavars in the input data (if any):
  // NOTE: The typing is purposefully general for some backwards compatibility concenrs.
  const varnames = new Set<string>();
  const metavars = new Set<string>();

  const add_from_resp_obj = (resp_obj: Dict) => {
    if (typeof resp_obj === "string") return;
    if (resp_obj?.fill_history)
      Object.keys(resp_obj.fill_history).forEach((v) => varnames.add(v));
    else if (resp_obj?.vars)
      Object.keys(resp_obj.vars).forEach((v) => varnames.add(v));
    if (resp_obj.metavars)
      Object.keys(resp_obj.metavars).forEach((v) => metavars.add(v));
    else if (resp_obj.meta)
      Object.keys(resp_obj.meta).forEach((v) => metavars.add(v));
  };

  if (Array.isArray(input_data)) input_data.forEach(add_from_resp_obj);
  else {
    Object.entries(input_data).forEach(([key, obj]: [string, Dict[]]) => {
      if (key !== "__input") varnames.add(key); // A "var" can also be other properties on input_data
      obj.forEach(add_from_resp_obj);
    });
  }

  return {
    vars: Array.from(varnames),
    metavars: Array.from(metavars),
  };
};

/**
 * Retries a func 'func' N times.
 * @param func
 * @param numTimes
 */
export async function retryAsyncFunc<T>(
  func: () => Promise<T>,
  numTimes: number,
): Promise<T> {
  if (numTimes < 1)
    throw new Error("Negative numTimes encountered when calling 'retry'.");

  try {
    // Attempt to execute the function
    return await func();
  } catch (error) {
    if (numTimes <= 1) {
      // If no more retries are left, throw the last error
      throw error;
    }
    // If there are retries left, retry the function:
    return retryAsyncFunc(func, numTimes - 1);
  }
}

// Filters internally used keys LLM_{idx} and __{str} from metavar dictionaries.
// This method is used to pass around information hidden from the user.
export function cleanMetavarsFilterFunc(key: string) {
  return !(key.startsWith("LLM_") || key.startsWith("__pt"));
}

// Verify data integrity: check that uids are present for all responses.
// If they are not present, add it and note the discrepency.
// NOTE: This modifies the dictionary in place.
export function repairCachedResponses(
  data: Dict,
  storageKey: string,
  itemSelector?: (data: Dict) => Dict,
): Dict {
  let repaired = false;
  const d = itemSelector ? itemSelector(data) : data;
  Object.values(d).forEach((val) => {
    const resps = Array.isArray(val) ? val : [val];
    resps.forEach((r) => {
      if (r.uid === undefined) {
        r.uid = uuid();
        repaired = true;
      }
    });
  });

  if (repaired) {
    // The data did not include uids. Flash it back to the cache to repair.
    // This maintains consistency across re-runs.
    StorageCache.store(storageKey, data);
  }

  return data;
}

/**
 * Generates a function that can be called to debounce another function,
 * inside a React component. Note that it requires passing (and capturing) a React ref using useRef.
 * The ref is used so that when the function is called multiple times; it will 'debounce' --cancel any pending call.
 * @param ref An empty React ref from useRef
 * @returns A debounce function of signature (func: Func, delay: number), taking an arbitrary function and delay in milliseconds
 */
export const genDebounceFunc = (
  ref: React.MutableRefObject<null | NodeJS.Timeout>,
) => {
  return (func: Func, delay: number) => {
    return (...args: any[]) => {
      if (ref?.current) {
        clearTimeout(ref.current);
      }
      ref.current = setTimeout(() => {
        func(...args);
      }, delay);
    };
  };
};
export type DebounceRef = React.MutableRefObject<NodeJS.Timeout | null>;

// Thanks to AmerllicA on SO: https://stackoverflow.com/a/61226119
export const blobToBase64 = (blob: Blob): Promise<string> => {
  const reader = new FileReader();
  reader.readAsDataURL(blob);
  return new Promise((resolve, reject) => {
    reader.onloadend = () => {
      const res = reader.result as string;
      resolve(res.substring(res.indexOf(",") + 1));
    };
    reader.onerror = () => reject(new Error("Error reading file"));
  });
};

export const compressBase64Image = (b64: string): Promise<string> => {
  // Convert base64 to Blob. Compress asynchronously, then convert back to base64.
  return fetch(`data:image/png;base64,${b64}`)
    .then((res) => res.blob())
    .then(
      (blob) =>
        new Promise((resolve, reject) => {
          /* eslint-disable no-new */
          new Compressor(blob, {
            success: resolve,
            error: reject,
          });
        }),
    )
    .then((compressedBlob) => blobToBase64(compressedBlob as Blob));
};

<<<<<<< HEAD
// This function takes a string as argument that represents either :
//  - a local path
//  - a URL
//  - a base64 encoded string
// and return ithe following infos about the image:
//  - size : the size of the image in bytes
//  - width : the width of the image in pixels
//  - height : the height of the image in pixels
//  - type : the type of the image (png, jpeg, ...)
export const get_image_infos = (image: string): Dict<string> => {
  const infos: Dict<string> = {
    size: "",
    width: "",
    height: "",
    type: "",
  };

  if (image.startsWith("data:image")) {
    // Base64 image
    const base64 = image.split(",")[1];
    const binary = atob(base64);
    const len = binary.length;
    const bytes = new Uint8Array(len);
    for (let i = 0; i < len; i++) {
      bytes[i] = binary.charCodeAt(i);
    }
    const blob = new Blob([bytes.buffer], { type: "image/png" });
    infos.size = blob.size.toString();
    const url = URL.createObjectURL(blob);
    const img = new Image();
    img.src = url;
    infos.width = img.width.toString();
    infos.height = img.height.toString();
    URL.revokeObjectURL(url);
  } else {
    // URL or local path
    const img = new Image();
    img.src = image;
    infos.width = img.width.toString();
    infos.height = img.height.toString();
  }

  return infos;
=======
/**
 * Extends array `a` with the values of `b`.
 * @param a The array to extend (in-place).
 * @param b The array to add to the end of `a`.
 * @returns `a`, extended.
 */
export const extendArray = <T>(a: Array<T>, b: Array<T>): Array<T> => {
  for (const i in b) {
    a.push(b[i]);
  }
  return a;
};

/**
 * Extends the array `key` in a dict with `values`, creating a new array if the key is missing.
 * @param dict The dictionary to extend (in-place).
 * @param key The key of the dictionary.
 * @param values The new array to append to the end of the dict value for `key`.
 */
export const extendArrayDict = <K extends string | number | symbol, V>(
  dict: Record<K, V[]>,
  key: K,
  values: V[],
): void => {
  if (!dict[key]) {
    dict[key] = [];
  }
  extendArray(dict[key], values);
};

/** Ensure that a name is 'unique'; if not, return an amended version with a count tacked on (e.g. "GPT-4 (2)") */
export const ensureUniqueName = (_name: string, _prev_names: string[]) => {
  // Strip whitespace around names
  const prev_names = _prev_names.map((n) => n.trim());
  const name = _name.trim();

  // Check if name is unique
  if (!prev_names.includes(name)) return name;

  // Name isn't unique; find a unique one:
  let i = 2;
  let new_name = `${name} (${i})`;
  while (prev_names.includes(new_name)) {
    i += 1;
    new_name = `${name} (${i})`;
  }
  return new_name;
>>>>>>> 776b031e
};<|MERGE_RESOLUTION|>--- conflicted
+++ resolved
@@ -2521,7 +2521,56 @@
     .then((compressedBlob) => blobToBase64(compressedBlob as Blob));
 };
 
-<<<<<<< HEAD
+/**
+ * Extends array `a` with the values of `b`.
+ * @param a The array to extend (in-place).
+ * @param b The array to add to the end of `a`.
+ * @returns `a`, extended.
+ */
+export const extendArray = <T>(a: Array<T>, b: Array<T>): Array<T> => {
+  for (const i in b) {
+    a.push(b[i]);
+  }
+  return a;
+};
+
+/**
+ * Extends the array `key` in a dict with `values`, creating a new array if the key is missing.
+ * @param dict The dictionary to extend (in-place).
+ * @param key The key of the dictionary.
+ * @param values The new array to append to the end of the dict value for `key`.
+ */
+export const extendArrayDict = <K extends string | number | symbol, V>(
+  dict: Record<K, V[]>,
+  key: K,
+  values: V[],
+): void => {
+  if (!dict[key]) {
+    dict[key] = [];
+  }
+  extendArray(dict[key], values);
+};
+
+/** Ensure that a name is 'unique'; if not, return an amended version with a count tacked on (e.g. "GPT-4 (2)") */
+export const ensureUniqueName = (_name: string, _prev_names: string[]) => {
+  // Strip whitespace around names
+  const prev_names = _prev_names.map((n) => n.trim());
+  const name = _name.trim();
+
+  // Check if name is unique
+  if (!prev_names.includes(name)) return name;
+
+  // Name isn't unique; find a unique one:
+  let i = 2;
+  let new_name = `${name} (${i})`;
+  while (prev_names.includes(new_name)) {
+    i += 1;
+    new_name = `${name} (${i})`;
+  }
+  return new_name;
+};
+
+
 // This function takes a string as argument that represents either :
 //  - a local path
 //  - a URL
@@ -2565,53 +2614,4 @@
   }
 
   return infos;
-=======
-/**
- * Extends array `a` with the values of `b`.
- * @param a The array to extend (in-place).
- * @param b The array to add to the end of `a`.
- * @returns `a`, extended.
- */
-export const extendArray = <T>(a: Array<T>, b: Array<T>): Array<T> => {
-  for (const i in b) {
-    a.push(b[i]);
-  }
-  return a;
-};
-
-/**
- * Extends the array `key` in a dict with `values`, creating a new array if the key is missing.
- * @param dict The dictionary to extend (in-place).
- * @param key The key of the dictionary.
- * @param values The new array to append to the end of the dict value for `key`.
- */
-export const extendArrayDict = <K extends string | number | symbol, V>(
-  dict: Record<K, V[]>,
-  key: K,
-  values: V[],
-): void => {
-  if (!dict[key]) {
-    dict[key] = [];
-  }
-  extendArray(dict[key], values);
-};
-
-/** Ensure that a name is 'unique'; if not, return an amended version with a count tacked on (e.g. "GPT-4 (2)") */
-export const ensureUniqueName = (_name: string, _prev_names: string[]) => {
-  // Strip whitespace around names
-  const prev_names = _prev_names.map((n) => n.trim());
-  const name = _name.trim();
-
-  // Check if name is unique
-  if (!prev_names.includes(name)) return name;
-
-  // Name isn't unique; find a unique one:
-  let i = 2;
-  let new_name = `${name} (${i})`;
-  while (prev_names.includes(new_name)) {
-    i += 1;
-    new_name = `${name} (${i})`;
-  }
-  return new_name;
->>>>>>> 776b031e
 };