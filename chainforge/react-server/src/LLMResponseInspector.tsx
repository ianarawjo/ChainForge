/**
 * An inspector UI for examining LLM responses.
 *
 * Separated from ReactFlow node UI so that it can
 * be deployed in multiple locations.
 */
import React, {
  useState,
  useEffect,
  useRef,
  useMemo,
  useTransition,
} from "react";
import {
  MultiSelect,
  NativeSelect,
  Checkbox,
  Flex,
  Tabs,
  ActionIcon,
  Tooltip,
  TextInput,
  Stack,
  LoadingOverlay,
  Box,
  useMantineColorScheme,
} from "@mantine/core";
import { useToggle } from "@mantine/hooks";
import {
  IconTable,
  IconLayoutList,
  IconLetterCaseToggle,
  IconFilter,
  IconChartBar,
} from "@tabler/icons-react";
import {
  MantineReactTable,
  useMantineReactTable,
  type MRT_ColumnDef,
  type MRT_Cell,
  MRT_ShowHideColumnsButton,
  MRT_ToggleFiltersButton,
  MRT_ToggleDensePaddingButton,
} from "mantine-react-table";
import * as XLSX from "xlsx";
import useStore from "./store";
import {
  transformDict,
  truncStr,
  groupResponsesBy,
  batchResponsesByUID,
  cleanMetavarsFilterFunc,
  llmResponseDataToString,
  DebounceRef,
  genDebounceFunc,
  blobOrFileToDataURL,
  blobToBase64,
} from "./backend/utils";
import {
<<<<<<< HEAD
=======
  EvalResultDisplay,
>>>>>>> 0b22ad4e
  MediaBox,
  ResponseBox,
  ResponseGroup,
  genResponseTextsDisplay,
  getEvalResultStr,
} from "./ResponseBoxes";
import { getLabelForResponse } from "./ResponseRatingToolbar";
import {
  Dict,
  EvaluationScore,
  LLMResponse,
  LLMResponseData,
  TemplateVarInfo,
  isImageResponseData,
} from "./backend/typing";
import { MediaLookup, StringLookup } from "./backend/cache";
import { VisView } from "./VisNode";

// Helper funcs
const getLLMName = (resp_obj: LLMResponse) =>
  (typeof resp_obj?.llm === "string" || typeof resp_obj?.llm === "number"
    ? StringLookup.get(resp_obj.llm)
    : StringLookup.get(resp_obj?.llm?.name)) ?? "(string lookup failed)";
const escapeRegExp = (txt: string) =>
  txt.replace(/[-[\]{}()*+?.,\\^$|#\s]/g, "\\$&");

function getEvalResCols(responses: LLMResponse[]) {
  // Look for + extract any consistent, *named* evaluation metrics (dicts)
  const metric_names = new Set<string>();
  let has_unnamed_metric = false;
  let eval_res_cols = [];
  responses.forEach((res_obj) => {
    if (res_obj?.eval_res?.items === undefined) return;
    res_obj.eval_res.items.forEach((item) => {
      if (typeof item !== "object") {
        has_unnamed_metric = true;
        return;
      }
      Object.keys(item).forEach((metric_name) => metric_names.add(metric_name));
    });
  });

  if (metric_names.size === 0 || has_unnamed_metric)
    // None found, but there are scores, OR, there is at least one unnamed score. Add a generic col for scores:
    eval_res_cols.push("Score");

  if (metric_names.size > 0) {
    // Add a column for each named metric:
    eval_res_cols = eval_res_cols.concat(Array.from(metric_names));
  }

  return eval_res_cols;
}

function getIndicesOfSubstringMatches(
  s: string,
  substr: string,
  caseSensitive?: boolean,
) {
  const regex = new RegExp(
    escapeRegExp(substr),
    "g" + (caseSensitive ? "" : "i"),
  );
  let result: RegExpExecArray | null;
  const indices: number[] = [];
  while ((result = regex.exec(s))) indices.push(result.index);
  return indices;
}

// Splits a string by a substring or regex, but includes the delimiter (substring/regex match) elements in the returned array.
function splitAndIncludeDelimiter(
  s: string,
  substr: string,
  caseSensitive?: boolean,
) {
  const indices = getIndicesOfSubstringMatches(s, substr, caseSensitive);
  if (indices.length === 0) return [s];

  const len_sub = substr.length;
  const results: string[] = [];
  let prev_idx = 0;
  indices.forEach((idx: number) => {
    const pre_delim = s.substring(prev_idx, idx);
    const delim = s.substring(idx, idx + len_sub);
    results.push(pre_delim);
    results.push(delim);
    prev_idx = idx + len_sub;
  });

  const end_str = s.substring(prev_idx);
  if (end_str.length > 0) results.push(end_str);

  return results;
}

// Returns an HTML version of text where 'searchValue' is highlighted.
function genSpansForHighlightedValue(
  text: string,
  searchValue: string,
  caseSensitive?: boolean,
) {
  // Split texts by searchValue and map to <span> and <mark> elements
  return splitAndIncludeDelimiter(text, searchValue, caseSensitive).map(
    (s, idx) => {
      if (idx % 2 === 0) return <span key={idx}>{s}</span>;
      else
        return (
          <mark key={`m${idx}`} className="highlight">
            {s}
          </mark>
        );
    },
  );
}

// Transform the JSON responses into a table
export const pulledInputsToTable = (data: string[] | TemplateVarInfo[]) => {
  // The data is the result of pullInputData. We need to transform it into a table.
  return data
    .map((info) => {
      console.log(info);
      if (typeof info === "string") return { text: info };
      const llm = getLLMName({ llm: info.llm } as LLMResponse);
      const prompt = StringLookup.get(info.prompt) ?? undefined;
      const vars = info.fill_history ?? {};
      const metavars = info.metavars ?? {};
      const row: Dict<string | number> = {};
      const uid =
        info.uid ??
        ("batch_id" in info ? (info.batch_id as string) : undefined);

      if (info.llm !== undefined) row.Method = llm;
      if (prompt !== undefined) row.Prompt = prompt;
      if (info.text !== undefined) {
        row[info.llm !== undefined ? "Response" : "text"] =
          llmResponseDataToString(info.text);
      }
      if (uid) row["Batch Id"] = uid;

      // Add columns for vars
      Object.entries(vars).forEach(([varname, val]) => {
        if (varname === undefined || varname.length === 0) return; // skip empty varnames
        row[varname] = llmResponseDataToString(val);
      });

      // Add columns for metavars, if present
      Object.entries(metavars).forEach(([varname, val]) => {
        if (varname === undefined || varname.length === 0) return; // skip empty varnames
        if (!cleanMetavarsFilterFunc(varname)) return; // skip llm group metavars
        row[varname] = llmResponseDataToString(val);
      });

      // Add column for images, if present
      if (info.image !== undefined) {
        row[info.llm !== undefined ? "Image Response" : "image"] =
          llmResponseDataToString(info.image);
      }

      return row;
    })
    .flat();
};

export const responsesToTable = async (
  jsonResponses: LLMResponse[],
  wrapVars?: boolean,
) => {
  const _resp_to_string = async (resp: LLMResponseData) => {
    if (isImageResponseData(resp)) {
      // TODO: Find out a way to export images to excel.
      // NOTE: base64 does not work because of the text size limit in excel.
      //       We get the error: "Text length must not exceed 32767 characters"
      return `media/${resp.d}`;
      // const blob = await MediaLookup.get(resp.d);
      // if (blob === undefined) return undefined;
      // return await blobOrFileToDataURL(blob);
    } else return llmResponseDataToString(resp);
  };

  const tableDataPromises = jsonResponses
    .map((res_obj, res_obj_idx) => {
      const llm = getLLMName(res_obj);
      const prompt = StringLookup.get(res_obj.prompt) ?? "";
      const vars = res_obj.vars;
      const metavars = res_obj.metavars ?? {};
      const ratings = {
        grade: getLabelForResponse(res_obj.uid, "grade"),
        note: getLabelForResponse(res_obj.uid, "note"),
      };
      const eval_res_items = res_obj.eval_res ? res_obj.eval_res.items : null;
      return res_obj.responses.map(async (r, r_idx) => {
        const row: Dict<string | number | boolean> = {
          Method: llm,
          Prompt: prompt,
          Response: (await _resp_to_string(r)) ?? "",
          "Batch Id": res_obj.uid ?? res_obj_idx,
        };

        // Add columns for vars
        for (const [varname, val] of Object.entries(vars)) {
          row[wrapVars ? `Var: ${varname}` : varname] =
            (await _resp_to_string(val)) ?? "";
        }

        // Add column(s) for human ratings, if present
        if (ratings) {
          Object.entries(ratings).forEach(([rating_key, label_map]) => {
            if (!label_map) return;
            if (r_idx in label_map && label_map[r_idx] !== undefined) {
              const rating = label_map[r_idx];
              row[`Human rating: ${rating_key}`] =
                typeof rating === "boolean"
                  ? rating
                    ? "GOOD"
                    : "BAD"
                  : rating;
            }
          });
        }

        // Add column(s) for evaluation results, if present
        if (eval_res_items && eval_res_items.length > r_idx) {
          const item = eval_res_items[r_idx];
          if (Array.isArray(item)) {
            row["Eval result"] = item.join(", ");
          } else if (typeof item === "object") {
            Object.keys(item).forEach((key) => {
              row[`Eval result: ${key}`] = item[key];
            });
          } else row["Eval result"] = item;
        }

        // Add columns for metavars, if present
        for (const [varname, val] of Object.entries(metavars)) {
          if (!cleanMetavarsFilterFunc(varname)) continue; // skip llm group metavars
          row[wrapVars ? `Metavar: ${varname}` : varname] =
            (await _resp_to_string(val)) ?? "";
        }

        return row;
      });
    })
    .flat();

  const tableData = await Promise.allSettled(tableDataPromises).then(
    (resolvedTableData) => {
      const filteredTableData = resolvedTableData.filter(
        (result) => result.status === "fulfilled",
      ) as PromiseFulfilledResult<any>[];
      return filteredTableData.map((result) => result.value);
    },
  );

  return tableData;
};

// Export the JSON responses to an excel file (downloads the file):
export const exportToExcel = (
  jsonResponses: LLMResponse[],
  filename?: string,
) => {
  if (filename === undefined) filename = "responses.xlsx";

  // Check that there are responses to export:
  if (
    !jsonResponses ||
    (Array.isArray(jsonResponses) && jsonResponses.length === 0)
  ) {
    throw new Error(
      "No responses to export. Try connecting the inspector node to a prompt node or evaluator node.",
    );
  }

  // We can construct the data as an array of JSON dicts, with keys as header names:
  // NOTE: We need to 'unwind' responses in each batch, since each res_obj can have N>1 responses.
  //       We will store every response text on a single row, but keep track of batches by creating a batch ID number.
  responsesToTable(jsonResponses, true)
    .then((data) => {
      const ws = XLSX.utils.json_to_sheet(data);
      const wb = XLSX.utils.book_new();
      XLSX.utils.book_append_sheet(wb, ws, "Sheet1");
      XLSX.writeFile(wb, filename as string);
    })
    .catch((e) => {
      console.error("Failed to export responses to Excel. Data corrupted?", e);
    });
};

export interface LLMResponseInspectorProps {
  jsonResponses: LLMResponse[];
  isOpen: boolean;
  wideFormat?: boolean;
  customLLMFieldName?: string;
  disableBackgroundColor?: boolean;
  treatLLMFieldAsUnique?: boolean;
}

const LLMResponseInspector: React.FC<LLMResponseInspectorProps> = ({
  jsonResponses,
  isOpen,
  wideFormat,
  customLLMFieldName,
  disableBackgroundColor,
  treatLLMFieldAsUnique,
}) => {
  // Responses
  const [responseDivs, setResponseDivs] = useState<React.ReactNode>([]);
  const [receivedResponsesOnce, setReceivedResponsesOnce] = useState(false);

  // Color scheme
  const { colorScheme } = useMantineColorScheme();

  // Debounce isOpen changes, to avoid blocking the UI
  const [isOpenDelayed, setIsOpenDelayed] = useState(false);
  useEffect(() => {
    setTimeout(() => {
      setIsOpenDelayed(isOpen);
    }, 300);
  }, [isOpen]);

  // The type of view to use to display responses. Can be either hierarchy or table.
  const [viewFormat, setViewFormat] = useState(
    wideFormat ? "table" : "hierarchy",
  );

  // The MultiSelect so people can dynamically set what vars they care about
  const [multiSelectVars, setMultiSelectVars] = useState<
    { value: string; label: string }[]
  >([]);
  const [multiSelectValue, setMultiSelectValue] = useState<string[]>([]);

  // Search bar functionality
  const [searchValue, setSearchValue] = useState("");
  const [caseSensitive, toggleCaseSensitivity] = useToggle([false, true]);
  const [filterBySearchValue, toggleFilterBySearchValue] = useToggle([
    true,
    false,
  ]);

  // Count number of response texts wehenever jsonResponses changes
  const numResponses = useMemo(() => {
    if (
      jsonResponses &&
      Array.isArray(jsonResponses) &&
      jsonResponses.length > 0
    )
      return jsonResponses.reduce(
        (acc, resp_obj) => acc + resp_obj.responses.length,
        0,
      );
    else return 0;
  }, [jsonResponses]);

  // Regroup input responses by batch UID, whenever jsonResponses changes
  const batchedResponses = useMemo(
    () => (jsonResponses ? batchResponsesByUID(jsonResponses) : []),
    [jsonResponses],
  );

  // Table view data
  const [tableColumns, setTableColumns] = useState<MRT_ColumnDef<any>[]>([]);
  const [tableRows, setTableRows] = useState<any[]>([]);
  const table = useMantineReactTable({
    columns: tableColumns,
    data: tableRows,
    enableColumnResizing: true,
    columnResizeMode: "onEnd",
    enableStickyHeader: true,
    initialState: { density: "md", pagination: { pageSize: 30, pageIndex: 0 } },
    mantineTableHeadCellProps: () => ({
      style: {
        paddingTop: "0px",
      },
    }),
    renderToolbarInternalActions: ({ table }) => (
      <>
        {/* built-in buttons (must pass in table prop for them to work!) */}
        <MRT_ToggleFiltersButton table={table} />
        <MRT_ShowHideColumnsButton table={table} />
        <MRT_ToggleDensePaddingButton table={table} />
      </>
    ),
    renderTopToolbarCustomActions: () => (
      <Flex gap={sz} align="end" mb="sm" w="80%">
        <NativeSelect
          value={tableColVar}
          onChange={(event) => {
            setTableColVar(event.currentTarget.value);
            setUserSelectedTableCol(true);
          }}
          data={multiSelectVars}
          label="Select main column variable:"
          size={sz}
          w={wideFormat ? "50%" : "100%"}
        />
        {searchBar}
      </Flex>
    ),
  });

  // The var name to use for columns in the table view
  const [tableColVar, setTableColVar] = useState("$LLM");
  const [userSelectedTableCol, setUserSelectedTableCol] = useState(false);

  // State of the 'only show scores' toggle when eval results are present
  const [showEvalScoreOptions, setShowEvalScoreOptions] = useState(false);
  const [onlyShowScores, setOnlyShowScores] = useState(false);

  // Global lookup for what color to use per LLM
  const getColorForLLMAndSetIfNotFound = useStore(
    (state) => state.getColorForLLMAndSetIfNotFound,
  );

  // Debounce helpers
  const debounceTimeoutRef: DebounceRef = useRef(null);
  const debounce = genDebounceFunc(debounceTimeoutRef);

  // Offload intensive computation to redraw and avoid blocking UI
  const [isPending, startTransition] = useTransition();

  // Show loading spinner not every update, but only after a certain time has passed during loading.
  const [showLoadingSpinner, setShowLoadingSpinner] = useState(false);
  const [showLoadingSpinnerTimeout, setShowLoadingSpinnerTimeout] =
    useState<NodeJS.Timeout | null>(null);
  useEffect(() => {
    if (isPending && !showLoadingSpinner) {
      if (showLoadingSpinnerTimeout) clearTimeout(showLoadingSpinnerTimeout);
      const timeout = setTimeout(() => setShowLoadingSpinner(true), 500); // Delay by 500ms
      setShowLoadingSpinnerTimeout(timeout);
    } else {
      if (showLoadingSpinnerTimeout) {
        clearTimeout(showLoadingSpinnerTimeout);
        setShowLoadingSpinnerTimeout(null);
      }
      setShowLoadingSpinner(false); // Hide immediately when isPending is false
    }
  }, [isPending]);

  // Update the visualization whenever the jsonResponses or MultiSelect values change:
  const triggerRedraw = () => {
    if (
      !batchedResponses ||
      (Array.isArray(batchedResponses) && batchedResponses.length === 0)
    )
      return;

    startTransition(() => {
      // Find all vars in responses
      let found_vars: Array<string> | Set<string> = new Set<string>();
      let found_metavars: Array<string> | Set<string> = new Set<string>();
      let found_llms: Array<string> | Set<string> = new Set<string>();
      batchedResponses.forEach((res_obj) => {
        Object.keys(res_obj.vars).forEach((v) =>
          (found_vars as Set<string>).add(v),
        );
        Object.keys(res_obj.metavars).forEach((v) =>
          (found_metavars as Set<string>).add(v),
        );
        (found_llms as Set<string>).add(getLLMName(res_obj));
      });
      found_vars = Array.from(found_vars);
      found_metavars = Array.from(found_metavars).filter(
        cleanMetavarsFilterFunc,
      );
      found_llms = Array.from(found_llms);

      // Whether there's some evaluation scores in the responses
      const contains_eval_res = batchedResponses.some(
        (res_obj) => res_obj.eval_res !== undefined,
      );
      const contains_multi_evals = contains_eval_res
        ? batchedResponses.some((res_obj) => {
            const items = res_obj.eval_res?.items;
            return items && items.length > 0 && typeof items[0] === "object";
          })
        : false;
      setShowEvalScoreOptions(contains_eval_res);

      // Set the variables accessible in the MultiSelect for 'group by'
      const msvars = found_vars
        .map((name: string) =>
          // We add a $ prefix to mark this as a prompt parameter, and so
          // in the future we can add special types of variables without name collisions
          ({ value: name, label: name }),
        )
        .concat({ value: "$LLM", label: customLLMFieldName || "LLM" });
      if (contains_eval_res && viewFormat === "table")
        msvars.push({ value: "$EVAL_RES", label: "Eval results" });
      setMultiSelectVars(msvars);

      // If only one LLM is present, and user hasn't manually selected one to plot,
      // and there's more than one prompt variable as input, default to plotting the
      // eval scores, or the first found prompt variable as columns instead:
      if (
        viewFormat === "table" &&
        !userSelectedTableCol &&
        tableColVar === "$LLM"
      ) {
        if (
          contains_multi_evals ||
          (found_llms.length === 1 && contains_eval_res)
        ) {
          // Plot eval scores on columns
          setTableColVar("$EVAL_RES");
          return;
        }
        // else if (found_llms.length === 1 && found_vars.length > 1) {
        // setTableColVar(found_vars[0]);
        // return; // useEffect will replot with the new values
        // }
      }

      // If this is the first time receiving responses, set the multiSelectValue to whatever is the first:
      if (!receivedResponsesOnce) {
        if (contains_multi_evals)
          // If multiple evals are detected, default to "table" format:
          setViewFormat("table");
        setMultiSelectValue([msvars[0].value]);
        setReceivedResponsesOnce(true);
      } else if (
        multiSelectValue.some((name) => !msvars.some((o) => o.value === name))
      ) {
        // If the multi select vars changed and no longer includes the user's selected value,
        // erase every value that went away, then early exit because useEffect is going to immediately recall this function:
        setMultiSelectValue(
          multiSelectValue.filter((name) =>
            msvars.some((o) => o.value === name),
          ),
        );
        return; // useEffect will replot with the new values
      }

      // Regroup responses by batch ID
      let responses = batchedResponses;
      // let numResponsesDisplayed = 0;
      const selected_vars = multiSelectValue;
      const empty_cell_text =
        searchValue.length > 0 ? "(no match)" : "(no data)";
      const search_regex = new RegExp(
        escapeRegExp(searchValue),
        caseSensitive ? "" : "i",
      );

      // Filter responses by search value, if user has searched
      if (searchValue.length > 0 && filterBySearchValue)
        responses = responses.filter((res_obj) =>
          res_obj.responses.some(
            (r) =>
              (typeof r === "string" || typeof r === "number") &&
              search_regex.test(StringLookup.get(r) ?? ""),
          ),
        );

      // Functions to associate a color to each LLM in responses
      const color_for_llm = disableBackgroundColor
        ? (c: string) => "transparent"
        : (llm: string) => getColorForLLMAndSetIfNotFound(llm) + "99";
      const header_bg_colors =
        colorScheme === "light"
          ? ["#e0f4fa", "#c0def9", "#a9c0f9", "#a6b2ea"]
          : ["#333", "#222", "#333", "#222"];
      const response_box_colors =
        colorScheme === "light"
          ? ["#eee", "#fff", "#eee", "#ddd", "#eee", "#ddd", "#eee"]
          : ["#222", "#111", "#222", "#111", "#222", "#111", "#222"];
      const rgroup_color = (depth: number) =>
        response_box_colors[depth % response_box_colors.length];

      const getHeaderBadge = (
        key: string,
        val: string | undefined,
        depth: number,
      ) => {
        if (val !== undefined) {
          const s = truncStr(val.trim(), 1024);
          return (
            <div
              className="response-var-header"
              style={{
                backgroundColor:
                  header_bg_colors[depth % header_bg_colors.length],
              }}
            >
              <span className="response-var-name">{key}&nbsp;=&nbsp;</span>
              <span className="response-var-value">{`"${s}"`}</span>
            </div>
          );
        } else {
          return (
            <div className="response-var-header">{`unspecified ${key}`}</div>
          );
        }
      };

      const generateResponseBoxes = (
        resps: LLMResponse[],
        eatenvars: string[],
        fixed_width: number,
        hide_eval_scores?: boolean,
      ) => {
        const hide_llm_name = eatenvars.includes("LLM");
        return resps.map((res_obj, res_idx) => {
          // If user has searched for something, further filter the response texts by only those that contain the search term
          const respsFilterFunc = (responses: LLMResponseData[]) => {
            if (searchValue.length === 0) return responses;
            const filtered_resps = responses.filter(
              (r) =>
                (typeof r === "string" || typeof r === "number") &&
                search_regex.test(StringLookup.get(r) ?? ""),
            );
            // numResponsesDisplayed += filtered_resps.length;
            if (filterBySearchValue) return filtered_resps;
            else return responses;
          };

          const innerTextsDisplay = genResponseTextsDisplay(
            res_obj,
            respsFilterFunc,
            (txt) =>
              searchValue
                ? genSpansForHighlightedValue(txt, searchValue, caseSensitive)
                : txt,
            contains_eval_res && onlyShowScores,
            hide_llm_name ? undefined : getLLMName(res_obj),
            wideFormat,
            hide_eval_scores,
          );

          // At the deepest level, there may still be some vars left over. We want to display these
          // as tags, too, so we need to display only the ones that weren't 'eaten' during the recursive call:
          // (e.g., the vars that weren't part of the initial 'varnames' list that form the groupings)
          const unused_vars = transformDict(
            res_obj.vars,
            (v) => !eatenvars.includes(v),
          );
          const llmName = getLLMName(res_obj);
          return (
            <ResponseBox
              key={"r" + res_idx}
              boxColor={color_for_llm(llmName)}
              width={`${fixed_width}%`}
              vars={unused_vars}
              truncLenForVars={wideFormat ? 72 : 18}
              llmName={hide_llm_name ? undefined : llmName}
            >
              {innerTextsDisplay}
            </ResponseBox>
          );
        });
      };

      /* TABLE VIEW */
      // Generate a view of the responses based on the view format set by the user
      if (viewFormat === "table") {
        // Generate a table, with default columns for: input vars, LLMs queried
        // First get column names as input vars + LLMs:
        let var_cols: string[],
          colnames: string[],
          getColVal: (r: LLMResponse) => string | number | undefined,
          found_sel_var_vals: string[],
          eval_res_cols: string[];
        let metavar_cols: string[] = []; // found_metavars; -- Disabling this functionality for now, since it is usually annoying.
        if (tableColVar === "$LLM") {
          var_cols = found_vars;
          getColVal = getLLMName;
          found_sel_var_vals = found_llms;
          colnames = var_cols.concat(metavar_cols).concat(found_llms);
        } else {
          metavar_cols = [];
          var_cols = found_vars
            .filter((v) => v !== tableColVar)
            .concat(found_llms.length > 1 ? ["LLM"] : []); // only add LLM column if num LLMs > 1
          getColVal = (r) => llmResponseDataToString(r.vars[tableColVar]);
          colnames = var_cols;
          found_sel_var_vals = [];
        }

        // If the user wants to plot eval results in separate column, OR there's only a single LLM to show
        if (tableColVar === "$EVAL_RES") {
          // Plot evaluation results on separate column(s):
          eval_res_cols = getEvalResCols(responses);
          // if (tableColVar === "$EVAL_RES") {
          // This adds a column, "Response", abusing the way getColVal and found_sel_var_vals is used
          // below by making a dummy value (one giant group with all responses in it). We then
          // sort the responses by LLM, to give a nicer view.
          colnames = colnames.concat("Response", eval_res_cols);
          getColVal = () => "_";
          found_sel_var_vals = ["_"];
          responses.sort((a, b) => getLLMName(a).localeCompare(getLLMName(b)));
          // } else {
          //   colnames = colnames.concat(eval_res_cols);
          // }
        } else if (tableColVar !== "$LLM") {
          // Get the unique values for the selected variable
          found_sel_var_vals = Array.from(
            responses.reduce((acc, res_obj) => {
              acc.add(
                tableColVar in res_obj.vars
                  ? llmResponseDataToString(res_obj.vars[tableColVar])
                  : "(unspecified)",
              );
              return acc;
            }, new Set<string>()),
          );
          colnames = colnames.concat(
            found_sel_var_vals.map(
              (v) => StringLookup.get(v) ?? "(string lookup failed)",
            ),
          );
        }

        const getVar = (r: LLMResponse, v: string) =>
          v === "LLM" ? getLLMName(r) : StringLookup.get(r.vars[v]) ?? "";

        // Then group responses by prompts. Each prompt will become a separate row of the table (will be treated as unique)
        const responses_by_prompt = groupResponsesBy(responses, (r) => {
          const group = var_cols
            .map((v) => getVar(r, v))
            .map(llmResponseDataToString)
            .join("|");
          if (
            treatLLMFieldAsUnique &&
            tableColVar === "$LLM" &&
            r.responses.length > 0
          )
            return group + "|" + llmResponseDataToString(r.responses[0]);
          else return group;
        })[0];

        const rows = Object.entries(responses_by_prompt).map(
          // eslint-disable-next-line
          ([prompt, resp_objs], idx) => {
            // We assume here that prompt input vars will be the same across all responses in this bundle,
            // so we just take the value of the first one per each varname:
            const var_cols_vals = var_cols.map((v) => {
              const val =
                v === "LLM" ? getLLMName(resp_objs[0]) : resp_objs[0].vars[v];
              return val !== undefined ? val : "(unspecified)";
            });
            const metavar_cols_vals = metavar_cols.map((v) => {
              const val = resp_objs[0].metavars[v];
              return val !== undefined ? val : "(unspecified)";
            });
            let eval_cols_vals: [
              string | JSX.Element,
              string,
              string,
              EvaluationScore | undefined,
            ][][] = [];
            if (eval_res_cols && eval_res_cols.length > 0) {
              // We can assume that there's only one response object, since to
              // if eval_res_cols is set, there must be only one LLM.
              eval_cols_vals = eval_res_cols.map((metric_name, metric_idx) => {
                const items = resp_objs[0].eval_res?.items;
                const uid = resp_objs[0].uid;
                if (!items)
                  return [["(no result)", "(no result)", uid, undefined]];
                return items.map((item) => {
                  if (item === undefined)
                    return ["(undefined)", "(undefined)", uid, item];
                  if (
                    typeof item !== "object" &&
                    metric_idx === 0 &&
                    metric_name === "Score"
                  )
                    return [...getEvalResultStr(item, true), uid, item] as [
                      string | JSX.Element,
                      string,
                      string,
                      EvaluationScore,
                    ];
                  else if (typeof item === "object" && metric_name in item)
                    return [
                      ...getEvalResultStr(item[metric_name], true),
                      uid,
                      item[metric_name],
                    ] as [
                      string | JSX.Element,
                      string,
                      string,
                      EvaluationScore,
                    ];
                  else return ["(unspecified)", "(unspecified)", uid, item];
                }); // treat n>1 resps per prompt as multi-line results in the column
              });
            }

            const resp_objs_by_col_var = groupResponsesBy(
              resp_objs,
              getColVal,
            )[0];

            const sel_var_cols = found_sel_var_vals.map((val, idx) => {
              if (val in resp_objs_by_col_var) {
                const rs = resp_objs_by_col_var[val];
                // Return response divs as response box here:
                return rs;
                // return llmResponseDataToString(rs[0].responses[0]); // TODO: Fix
                // return (
                //   <div key={idx}>
                //     {generateResponseBoxes(
                //       rs,
                //       var_cols,
                //       100,
                //       eval_res_cols !== undefined,
                //     )}
                //   </div>
                // );
              } else {
                return empty_cell_text;
                // return <i key={idx}>{empty_cell_text}</i>;
              }
            });

            // const serializeLLMResponseData = async (
            //   val: LLMResponseData,
            // ): Promise<string | undefined> => {
            //   if (typeof val === "string" || typeof val === "number")
            //     return StringLookup.get(val) ?? "(string lookup failed)";
            //   else if (isImageResponseData(val)) {
            //     return await MediaLookup.getUrl(val.d);
            //   } else {
            //     return await MediaLookup.getAsText(val.d);
            //   }
            // }

            const row: Dict<
              | string
              | LLMResponseData
              | undefined
              | LLMResponse[]
              | LLMResponseData[]
              | {
                  type: "eval";
                  data: (
                    | string
                    | JSX.Element
                    | EvaluationScore
                    | undefined
                  )[][];
                }
            > = {};
            let vals_arr_start_idx = 0;
            var_cols_vals.forEach((v, i) => {
              row[`c${i}`] = v;
            });
            vals_arr_start_idx += var_cols_vals.length;
            metavar_cols_vals.forEach((v, i) => {
              row[`c${i + vals_arr_start_idx}`] = v;
            });
            vals_arr_start_idx += metavar_cols_vals.length;
            sel_var_cols.forEach((v, i) => {
              const isStr = typeof v === "string" || typeof v === "number";
              row[`c${i + vals_arr_start_idx}`] = isStr
                ? StringLookup.get(v)
                : v;
            });
            vals_arr_start_idx += sel_var_cols.length;
            eval_cols_vals.forEach((v, i) => {
              row[`c${i + vals_arr_start_idx}`] = {
                type: "eval",
                data: v,
              };
            });

            return row;
          },
        );

        // Smart estimates of col width sizes required
        const colAvgNumChars: Dict<number> = {};
        const colHasLLMResponses: Set<string> = new Set<string>();
        const numRows = rows.length;
        rows.forEach((row) => {
          Object.entries(row).forEach(([cname, val]) => {
            if (val === undefined || cname[0] === "o") return;
            if (!(cname in colAvgNumChars)) colAvgNumChars[cname] = 0;
            const hasLLMResps =
              !(typeof val === "string") && Array.isArray(val);
            if (hasLLMResps && !colHasLLMResponses.has(cname))
              colHasLLMResponses.add(cname);
            // Count the number of chars in the total text that will be displaced in this cell,
            // and add it to the count:
            let numChars = 0;
            if (hasLLMResps) {
              numChars = val
                .map((r) =>
                  (r as LLMResponse).responses
                    .map(llmResponseDataToString)
                    .join(""),
                )
                .join("").length;
            } else if (typeof val === "string" || typeof val === "number") {
              numChars = StringLookup.get(val)?.length ?? 0;
            } else if ("type" in val && val.type === "eval") {
              numChars = (val.data as (string | JSX.Element)[][])
                .map((e) => e[1])
                .join("").length;
            } else if (val !== undefined && "t" in val) {
              numChars = llmResponseDataToString(val).length;
            }
            colAvgNumChars[cname] += (numChars * 1.0) / numRows; // we apply the averaging here for speed
          });
        });

        const columns = colnames.map((c, i) => ({
          accessorKey: `c${i}`,
          accessorFn: (row) => {
            // Get the text for this row. Used when filtering or sorting.
            const val = row[`c${i}`];
            if (
              typeof val === "string" ||
              typeof val === "number" ||
              val === undefined
            )
              return StringLookup.get(val) ?? "";
            else if (typeof val === "object" && "t" in val) {
              // LLMResponseData -- image or doc
              return llmResponseDataToString(val); // doc
            } else if ("type" in val && val.type === "eval") {
              return (val.data as (string | JSX.Element)[][])
                .map((e) => e[1])
                .join("\n");
            } else
              return (val as LLMResponse[])
                .flatMap((r) => r.responses)
                .map(llmResponseDataToString)
                .join("");
          },
          header: c,
          // minSize: Math.min(Math.max(70, Math.ceil(colAvgNumChars[`c${i}`] ?? 50)), 300),
          size: Math.min(
            Math.max(70, Math.ceil(colAvgNumChars[`c${i}`] ?? 50)),
            300,
          ),
          Cell: ({ cell, row }: { cell: MRT_Cell; row: any }) => {
            const val = row.original[`c${i}`];
            if (typeof val === "string" || typeof val === "number") {
              return <span className="icl">{StringLookup.get(val) ?? ""}</span>;
            } else if (typeof val === "object" && "t" in val) {
              if (isImageResponseData(val)) {
                // Display the image
                // NOTE: This will async load the image
                return <MediaBox mediaUID={val.d} />;
              } else {
                // For now, we just display the doc ID...
                <span className="icl">{val.d}</span>;
              }
            } else if ("type" in val && val.type === "eval") {
              return (
                <Stack spacing={0}>
                  {(
                    val.data as [
                      string | JSX.Element,
                      string,
                      string,
                      EvaluationScore | undefined,
                    ][]
                  ).map((e, i) => (
                    <EvalResultDisplay
                      uid={e[2]}
                      evalRes={e[3]}
                      evalResIdx={i}
                      evalResultDivOrStr={e[0]}
                      key={i}
                    />
                  ))}
                </Stack>
              );
            } else
              return (
                <Stack spacing={0} lh={1.2}>
                  {generateResponseBoxes(
                    val as LLMResponse[],
                    var_cols.concat([tableColVar]),
                    100,
                    eval_res_cols !== undefined,
                  )}
                </Stack>
              );
          },
          Header: ({ column }) => (
            <div
              key={column.columnDef.id}
              style={{ lineHeight: 1.0, overflowY: "auto", maxHeight: 100 }}
            >
              {column.columnDef.header}
            </div>
          ),
          mantineTableBodyCellProps: (() => {
            const fz = wideFormat ? {} : { fontSize: 12 }; // text font size when in drawer should be smaller
            if (colHasLLMResponses.has(`c${i}`))
              return {
                style: { padding: "4px 2px 0px 2px", verticalAlign: "top" }, // Adjusts overall padding & spacing
              };
            else
              return {
                style: { lineHeight: 1.2, ...fz },
              };
          })(),
        })) as MRT_ColumnDef<any>[];

        setTableRows(rows);
        setTableColumns(columns);

        // setResponseDivs([
        //   <Table
        //     key="table"
        //     fontSize={wideFormat ? "sm" : "xs"}
        //     horizontalSpacing="xs"
        //     verticalSpacing={0}
        //     striped
        //     withColumnBorders={true}
        //   >
        //     <thead>
        //       <tr>
        //         {colnames.map((c) => (
        //           <th key={c}>{c}</th>
        //         ))}
        //       </tr>
        //     </thead>
        //     <tbody style={{ verticalAlign: "top" }}>{rows}</tbody>
        //   </Table>,
        // ]);

        /* HIERARCHY VIEW */
      } else if (viewFormat === "hierarchy") {
        // Now we need to perform groupings by each var in the selected vars list,
        // nesting the groupings (preferrably with custom divs) and sorting within
        // each group by value of that group's var (so all same values are clumped together).
        // :: For instance, for varnames = ['LLM', '$var1', '$var2'] we should get back
        // :: nested divs first grouped by LLM (first level), then by var1, then var2 (deepest level).
        let leaf_id = 0;
        let first_opened = false;
        const groupByVars = (
          resps: LLMResponse[],
          varnames: string[],
          eatenvars: string[],
          header: React.ReactNode,
        ): React.ReactNode => {
          if (resps.length === 0) return [];
          if (varnames.length === 0) {
            // Base case. Display n response(s) to each single prompt, back-to-back:
            let fixed_width = 100;
            const side_by_side_resps = wideFormat;
            if (side_by_side_resps && eatenvars.length > 0) {
              const num_llms = Array.from(
                new Set(resps.map(getLLMName)),
              ).length;
              fixed_width = Math.max(20, Math.trunc(100 / num_llms)) - 1; // 20% width is lowest we will go (5 LLM response boxes max)
            }
            const resp_boxes = generateResponseBoxes(
              resps,
              eatenvars,
              fixed_width,
            );
            const className = eatenvars.length > 0 ? "response-group" : "";
            const boxesClassName =
              eatenvars.length > 0 ? "response-boxes-wrapper" : "";
            const flexbox =
              side_by_side_resps && fixed_width < 100 ? "flex" : "block";
            const defaultOpened =
              !first_opened ||
              eatenvars.length === 0 ||
              eatenvars[eatenvars.length - 1] === "$LLM";
            first_opened = true;
            leaf_id += 1;
            return (
              <div
                key={"l" + leaf_id}
                className={className}
                style={{
                  backgroundColor: rgroup_color(eatenvars.length),
                  position: "relative",
                }}
              >
                <ResponseGroup
                  header={header}
                  responseBoxes={resp_boxes}
                  responseBoxesWrapperClass={boxesClassName}
                  displayStyle={flexbox}
                  defaultState={defaultOpened}
                />
              </div>
            );
          }

          // Bucket responses by the first var in the list, where
          // we also bucket any 'leftover' responses that didn't have the requested variable (a kind of 'soft fail')
          const group_name = varnames[0];
          const [grouped_resps, leftover_resps] =
            group_name === "$LLM"
              ? groupResponsesBy(resps, getLLMName)
              : groupResponsesBy(resps, (r) =>
                  group_name in r.vars
                    ? llmResponseDataToString(r.vars[group_name])
                    : null,
                );
          const get_header =
            group_name === "$LLM"
              ? (key: string, val?: string) => (
                  <div
                    key={val}
                    style={{
                      backgroundColor: val ? color_for_llm(val) : "#eee",
                    }}
                    className="response-llm-header"
                  >
                    {val}
                  </div>
                )
              : (key: string, val?: string) =>
                  getHeaderBadge(key, val, eatenvars.length);

          // Now produce nested divs corresponding to the groups
          const remaining_vars = varnames.slice(1);
          const updated_eatenvars = eatenvars.concat([group_name]);
          const defaultOpened =
            !first_opened ||
            eatenvars.length === 0 ||
            eatenvars[eatenvars.length - 1] === "$LLM";
          const grouped_resps_divs = Object.keys(grouped_resps).map((g) =>
            groupByVars(
              grouped_resps[g],
              remaining_vars,
              updated_eatenvars,
              get_header(group_name, g),
            ),
          );
          const leftover_resps_divs =
            leftover_resps.length > 0
              ? groupByVars(
                  leftover_resps,
                  remaining_vars,
                  updated_eatenvars,
                  get_header(group_name, undefined),
                )
              : [];

          leaf_id += 1;

          return (
            <div key={"h" + group_name + "_" + leaf_id}>
              {header ? (
                <div
                  key={group_name}
                  className="response-group"
                  style={{ backgroundColor: rgroup_color(eatenvars.length) }}
                >
                  <ResponseGroup
                    header={header}
                    responseBoxes={grouped_resps_divs}
                    responseBoxesWrapperClass="response-boxes-wrapper"
                    displayStyle="block"
                    defaultState={defaultOpened}
                  />
                </div>
              ) : (
                <div key={group_name}>{grouped_resps_divs}</div>
              )}
              {Array.isArray(leftover_resps_divs) &&
              leftover_resps_divs.length === 0 ? (
                <></>
              ) : (
                <div key={"__unspecified_group"} className="response-group">
                  {leftover_resps_divs}
                </div>
              )}
            </div>
          );
        };

        // Produce DIV elements grouped by selected vars
        const divs = groupByVars(responses, selected_vars, [], null);
        setResponseDivs(divs);
      } else if (showEvalScoreOptions && viewFormat === "vis") {
        // Plot view (only present if eval scores are present)
        const visView = <VisView responses={responses} wideFormat />;
        setResponseDivs(visView);
      }
    });
  };

  // Trigger a redraw of the inspector when any of the below changes:
  useEffect(() => {
    // Trigger redraw, but debounce to avoid too-quick re-renders
    debounce(triggerRedraw, 30)();
  }, [
    multiSelectValue,
    batchedResponses,
    wideFormat,
    viewFormat,
    tableColVar,
    onlyShowScores,
    searchValue,
    caseSensitive,
    filterBySearchValue,
    colorScheme,
    customLLMFieldName,
    disableBackgroundColor,
  ]);

  // When the user clicks an item in the drop-down,
  // we want to autoclose the multiselect drop-down:
  const multiSelectRef = useRef<HTMLInputElement>(null);
  const handleMultiSelectValueChange = (new_val: string[]) => {
    if (multiSelectRef?.current) multiSelectRef.current.blur();
    setMultiSelectValue(new_val);
  };

  const handleSearchValueChange = (
    content: React.ChangeEvent<HTMLInputElement>,
  ) => {
    setSearchValue(content.target.value);
  };

  const sz = useMemo(() => (wideFormat ? "sm" : "xs"), [wideFormat]);

  const searchBar = useMemo(
    () => (
      <Flex gap="6px" align="end" w="100%">
        <TextInput
          id="search_bar"
          label={"Find"}
          autoComplete="off"
          size={sz}
          placeholder={"Search responses"}
          w="100%"
          value={searchValue}
          onChange={handleSearchValueChange}
        />
        <div>
          <Tooltip
            label={`Case sensitivity (${caseSensitive ? "on" : "off"})`}
            withArrow
            arrowPosition="center"
          >
            <ActionIcon
              variant={caseSensitive ? "filled" : "light"}
              size={sz}
              mb="4px"
              // @ts-expect-error Mantine's toggle works here but the types don't match
              onClick={toggleCaseSensitivity}
            >
              <IconLetterCaseToggle />
            </ActionIcon>
          </Tooltip>
          <Tooltip
            label={`Filter responses by term (${filterBySearchValue ? "on" : "off"})`}
            withArrow
            arrowPosition="center"
          >
            <ActionIcon
              variant={filterBySearchValue ? "filled" : "light"}
              size={sz}
              mb="2px"
              // @ts-expect-error Mantine's toggle works here but the types don't match
              onClick={toggleFilterBySearchValue}
            >
              <IconFilter />
            </ActionIcon>
          </Tooltip>
        </div>
      </Flex>
    ),
    [
      handleSearchValueChange,
      caseSensitive,
      searchValue,
      filterBySearchValue,
      numResponses,
      sz,
      toggleCaseSensitivity,
      toggleFilterBySearchValue,
    ],
  );

  return (
    <div style={{ height: "100%", margin: "0", padding: "0" }}>
      <Tabs
        value={viewFormat}
        onTabChange={(val) => {
          if (viewFormat === val) return;
          setResponseDivs([]);
          setShowLoadingSpinner(true);
          setViewFormat(val ?? "hierarchy");
        }}
        styles={{ tabLabel: { fontSize: wideFormat ? "12pt" : "9pt" } }}
      >
        <Tabs.List>
          <Tabs.Tab value="hierarchy">
            <IconLayoutList
              size="10pt"
              style={{ marginBottom: wideFormat ? "0px" : "-4px" }}
            />
            {wideFormat ? " Grouped List" : ""}
          </Tabs.Tab>
          <Tabs.Tab value="table">
            <IconTable
              size="10pt"
              style={{ marginBottom: wideFormat ? "0px" : "-4px" }}
            />
            {wideFormat ? " Table View" : ""}
          </Tabs.Tab>
          {showEvalScoreOptions && wideFormat ? (
            <Tabs.Tab value="vis">
              <IconChartBar
                size="10pt"
                style={{ marginBottom: wideFormat ? "0px" : "-4px" }}
              />
              {wideFormat ? " Vis View" : ""}
            </Tabs.Tab>
          ) : (
            <></>
          )}
        </Tabs.List>

        <Tabs.Panel value="hierarchy" pt="xs">
          <Flex gap={sz} align="end" w="100%" mb="xs">
            <MultiSelect
              ref={multiSelectRef}
              onChange={handleMultiSelectValueChange}
              className="nodrag nowheel"
              label={
                "Group responses by" + (wideFormat ? " (order matters):" : ":")
              }
              data={multiSelectVars}
              placeholder="Pick vars to group responses, in order of importance"
              size={sz}
              value={multiSelectValue}
              clearSearchOnChange={true}
              clearSearchOnBlur={true}
              w={wideFormat ? "50%" : "100%"}
            />
            {searchBar}
            <Checkbox
              checked={onlyShowScores}
              label="Only show scores"
              onChange={(e) => setOnlyShowScores(e.currentTarget.checked)}
              mb="xs"
              size={sz}
              display={showEvalScoreOptions ? "inherit" : "none"}
            />
          </Flex>
        </Tabs.Panel>
        <Tabs.Panel value="table" pt="0px">
          <></>
        </Tabs.Panel>
      </Tabs>

      <div className="nowheel nodrag" style={{ minHeight: "800px" }}>
        {/* To get the overlay to operate just inside the div, use style={{position: "relative"}}. However it won't show the spinner in the right place. */}
        <LoadingOverlay
          visible={showLoadingSpinner || (isOpen && !isOpenDelayed)}
          overlayOpacity={0.5}
        />
        {isOpenDelayed ? (
          viewFormat === "table" ? (
            <MantineReactTable table={table} />
          ) : (
            responseDivs
          )
        ) : (
          <></>
        )}
      </div>
    </div>
  );
};

export default LLMResponseInspector;<|MERGE_RESOLUTION|>--- conflicted
+++ resolved
@@ -57,10 +57,7 @@
   blobToBase64,
 } from "./backend/utils";
 import {
-<<<<<<< HEAD
-=======
   EvalResultDisplay,
->>>>>>> 0b22ad4e
   MediaBox,
   ResponseBox,
   ResponseGroup,
