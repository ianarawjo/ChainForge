import React, {
  forwardRef,
  useCallback,
  useEffect,
  useMemo,
  useState,
} from "react";
import {
  Button,
  Flex,
  Popover,
  Stack,
  Textarea,
  Tooltip,
  useMantineColorScheme,
} from "@mantine/core";
import {
  IconCopy,
  IconMessage2,
  IconThumbDown,
  IconThumbUp,
} from "@tabler/icons-react";
import StorageCache from "./backend/cache";
import useStore from "./store";
import { deepcopy } from "./backend/utils";
<<<<<<< HEAD
import { RatingDict } from "./backend/typing";
=======
>>>>>>> c6ff16ee

export const getRatingKeyForResponse = (uid: string, label_name: string) =>
  `r.${uid}.${label_name}`;

const collapse_ratings = (rating_dict: RatingDict, idxs: number[]) => {
  if (rating_dict === undefined) return undefined;
  for (let j = 0; j < idxs.length; j++) {
    if (idxs[j] in rating_dict && rating_dict[idxs[j]] !== undefined)
      return rating_dict[idxs[j]];
  }
  return undefined;
};

export const extractUIDFromRatingKey = (key: string) => {
  return key.substring(2, key.lastIndexOf("."));
};

export const getLabelForResponse = (uid: string, label_name: string) => {
  return StorageCache.get(getRatingKeyForResponse(uid, label_name));
};

export const setLabelForResponse = (
  uid: string,
  label_name: string,
  payload: RatingDict,
) => {
  StorageCache.store(getRatingKeyForResponse(uid, label_name), payload);
};

interface ToolbarButtonProps {
  selected: boolean;
  onClick: () => void;
  children: React.ReactNode;
  theme: "dark" | "light";
}

const ToolbarButton = forwardRef<HTMLButtonElement, ToolbarButtonProps>(
  function ToolbarButton({ selected, onClick, children, theme }, ref) {
    return (
      <Button
        ref={ref}
        p="0px 2px"
        size="xs"
        color={
          theme === "light"
            ? selected
              ? "dark"
              : "gray"
            : selected
              ? "white"
              : "gray"
        }
        bg={theme === "dark" && selected ? "#0009" : "transparent"}
        onClick={onClick}
        variant="subtle"
        compact
      >
        {children}
      </Button>
    );
  },
);

export interface ResponseRatingToolbarProps {
  uid: string;
  wideFormat?: boolean;
  innerIdxs: number[];
  responseData?: string;
}

const ResponseRatingToolbar: React.FC<ResponseRatingToolbarProps> = ({
  uid,
  wideFormat,
  innerIdxs,
  responseData,
}) => {
  // Color theme
  const { colorScheme } = useMantineColorScheme();

  // The cache keys storing the ratings for this response object
  const gradeKey = getRatingKeyForResponse(uid, "grade");
  const noteKey = getRatingKeyForResponse(uid, "note");

  // The current rating states, reading from the global store.
  // :: This ensures refreshes will occur only on this component, only when the rating
  // :: for this component changes.
  // const state = useStore((store) => store.state);
  const setState = useStore((store) => store.setState);
  const gradeState = useStore<RatingDict>((store) => store.state[gradeKey]);
  const noteState = useStore<RatingDict>((store) => store.state[noteKey]);
  const setRating = useCallback(
    (uid: string, label: string, payload: RatingDict) => {
      const key = getRatingKeyForResponse(uid, label);
      const safe_payload = deepcopy(payload);
      setState(key, safe_payload);
      StorageCache.store(key, safe_payload);
    },
    [setState],
  );

  // The actual states used in the UI. These are distilled versions of the full state,
  // as a consequence that this response rating toolbar can actually apply across multiple responses (texts).
  const grade = useMemo(
    () => collapse_ratings(gradeState, innerIdxs),
    [gradeState, innerIdxs],
  );
  const note = useMemo(
    () => collapse_ratings(noteState, innerIdxs),
    [noteState, innerIdxs],
  );

  // The internal annotation in the text area, which is only committed upon pressing Save.
  const [noteText, setNoteText] = useState("");
  const [notePopoverOpened, setNotePopoverOpened] = useState(false);

  // Text state
  const [copied, setCopied] = useState(false);

  // Override the text in the internal textarea whenever upstream annotation changes.
  useEffect(() => {
    setNoteText(note != null ? note.toString() : "");
  }, [note]);

  // The label for the pop-up comment box.
  const textAreaLabel = useMemo(() => {
    if (grade === true) return "Why was this good?";
    else if (grade === false) return "Why was this bad?";
    else return "Comment on this response:";
  }, [grade]);

  // Adjust button size dynamically depending on format.
  const size = useMemo(() => {
    return wideFormat ? "14pt" : "10pt";
  }, [wideFormat]);

  // For human labeling of responses in the inspector
  const onGrade = (grade: boolean | undefined) => {
    if (uid === undefined) return;
    const new_grades = gradeState ?? {};
    innerIdxs.forEach((idx: number) => {
      new_grades[idx] = grade;
    });
    setRating(uid, "grade", new_grades);
  };

  const onAnnotate = (label?: string) => {
    if (uid === undefined) return;
    if (typeof label === "string" && label.trim().length === 0)
      label = undefined; // empty strings are undefined
    const new_notes = noteState ?? {};
    innerIdxs.forEach((idx: number) => {
      new_notes[idx] = label;
    });
    setRating(uid, "note", new_notes);
  };

  const handleSaveAnnotation = useCallback(() => {
    if (note !== noteText) onAnnotate(noteText);
    setNotePopoverOpened(false);
  }, [noteText, onAnnotate]);

  return (
    <Flex justify="right" gap="0px">
      <ToolbarButton
        selected={grade === true}
        theme={colorScheme}
        onClick={() => {
          // If the thumbs is already up, we remove the grade (set to undefined):
          const newGrade = grade === true ? undefined : true;
          onGrade(newGrade);
        }}
      >
        <IconThumbUp size={size} />
      </ToolbarButton>
      <ToolbarButton
        selected={grade === false}
        theme={colorScheme}
        onClick={() => {
          // If the thumbs is already down, we remove the grade (set to undefined):
          const newGrade = grade === false ? undefined : false;
          onGrade(newGrade);
        }}
      >
        <IconThumbDown size={size} />
      </ToolbarButton>
      <Tooltip
        label={copied ? "Copied!" : "Copy"}
        withArrow
        arrowPosition="center"
      >
        <ToolbarButton
          selected={copied}
          theme={colorScheme}
          onClick={() => {
            if (responseData) {
              navigator.clipboard
                .writeText(responseData)
                .then(() => {
                  console.log("Text copied to clipboard");
                  setCopied(() => true);
                  setTimeout(() => {
                    setCopied(() => false);
                  }, 1000);
                })
                .catch((err) => {
                  console.error("Failed to copy text: ", err);
                });
            }
          }}
        >
          <IconCopy size={size} />
        </ToolbarButton>
      </Tooltip>
      <Popover
        opened={notePopoverOpened}
        onChange={setNotePopoverOpened}
        onClose={handleSaveAnnotation}
        position="right-start"
        withArrow
        shadow="md"
        withinPortal
        trapFocus
      >
        <Popover.Target>
          <ToolbarButton
            selected={note !== undefined}
            theme={colorScheme}
            onClick={() => setNotePopoverOpened((o) => !o)}
          >
            <IconMessage2 size={size} />
          </ToolbarButton>
        </Popover.Target>
        <Popover.Dropdown className="nodrag nowheel">
          <Stack>
            <Textarea
              value={noteText}
              autoFocus
              onChange={(e) => setNoteText(e.currentTarget.value)}
              label={textAreaLabel}
              onKeyDown={(e) => {
                if (e.key === "Enter") {
                  e.preventDefault();
                  handleSaveAnnotation();
                }
              }}
            />
            <Button variant="light" onClick={handleSaveAnnotation}>
              Save
            </Button>
          </Stack>
        </Popover.Dropdown>
      </Popover>
    </Flex>
  );
};

export default ResponseRatingToolbar;<|MERGE_RESOLUTION|>--- conflicted
+++ resolved
@@ -23,10 +23,7 @@
 import StorageCache from "./backend/cache";
 import useStore from "./store";
 import { deepcopy } from "./backend/utils";
-<<<<<<< HEAD
 import { RatingDict } from "./backend/typing";
-=======
->>>>>>> c6ff16ee
 
 export const getRatingKeyForResponse = (uid: string, label_name: string) =>
   `r.${uid}.${label_name}`;
