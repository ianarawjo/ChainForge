import React, {
  useState,
  useCallback,
  useEffect,
  useMemo,
  useRef,
  useContext,
} from "react";
import { Handle, Position } from "reactflow";
import { v4 as uuid } from "uuid";
import {
  TextInput,
  Text,
  Group,
  ActionIcon,
  Menu,
  Card,
  rem,
  Collapse,
  Button,
  Alert,
  Tooltip,
  Flex,
} from "@mantine/core";
import { useDisclosure } from "@mantine/hooks";
import {
  IconAbacus,
  IconBox,
  IconChevronDown,
  IconChevronRight,
  IconDots,
  IconPlus,
  IconRobot,
  IconSearch,
  IconSparkles,
  IconTerminal,
  IconTrash,
} from "@tabler/icons-react";
import BaseNode from "./BaseNode";
import NodeLabel from "./NodeLabelComponent";
import InspectFooter from "./InspectFooter";
import LLMResponseInspectorModal, {
  LLMResponseInspectorModalRef,
} from "./LLMResponseInspectorModal";
import useStore from "./store";
import {
  APP_IS_RUNNING_LOCALLY,
  batchResponsesByUID,
  genDebounceFunc,
  toStandardResponseFormat,
} from "./backend/utils";
import LLMResponseInspectorDrawer from "./LLMResponseInspectorDrawer";
import {
  CodeEvaluatorComponent,
  CodeEvaluatorComponentRef,
} from "./CodeEvaluatorNode";
import { LLMEvaluatorComponent, LLMEvaluatorComponentRef } from "./LLMEvalNode";
import { GatheringResponsesRingProgress } from "./LLMItemButtonGroup";
import { Dict, LLMResponse, QueryProgress } from "./backend/typing";
import { AlertModalContext } from "./AlertModal";
import { Status } from "./StatusIndicatorComponent";
<<<<<<< HEAD
import { EvalGenReport } from "./backend/evalgen/typing";
import EvalGenWizard from "./EvalGen/EvalGenWizard";

=======
import StorageCache from "./backend/cache";
>>>>>>> c6ff16ee
const IS_RUNNING_LOCALLY = APP_IS_RUNNING_LOCALLY();

const EVAL_TYPE_PRETTY_NAME = {
  python: "Python",
  javascript: "JavaScript",
  llm: "LLM",
};

export interface EvaluatorContainerProps {
  name: string;
  type: string;
  padding?: string | number;
  onDelete: () => void;
  onChangeTitle: (newTitle: string) => void;
  progress?: QueryProgress;
  customButton?: React.ReactNode;
  children: React.ReactNode;
  initiallyOpen?: boolean;
}

interface EvaluatorPreset {
  name: string;
  description: string;
  type: "python" | "javascript" | "llm";
  state: {
    code?: string;
    prompt?: string;
    format?: string;
    grader?: string;
    sandbox?: boolean;
    reasonBeforeScoring?: boolean;
  };
}

interface PresetCategory {
  label: string;
  presets: EvaluatorPreset[];
}

const EVALUATOR_PRESETS: PresetCategory[] = [
  {
    label: "RAG (Reference-free)",
    presets: [
      {
        name: "Faithfulness",
        description: "Evaluates text for faithfulness to the reference",
        type: "llm",
        state: {
          prompt:
            "You are an expert evaluator of retrieval-augmented generation systems. Your task is to assess the faithfulness of a generated answer based solely on the provided context.\n\nFaithfulness measures whether the generated answer contains only information that is supported by the provided context. An answer is considered faithful if all its factual claims are directly supported by or can be reasonably inferred from the context\n\nEvaluation instructions:\n1. Identify all factual claims in the generated answer.\n2. For each claim, determine if it is:\n   - Fully supported by the context (assign 1 point)\n   - Partially supported with some extrapolation (assign 0.5 points)\n   - Not supported or contradicted by the context (assign 0 points)\n3. Calculate the faithfulness score as: (sum of points) / (total number of claims)\n\nReturn a final faithfulness score between 0 and 1, where:\n- 1.0: Perfect faithfulness (all claims fully supported)\n- 0.0: Complete unfaithfulness (no claims supported by context)\n\nProvided Context: {#context}\n\nAnswer:",
          format: "num",
          reasonBeforeScoring: true,
        },
      },
      {
        name: "Answer Relevancy",
        description: "Evaluates text for relevance to the question",
        type: "llm",
        state: {
          prompt:
            "You are an expert evaluator of retrieval-augmented generation systems. Your task is to assess how relevant a generated answer is to the given question, regardless of factual accuracy\n\nAnswer Relevancy measures whether the generated answer directly addresses what was asked in the question. An answer is highly relevant if it provides information that specifically responds to the query's intent and information needs.\n\nEvaluation instructions:\n1. Identify the main information need(s) in the question.\n2. Assess whether the answer:\n   - Directly addresses all aspects of the question (assign 1 point)\n   - Only partially addresses the question (assign 0.5 points)\n   - Fails to address the question or is off-topic (assign 0 points)\n\n\nReturn a final answer relevancy score between 0 and 1, where:\n- 1.0: Perfect relevancy (completely addresses the question with focus)\n- 0.0: Complete irrelevancy (does not address the question at all)\n\n```\n{#query}\n```\n\nAnswer:",
          format: "num",
          reasonBeforeScoring: true,
        },
      },
      {
        name: "Context Precision",
        description: "Evaluates context for precision",
        type: "llm",
        state: {
          prompt:
            "You are an expert evaluator of retrieval-augmented generation systems. Your task is to assess the precision of the retrieved context relative to the question\n\nContext Precision measures how efficiently the retrieved information is used to answer the question. High precision means most of the retrieved context was necessary and used in generating the answer, with minimal irrelevant information.\n\nEvaluation instructions:\n1. Identify which parts of the context were actually used to generate the answer.\n2. Calculate the proportion of the context that contains information relevant to and used in the answer.\n3. Consider both:\n   - Information density (how much of the context is relevant)\n   - Information utilization (how much of the relevant information was used)\n\n4. Rate the context precision on a scale from 0 to 1:\n   - 1.0: Perfect precision (all retrieved context is relevant and used efficiently)\n   - 0.5: Moderate precision (about half the context is relevant and used)\n   - 0.0: No precision (context is entirely irrelevant)\n\n```\nQuestion: {#query}\n```\nContext: {#context}\n\nAnswer:",
          format: "num",
          reasonBeforeScoring: true,
        },
      },
      {
        name: "Context Relevancy",
        description: "Evaluates context for relevancy",
        type: "llm",
        state: {
          prompt:
            "You are an expert evaluator of retrieval-augmented generation systems. Your task is to assess how relevant the retrieved context is to the given question\n\nContext Relevancy measures whether the retrieved information contains content that is useful for answering the question. Highly relevant context provides the necessary information to formulate a complete and accurate answer.\n\nEvaluation instructions:\n1. Identify the main information need(s) in the question.\n2. For each piece of context, assess:\n   - Whether it contains information directly relevant to answering the question\n   - How comprehensive the relevant information is\n   - Whether critical information for answering the question is missing\n\n3. Rate the overall context relevancy on a scale from 0 to 1:\n   - 1.0: Perfect relevancy (context contains all information needed to fully answer the question)\n   - 0.5: Moderate relevancy (context contains some relevant information but has significant gaps)\n   - 0.0: No relevancy (context contains no information related to the question)\n\n```\nQuestion: {#query}\n```\n\nContext:",
          format: "num",
          reasonBeforeScoring: true,
        },
      },
    ],
  },
  {
    label: "RAG (Reference-based)",
    presets: [
      {
        name: "Answer Correctness",
        description:
          "Evaluates the correctness of the answer, based on the reference answer",
        type: "llm",
        state: {
          prompt:
            "You are an expert evaluator of retrieval-augmented generation systems. Your task is to assess the correctness of a generated answer based on a reference answer.\n\nAnswer Correctness measures how closely the generated answer matches the reference answer. An answer is considered correct if it contains all the necessary information from the reference answer and is free of errors.\n\nEvaluation instructions:\n1. Identify all factual claims in the generated answer.\n2. For each claim, determine if it is:\n   - Fully supported by the reference answer (assign 1 point)\n   - Partially supported with some extrapolation (assign 0.5 points)\n   - Not supported or contradicted by the reference answer (assign 0 points)\n\n\nReturn a final answer correctness score between 0 and 1, where:\n- 1.0: Perfect correctness (all claims fully supported)\n- 0.0: Complete incorrectness (no claims supported by reference)\n\n```\nReference Answer: {#reference}\n```\n\nAnswer:",
          format: "num",
          reasonBeforeScoring: true,
        },
      },
      {
        name: "Chunk Overlap",
        description: "Calculates the overlap between retrieved chunks and ",
        type: "python",
        state: {
          code: "def evaluate(response):\n  context = response.var['context']\n  gtruth = response.meta['answer_context']\n  chunks = context.split('\\n\\n')\n  return any(c in gtruth for c in chunks)",
          sandbox: true,
        },
      },
    ],
  },
];

/** A wrapper for a single evaluator, that can be renamed */
const EvaluatorContainer: React.FC<EvaluatorContainerProps> = ({
  name,
  type: evalType,
  padding,
  onDelete,
  onChangeTitle,
  progress,
  customButton,
  children,
  initiallyOpen,
}) => {
  const [opened, { toggle }] = useDisclosure(initiallyOpen ?? false);
  const _padding = useMemo(() => padding ?? "0px", [padding]);
  const [title, setTitle] = useState(name ?? "Criteria");

  const handleChangeTitle = (newTitle: string) => {
    setTitle(newTitle);
    if (onChangeTitle) onChangeTitle(newTitle);
  };

  return (
    <Card
      withBorder
      // shadow="sm"
      mb={4}
      radius="md"
      style={{ cursor: "default" }}
    >
      <Card.Section withBorder pl="8px">
        <Group>
          <Group spacing="0px">
            <Button
              onClick={toggle}
              variant="subtle"
              color="gray"
              p="0px"
              m="0px"
            >
              {opened ? (
                <IconChevronDown size="14pt" />
              ) : (
                <IconChevronRight size="14pt" />
              )}
            </Button>
            <TextInput
              value={title}
              onChange={(e) => setTitle(e.target.value)}
              onBlur={(e) => handleChangeTitle(e.target.value)}
              placeholder="Criteria name"
              variant="unstyled"
              size="sm"
              className="nodrag nowheel"
              styles={{
                input: {
                  padding: "0px",
                  height: "14pt",
                  minHeight: "0pt",
                  fontWeight: 500,
                },
              }}
            />
          </Group>
          <Group spacing="4px" ml="auto">
            {customButton}

            <Text color="#bbb" size="sm" mr="6px">
              {evalType}
            </Text>

            {progress ? (
              <GatheringResponsesRingProgress progress={progress} />
            ) : (
              <></>
            )}
            {/* <Progress
                radius="xl"
                w={32}
                size={14}
                sections={[
                  { value: 70, color: 'green', tooltip: '70% true' },
                  { value: 30, color: 'red', tooltip: '30% false' },
                ]} /> */}
            <Menu withinPortal position="right-start" shadow="sm">
              <Menu.Target>
                <ActionIcon variant="subtle" color="gray">
                  <IconDots style={{ width: rem(16), height: rem(16) }} />
                </ActionIcon>
              </Menu.Target>

              <Menu.Dropdown>
                {/* <Menu.Item icon={<IconSearch size="14px" />}>
                  Inspect scores
                </Menu.Item>
                <Menu.Item icon={<IconInfoCircle size="14px" />}>
                  Help / info
                </Menu.Item> */}
                <Menu.Item
                  icon={<IconTrash size="14px" />}
                  color="red"
                  onClick={onDelete}
                >
                  Delete
                </Menu.Item>
              </Menu.Dropdown>
            </Menu>
          </Group>
        </Group>
      </Card.Section>

      <Card.Section p={opened ? _padding : "0px"}>
        <Collapse in={opened}>{children}</Collapse>
      </Card.Section>
    </Card>
  );
};

export interface EvaluatorContainerDesc {
  name: string; // the user's nickname for the evaluator, which displays as the title of the banner
  uid: string; // a unique identifier for this evaluator, since name can change
  type: "python" | "javascript" | "llm"; // the type of evaluator
  state: Dict; // the internal state necessary for that specific evaluator component (e.g., a prompt for llm eval, or code for code eval)
  progress?: QueryProgress;
  justAdded?: boolean;
}

export interface MultiEvalNodeProps {
  data: {
    evaluators: EvaluatorContainerDesc[];
    refresh: boolean;
    title: string;
  };
  id: string;
}

/** A node that stores multiple evaluator functions (can be mix of LLM scorer prompts and arbitrary code.) */
const MultiEvalNode: React.FC<MultiEvalNodeProps> = ({ data, id }) => {
  const setDataPropsForNode = useStore((state) => state.setDataPropsForNode);
  const pullInputData = useStore((state) => state.pullInputData);
  const pingOutputNodes = useStore((state) => state.pingOutputNodes);
  const bringNodeToFront = useStore((state) => state.bringNodeToFront);
  const inputEdgesForNode = useStore((state) => state.inputEdgesForNode);

  // const flags = useStore((state) => state.flags);
  // const AI_SUPPORT_ENABLED = useMemo(() => {
  //   return flags.aiSupport;
  // }, [flags]);

  const [status, setStatus] = useState<Status>(Status.NONE);
  // For displaying error messages to user
  const showAlert = useContext(AlertModalContext);
  const inspectModal = useRef<LLMResponseInspectorModalRef>(null);

  // -- EvalGen access --
  // const pickCriteriaModalRef = useRef(null);
  // const onClickPickCriteria = () => {
  //   const inputs = handlePullInputs();
  //   pickCriteriaModalRef?.current?.trigger(inputs, (implementations: EvaluatorContainerDesc[]) => {
  //     // Returned if/when the Pick Criteria modal finishes generating implementations.
  //     console.warn(implementations);
  //     // Append the returned implementations to the end of the existing eval list
  //     setEvaluators((evs) => evs.concat(implementations));
  //   });
  // };

  const [uninspectedResponses, setUninspectedResponses] = useState(false);
  const [lastResponses, setLastResponses] = useState<LLMResponse[]>([]);
  const [lastRunSuccess, setLastRunSuccess] = useState(true);
  const [showDrawer, setShowDrawer] = useState(false);

  const [pulledInputs, setPulledInputs] = useState<LLMResponse[]>([]);

  // Debounce helpers
  const debounceTimeoutRef = useRef(null);
  const debounce = genDebounceFunc(debounceTimeoutRef);

  /** Store evaluators as array of JSON serialized state:
   * {  name: <string>  // the user's nickname for the evaluator, which displays as the title of the banner
   *    type: 'python' | 'javascript' | 'llm'  // the type of evaluator
   *    state: <dict>  // the internal state necessary for that specific evaluator component (e.g., a prompt for llm eval, or code for code eval)
   * }
   */
  const [evaluators, setEvaluators] = useState(data.evaluators ?? []);

  // Add an evaluator to the end of the list
  const addEvaluator = useCallback(
    (
      name: string,
      type: EvaluatorContainerDesc["type"],
      state: Dict,
      initiallyOpen = true,
    ) => {
      setEvaluators(
        // evaluators.concat({ name, uid: uuid(), type, state, justAdded: true }),
        (e) => [
          ...e,
          { name, uid: uuid(), type, state, justAdded: initiallyOpen },
        ],
      );
    },
    [evaluators],
  );

  const addPresetEvaluator = useCallback(
    (preset: EvaluatorPreset) => {
      setEvaluators(
        evaluators.concat({
          name: preset.name,
          uid: uuid(),
          type: preset.type,
          state: preset.state,
          justAdded: true,
        }),
      );
    },
    [evaluators],
  );

  // Sync evaluator state to stored state of this node
  useEffect(() => {
    setDataPropsForNode(id, {
      evaluators: evaluators.map((e) => ({ ...e, justAdded: undefined })),
    });
  }, [evaluators]);

  // Generate UI for the evaluator state
  const evaluatorComponentRefs = useRef<
    {
      type: "code" | "llm";
      name: string;
      ref: CodeEvaluatorComponentRef | LLMEvaluatorComponentRef | null;
    }[]
  >([]);

  const updateEvalState = (
    idx: number,
    transformFunc: (e: EvaluatorContainerDesc) => void,
  ) => {
    setStatus(Status.WARNING);
    setEvaluators((es) =>
      es.map((e, i) => {
        if (idx === i) transformFunc(e);
        return e;
      }),
    );
  };

  // const evalGenModalRef = useRef<EvalGenModalRef>(null);
  // const openEvalGen = () => {
  //   const resps = handlePullInputs();
  //   evalGenModalRef.current?.trigger(resps, onFinalReportsReady);
  // };

  const onFinalReportsReady = (reports: EvalGenReport) => {
    // Placeholder for process the final reports returned from EvalGenModel
    console.log("!!!!!!!!!!!!!!!!!!!!!!!!!! final reports", reports);
    for (const crit of reports.criteria) {
      // setTimeout(() => {
      // console.log("crit", crit);
      if (crit.eval_method === "code") {
        // Python
        addEvaluator(
          crit.shortname,
          "python",
          {
            code: "def evaluate(r):\n\treturn len(r.text)", // to be populated once python code is implemented for the criteria
            sandbox: true,
          },
          false,
        );
      } else if (crit.eval_method === "expert") {
        // LLM
        addEvaluator(
          crit.shortname,
          "llm",
          {
            // to be populated once LLM code is implemented for the criteria
            prompt: "",
            format: "bin",
          },
          false,
        );
      } else {
        // JavaScript
        addEvaluator(
          crit.shortname,
          "javascript",
          {
            code: "function evaluate(r) {\n\treturn r.text.length;\n}", // to be populated once javascript code is implemented for the criteria
          },
          false,
        );
      }
      // }, kkk * 5000);
      // kkk++;
    }
  };

  const handleError = useCallback(
    (err: Error | string) => {
      console.error(err);
      setStatus(Status.ERROR);
      showAlert && showAlert(err);
    },
    [showAlert, setStatus],
  );

  const handlePullInputs = useCallback(() => {
    // Pull input data
    try {
      const pulled_inputs = pullInputData(["responseBatch"], id);
      if (!pulled_inputs || !pulled_inputs.responseBatch) {
        console.warn(`No inputs to the Multi-Evaluator node.`);
        return [];
      }
      // Convert to standard response format (StandardLLMResponseFormat)
      return pulled_inputs.responseBatch.map(toStandardResponseFormat);
    } catch (err) {
      handleError(err as Error);
      return [];
    }
  }, [pullInputData, id, toStandardResponseFormat]);

  const handleRunClick = useCallback(() => {
    // Pull inputs to the node
    const pulled_inputs = handlePullInputs();
    if (!pulled_inputs || pulled_inputs.length === 0) return;

    // Get the ids from the connected input nodes:
    // TODO: Remove this dependency; have everything go through pull instead.
    const input_node_ids = inputEdgesForNode(id).map((e) => e.source);
    if (input_node_ids.length === 0) {
      console.warn("No inputs to multi-evaluator node.");
      return;
    }

    // Sanity check that there's evaluators in the multieval node
    if (
      !evaluatorComponentRefs.current ||
      evaluatorComponentRefs.current.length === 0
    ) {
      console.error("Cannot run multievals: No current evaluators found.");
      return;
    }

    // Set status and created rejection callback
    setStatus(Status.LOADING);
    setLastResponses([]);

    // Helper function to update progress ring on a single evaluator component
    const updateProgressRing = (
      evaluator_idx: number,
      progress?: QueryProgress,
    ) => {
      // Update the progress rings, debouncing to avoid too many rerenders
      debounce(
        (_idx, _progress) =>
          setEvaluators((evs) => {
            if (_idx >= evs.length) return evs;
            evs[_idx].progress = _progress;
            return [...evs];
          }),
        30,
      )(evaluator_idx, progress);
    };

    // Run all evaluators here!
    // TODO
    const runPromises = evaluatorComponentRefs.current.map(
      ({ type, name, ref }, idx) => {
        if (ref === null) return { type: "error", name, result: null };

        // Start loading spinner status on running evaluators
        updateProgressRing(idx, { success: 0, error: 0 });

        // Run each evaluator
        if (type === "code") {
          // Run code evaluator
          // TODO: Change runInSandbox to be user-controlled, for Python code evals (right now it is always sandboxed)
          return (ref as CodeEvaluatorComponentRef)
            .run(pulled_inputs, undefined)
            .then((ret) => {
              console.log("Code evaluator done!", ret);
              updateProgressRing(idx, undefined);
              if (ret.error !== undefined) throw new Error(ret.error);
              return {
                type: "code",
                name,
                result: ret.responses,
              };
            });
        } else {
          // Run LLM-based evaluator
          // TODO: Add back live progress, e.g. (progress) => updateProgressRing(idx, progress)) but with appropriate mapping for progress.
          return (ref as LLMEvaluatorComponentRef)
            .run(input_node_ids, (progress) => {
              updateProgressRing(idx, progress);
            })
            .then((ret) => {
              console.log("LLM evaluator done!", ret);
              updateProgressRing(idx, undefined);
              return {
                type: "llm",
                name,
                result: ret,
              };
            });
        }
      },
    );

    // When all evaluators finish...
    Promise.allSettled(runPromises).then((settled) => {
      if (settled.some((s) => s.status === "rejected")) {
        setStatus(Status.ERROR);
        setLastRunSuccess(false);
        // @ts-expect-error Reason exists on rejected settled promises, but TS doesn't know it for some reason.
        handleError(settled.find((s) => s.status === "rejected").reason);
        return;
      }

      // Remove progress rings without errors
      setEvaluators((evs) =>
        evs.map((e) => {
          if (e.progress && !e.progress.error) e.progress = undefined;
          return e;
        }),
      );

      // Ignore null refs
      settled = settled.filter(
        (s) => s.status === "fulfilled" && s.value.result !== null,
      );

      // Success -- set the responses for the inspector
      // First we need to group up all response evals by UID, *within* each evaluator.
      const evalResults = settled.map((s) => {
        const v =
          s.status === "fulfilled"
            ? s.value
            : { type: "code", name: "Undefined", result: [] };
        if (v.type === "llm") return v; // responses are already batched by uid
        // If code evaluator, for some reason, in this version of CF the code eval has de-batched responses.
        // We need to re-batch them by UID before returning, to correct this:
        return {
          type: v.type,
          name: v.name,
          result: batchResponsesByUID(v.result ?? []),
        };
      });

      // Now we have a duplicates of each response object, one per evaluator run,
      // with evaluation results per evaluator. They are not yet merged. We now need
      // to merge the evaluation results within response objects with the same UIDs.
      // It *should* be the case (invariant) that response objects with the same UID
      // have exactly the same number of evaluation results (e.g. n=3 for num resps per prompt=3).
      const merged_res_objs_by_uid: Dict<LLMResponse> = {};
      // For each set of evaluation results...
      evalResults.forEach(({ name, result }) => {
        // For each response obj in the results...
        result?.forEach((res_obj: LLMResponse) => {
          // If it's not already in the merged dict, add it:
          const uid = res_obj.uid;
          if (
            res_obj.eval_res !== undefined &&
            !(uid in merged_res_objs_by_uid)
          ) {
            // Transform evaluation results into dict form, indexed by "name" of the evaluator:
            res_obj.eval_res.items = res_obj.eval_res.items.map((item) => {
              if (typeof item === "object") item = item.toString();
              return {
                [name]: item,
              };
            });
            res_obj.eval_res.dtype = "KeyValue_Mixed"; // "KeyValue_Mixed" enum;
            merged_res_objs_by_uid[uid] = res_obj; // we don't make a copy, to save time
          } else {
            // It is already in the merged dict, so add the new eval results
            // Sanity check that the lengths of eval result lists are equal across evaluators:
            if (merged_res_objs_by_uid[uid].eval_res === undefined) return;
            else if (
              // @ts-expect-error We've already checked that eval_res is defined, yet TS throws an error anyway... skip it:
              merged_res_objs_by_uid[uid].eval_res.items.length !==
              res_obj.eval_res?.items?.length
            ) {
              console.error(
                `Critical error: Evaluation result lists for response ${uid} do not contain the same number of items per evaluator. Skipping...`,
              );
              return;
            }
            // Add the new evaluation result, keyed by evaluator name:
            // @ts-expect-error We've already checked that eval_res is defined, yet TS throws an error anyway... skip it:
            merged_res_objs_by_uid[uid].eval_res.items.forEach((item, idx) => {
              if (typeof item === "object") {
                let v = res_obj.eval_res?.items[idx];
                if (typeof v === "object") v = v.toString();
                item[name] = v ?? "undefined";
              }
            });
          }
        });
      });
      const finalResponses = Object.values(merged_res_objs_by_uid);
      console.log("Output length:", finalResponses.length);
      console.log("MultiEval Output:", finalResponses[0]?.eval_res?.items[0]);
      // We now have a dict of the form { uid: LLMResponse }
      // We need return only the values of this dict:
      setLastResponses(finalResponses);
      setLastRunSuccess(true);
      setDataPropsForNode(id, { output: finalResponses });
      console.log("Setting output");
      StorageCache.store(`${id}.json`, finalResponses);
      pingOutputNodes(id);
      setStatus(Status.READY);
    });
  }, [
    handlePullInputs,
    pingOutputNodes,
    status,
    showDrawer,
    evaluators,
    evaluatorComponentRefs,
  ]);

  const showResponseInspector = useCallback(() => {
    if (inspectModal && inspectModal.current && lastResponses) {
      setUninspectedResponses(false);
      inspectModal.current.trigger();
    }
  }, [inspectModal, lastResponses]);

  // Something changed upstream
  useEffect(() => {
    if (data.refresh && data.refresh === true) {
      setDataPropsForNode(id, { refresh: false });
      setStatus(Status.WARNING);
    }
  }, [data]);

  // EvalGen Wizard
  const [evalGenOpened, setEvalGenOpened] = useState(false);
  const openEvalGen = useCallback(() => {
    setPulledInputs(handlePullInputs());
    setEvalGenOpened(true);
  }, []);
  const handleEvalGenComplete = (evaluationData: EvalGenReport) => {
    console.log("Evaluation wizard completed with data:", evaluationData);
    // Do something with the evaluation implementations
  };

  return (
    <BaseNode classNames="evaluator-node multi-eval-node" nodeId={id}>
      <NodeLabel
        title={data.title || "Multi-Evaluator"}
        nodeId={id}
        icon={<IconAbacus size="16px" />}
        status={status}
        handleRunClick={handleRunClick}
        runButtonTooltip="Run all evaluators over inputs"
      />

      <LLMResponseInspectorModal
        ref={inspectModal}
        jsonResponses={lastResponses}
      />

      <EvalGenWizard
        opened={evalGenOpened}
        onClose={() => setEvalGenOpened(false)}
        onComplete={handleEvalGenComplete}
        responses={pulledInputs}
      />
      {/* <EvalGenModal ref={evalGenModalRef} /> */}

      <iframe style={{ display: "none" }} id={`${id}-iframe`}></iframe>

      {/* {evaluatorComponents} */}
      {evaluators.map((e, idx) => (
        <EvaluatorContainer
          name={e.name}
          key={`${e.name}-${idx}`}
          type={EVAL_TYPE_PRETTY_NAME[e.type]}
          initiallyOpen={e.justAdded}
          progress={e.progress}
          customButton={
            e.state?.sandbox !== undefined ? (
              <Tooltip
                label={
                  e.state?.sandbox
                    ? "Running in sandbox (pyodide)"
                    : "Running unsandboxed (local Python)"
                }
                withinPortal
                withArrow
              >
                <button
                  onClick={() =>
                    updateEvalState(
                      idx,
                      (e) => (e.state.sandbox = !e.state.sandbox),
                    )
                  }
                  className="custom-button"
                  style={{ border: "none", padding: "0px", marginTop: "3px" }}
                >
                  <IconBox
                    size="12pt"
                    color={e.state.sandbox ? "orange" : "#999"}
                  />
                </button>
              </Tooltip>
            ) : undefined
          }
          onDelete={() => {
            delete evaluatorComponentRefs.current[idx];
            setEvaluators(evaluators.filter((_, i) => i !== idx));
          }}
          onChangeTitle={(newTitle) =>
            setEvaluators((evs) =>
              evs.map((e, i) => {
                if (i === idx) e.name = newTitle;
                console.log(e);
                return e;
              }),
            )
          }
          padding={e.type === "llm" ? "8px" : undefined}
        >
          {e.type === "python" || e.type === "javascript" ? (
            <CodeEvaluatorComponent
              ref={(el) =>
                (evaluatorComponentRefs.current[idx] = {
                  type: "code",
                  name: e.name,
                  ref: el,
                })
              }
              code={e.state?.code}
              progLang={e.type}
              sandbox={e.state?.sandbox}
              type="evaluator"
              id={id}
              onCodeEdit={(code) =>
                updateEvalState(idx, (e) => (e.state.code = code))
              }
              showUserInstruction={false}
            />
          ) : e.type === "llm" ? (
            <LLMEvaluatorComponent
              ref={(el) =>
                (evaluatorComponentRefs.current[idx] = {
                  type: "llm",
                  name: e.name,
                  ref: el,
                })
              }
              prompt={e.state?.prompt}
              grader={e.state?.grader}
              format={e.state?.format}
              id={`${id}-${e.uid}`}
              showUserInstruction={false}
              reasonBeforeScoring={e.state?.reasonBeforeScoring}
              onReasonBeforeScoringChange={(newValue: boolean) =>
                updateEvalState(
                  idx,
                  (e) => (e.state.reasonBeforeScoring = newValue),
                )
              }
              onPromptEdit={(prompt) =>
                updateEvalState(idx, (e) => (e.state.prompt = prompt))
              }
              onLLMGraderChange={(grader) =>
                updateEvalState(idx, (e) => (e.state.grader = grader))
              }
              onFormatChange={(format) =>
                updateEvalState(idx, (e) => (e.state.format = format))
              }
            />
          ) : (
            <Alert>Error: Unknown evaluator type {e.type}</Alert>
          )}
        </EvaluatorContainer>
      ))}

      <Handle
        type="target"
        position={Position.Left}
        id="responseBatch"
        className="grouped-handle"
        style={{ top: "50%" }}
      />
      <Handle
        type="source"
        position={Position.Right}
        id="output"
        className="grouped-handle"
        style={{ top: "50%" }}
      />

      <div className="add-text-field-btn">
        <Menu withinPortal position="right-start" shadow="sm">
          <Menu.Target>
            <Tooltip label="Add evaluator" position="left" withArrow>
              <ActionIcon variant="outline" color="gray" size="sm">
                <IconPlus size="12px" />
              </ActionIcon>
            </Tooltip>
          </Menu.Target>

          <Menu.Dropdown>
            <Menu.Item
              icon={<IconTerminal size="14px" />}
              onClick={() =>
                addEvaluator(
                  `Criteria ${evaluators.length + 1}`,
                  "javascript",
                  {
                    code: "function evaluate(r) {\n\treturn r.text.length;\n}",
                  },
                )
              }
            >
              JavaScript
            </Menu.Item>
            {IS_RUNNING_LOCALLY ? (
              <Menu.Item
                icon={<IconTerminal size="14px" />}
                onClick={() =>
                  addEvaluator(`Criteria ${evaluators.length + 1}`, "python", {
                    code: "def evaluate(r):\n\treturn len(r.text)",
                    sandbox: true,
                  })
                }
              >
                Python
              </Menu.Item>
            ) : (
              <></>
            )}
            <Menu.Item
              icon={<IconRobot size="14px" />}
              onClick={() =>
                addEvaluator(`Criteria ${evaluators.length + 1}`, "llm", {
                  prompt: "",
                  format: "bin",
                })
              }
            >
              LLM
            </Menu.Item>
            {/* {AI_SUPPORT_ENABLED ? <Menu.Divider /> : <></>} */}
            {/* {AI_SUPPORT_ENABLED ? (
              <Menu.Item
                icon={<IconSparkles size="14px" />}
                onClick={onClickPickCriteria}
              >
                Let an AI decide!
              </Menu.Item>
            ) : (
              <></>
            )} */}
            <Menu.Divider />
            {EVALUATOR_PRESETS.map((category, idx) => (
              <React.Fragment key={category.label}>
                {idx > 0 && <Menu.Divider />}
                <Menu.Label>{category.label}</Menu.Label>
                {category.presets.map((preset) => (
                  <Menu.Item
                    key={preset.name}
                    icon={
                      preset.type === "llm" ? (
                        <IconRobot size="14px" />
                      ) : (
                        <IconTerminal size="14px" />
                      )
                    }
                    onClick={() => addPresetEvaluator(preset)}
                  >
                    <Tooltip
                      label={preset.description}
                      position="right"
                      multiline
                      width={200}
                    >
                      <span>{preset.name}</span>
                    </Tooltip>
                  </Menu.Item>
                ))}
              </React.Fragment>
            ))}
          </Menu.Dropdown>
        </Menu>
      </div>

      {evaluators && evaluators.length === 0 ? (
        <Flex justify="center" gap={12} mt="md">
          <Tooltip
            label="Let an AI help you generate criteria and implement evaluation functions."
            multiline
            position="bottom"
            withArrow
          >
            <Button onClick={openEvalGen} variant="outline" size="xs">
              <IconSparkles size="11pt" />
              &nbsp;Generate evals with EvalGen
            </Button>
          </Tooltip>
        </Flex>
      ) : (
        <></>
      )}

      {lastRunSuccess && lastResponses && lastResponses.length > 0 ? (
        <InspectFooter
          label={
            <>
              Inspect scores&nbsp;
              <IconSearch size="12pt" />
            </>
          }
          onClick={showResponseInspector}
          showNotificationDot={uninspectedResponses}
          isDrawerOpen={showDrawer}
          showDrawerButton={true}
          onDrawerClick={() => {
            setShowDrawer(!showDrawer);
            setUninspectedResponses(false);
            bringNodeToFront(id);
          }}
        />
      ) : (
        <></>
      )}

      <LLMResponseInspectorDrawer
        jsonResponses={lastResponses}
        showDrawer={showDrawer}
      />
    </BaseNode>
  );
};

export default MultiEvalNode;<|MERGE_RESOLUTION|>--- conflicted
+++ resolved
@@ -59,13 +59,9 @@
 import { Dict, LLMResponse, QueryProgress } from "./backend/typing";
 import { AlertModalContext } from "./AlertModal";
 import { Status } from "./StatusIndicatorComponent";
-<<<<<<< HEAD
 import { EvalGenReport } from "./backend/evalgen/typing";
 import EvalGenWizard from "./EvalGen/EvalGenWizard";
-
-=======
 import StorageCache from "./backend/cache";
->>>>>>> c6ff16ee
 const IS_RUNNING_LOCALLY = APP_IS_RUNNING_LOCALLY();
 
 const EVAL_TYPE_PRETTY_NAME = {
