import React, {
  useState,
  useCallback,
  useRef,
  useEffect,
  useContext,
  useMemo,
  useTransition,
  KeyboardEvent,
} from "react";
import ReactFlow, {
  Controls,
  Background,
  ReactFlowInstance,
  Node,
} from "reactflow";
import {
  Button,
  LoadingOverlay,
  Text,
  Box,
  List,
  Loader,
  Tooltip,
  Flex,
  useMantineColorScheme,
} from "@mantine/core";
import { useClipboard } from "@mantine/hooks";
import { useContextMenu } from "mantine-contextmenu";
import {
  IconSettings,
  IconTextPlus,
  IconTerminal,
  IconSettingsAutomation,
  IconFileSymlink,
  IconRobot,
  IconRuler2,
  IconArrowMerge,
  IconArrowsSplit,
  IconForms,
  IconAbacus,
  IconDeviceFloppy,
  IconHeart,
  IconCheckbox,
  IconTransform,
} from "@tabler/icons-react";
import RemoveEdge from "./RemoveEdge";
import TextFieldsNode from "./TextFieldsNode"; // Import a custom node
import PromptNode from "./PromptNode";
import CodeEvaluatorNode from "./CodeEvaluatorNode";
import VisNode from "./VisNode";
import InspectNode from "./InspectorNode";
import ScriptNode from "./ScriptNode";
import { AlertModalContext } from "./AlertModal";
import ItemsNode from "./ItemsNode";
import TabularDataNode from "./TabularDataNode";
import JoinNode from "./JoinNode";
import SplitNode from "./SplitNode";
import CommentNode from "./CommentNode";
import GlobalSettingsModal, {
  GlobalSettingsModalRef,
} from "./GlobalSettingsModal";
import ExampleFlowsModal, { ExampleFlowsModalRef } from "./ExampleFlowsModal";
import LLMEvaluatorNode from "./LLMEvalNode";
import SimpleEvalNode from "./SimpleEvalNode";
import UploadNode from "./UploadNode";
import ChunkNode from "./ChunkNode";
import RetrievalNode from "./RetrievalNode";
import {
  getDefaultModelFormData,
  getDefaultModelSettings,
} from "./ModelSettingSchemas";
import { v4 as uuid } from "uuid";
import axios from "axios";
import LZString from "lz-string";
import { EXAMPLEFLOW_1 } from "./example_flows";
import MediaNode from "./MediaNode";

// Styling
import "reactflow/dist/style.css"; // reactflow
import "./styles.css"; // ChainForge CSS styling

// Lazy loading images
import "lazysizes";
import "lazysizes/plugins/attrchange/ls.attrchange";

// State management (from https://reactflow.dev/docs/guides/state-management/)
import { shallow } from "zustand/shallow";
import useStore, { StoreHandles } from "./store";
import StorageCache, { MediaLookup, StringLookup } from "./backend/cache";
import {
  APP_IS_RUNNING_LOCALLY,
  browserTabIsActive,
  FLASK_BASE_URL,
} from "./backend/utils";
import { Dict, JSONCompatible, LLMSpec } from "./backend/typing";
import {
  ensureUniqueFlowFilename,
  exportCache,
  exportFlowBundle,
  fetchEnvironAPIKeys,
  fetchExampleFlow,
  fetchOpenAIEval,
  importCache,
  importFlowBundle,
  saveFlowToLocalFilesystem,
} from "./backend/backend";

// Device / Browser detection
import {
  isMobile,
  isChrome,
  isFirefox,
  isEdgeChromium,
  isChromium,
} from "react-device-detect";
import MultiEvalNode from "./MultiEvalNode";
import FlowSidebar from "./FlowSidebar";
import NestedMenu, { NestedMenuItemProps } from "./NestedMenu";
import RequestClarificationModal, {
  RequestClarificationModalProps,
} from "./RequestClarificationModal";

const IS_ACCEPTED_BROWSER =
  (isChrome ||
    isChromium ||
    isEdgeChromium ||
    isFirefox ||
    (navigator as any)?.brave !== undefined) &&
  !isMobile;

// Whether we are running on localhost or not, and hence whether
// we have access to the Flask backend for, e.g., Python code evaluation.
const IS_RUNNING_LOCALLY = APP_IS_RUNNING_LOCALLY();

const SAVE_FLOW_FILENAME_TO_BROWSER_CACHE = (name: string) => {
  console.log("Saving flow filename", name);
  // Save the current filename of the user's working flow
  StorageCache.saveToLocalStorage("chainforge-cur-file", {
    flowFileName: name,
  });
};

const selector = (state: StoreHandles) => ({
  nodes: state.nodes,
  edges: state.edges,
  onNodesChange: state.onNodesChange,
  onEdgesChange: state.onEdgesChange,
  onConnect: state.onConnect,
  addNode: state.addNode,
  setNodes: state.setNodes,
  setEdges: state.setEdges,
  resetLLMColors: state.resetLLMColors,
  setAPIKeys: state.setAPIKeys,
  importState: state.importState,
  favorites: state.favorites,
  removeFavorite: state.removeFavorite,
});

// The initial LLM to use when new flows are created, or upon first load
const INITIAL_LLM = () => {
  if (!IS_RUNNING_LOCALLY) {
    // Prefer HF if running on server, as it's free.
    const falcon7b = {
      key: uuid(),
      name: "Mistral-7B",
      emoji: "🤗",
      model: "mistralai/Mistral-7B-Instruct-v0.1",
      base_model: "hf",
      temp: 1.0,
      settings: getDefaultModelSettings("hf"),
      formData: getDefaultModelFormData("hf"),
    } satisfies LLMSpec;
    falcon7b.formData.shortname = falcon7b.name;
    falcon7b.formData.model = falcon7b.model;
    return falcon7b;
  } else {
    // Prefer OpenAI for majority of local users.
    const chatgpt = {
      key: uuid(),
      name: "GPT3.5",
      emoji: "🤖",
      model: "gpt-3.5-turbo",
      base_model: "gpt-3.5-turbo",
      temp: 1.0,
      settings: getDefaultModelSettings("gpt-3.5-turbo"),
      formData: getDefaultModelFormData("gpt-3.5-turbo"),
    } satisfies LLMSpec;
    chatgpt.formData.shortname = chatgpt.name;
    chatgpt.formData.model = chatgpt.model;
    return chatgpt;
  }
};

const nodeTypes = {
  textfields: TextFieldsNode, // Register the custom node
  prompt: PromptNode,
  chat: PromptNode,
  simpleval: SimpleEvalNode,
  evaluator: CodeEvaluatorNode,
  llmeval: LLMEvaluatorNode,
  multieval: MultiEvalNode,
  vis: VisNode,
  inspect: InspectNode,
  script: ScriptNode,
  csv: ItemsNode,
  table: TabularDataNode,
  comment: CommentNode,
  join: JoinNode,
  split: SplitNode,
  processor: CodeEvaluatorNode,
<<<<<<< HEAD
  upload: UploadNode,
  chunk: ChunkNode,
  retrieval: RetrievalNode,
=======
>>>>>>> 0b22ad4e
  media: MediaNode,
};

const nodeEmojis = {
  textfields: <IconTextPlus size={16} />,
  prompt: "💬",
  chat: "🗣",
  simpleval: <IconRuler2 size={16} />,
  evaluator: <IconTerminal size={16} />,
  llmeval: <IconRobot size={16} />,
  multieval: <IconAbacus size={16} />,
  vis: "📊",
  inspect: "🔍",
  script: <IconSettingsAutomation size={16} />,
  csv: <IconForms size={16} />,
  table: "🗂️",
  comment: "✏️",
  join: <IconArrowMerge size={16} />,
  split: <IconArrowsSplit size={16} />,
<<<<<<< HEAD
  upload: "📁",
  chunk: "📄",
  retrieval: "🔍",
=======
>>>>>>> 0b22ad4e
  media: "📺",
};

const edgeTypes = {
  default: RemoveEdge,
};

// Try to get a GET param in the URL, representing the shared flow.
// Returns undefined if not found.
const getSharedFlowURLParam = () => {
  // Get the current URL
  const curr_url = new URL(window.location.href);

  // Get the search parameters from the URL
  const params = new URLSearchParams(curr_url.search);

  // Try to retrieve an 'f' parameter (short for flow)
  const shared_flow_uid = params.get("f");

  if (shared_flow_uid) {
    // Check if it's a base36 string:
    const is_base36 = /^[0-9a-z]+$/i;
    if (shared_flow_uid.length > 1 && is_base36.test(shared_flow_uid))
      return shared_flow_uid;
  }
  return undefined;
};

const getWindowSize = () => ({
  width: window.innerWidth,
  height: window.innerHeight,
});
const getWindowCenter = () => {
  const { width, height } = getWindowSize();
  return { centerX: width / 2.0, centerY: height / 2.0 };
};

// const connectionLineStyle = { stroke: '#ddd' };
const snapGrid: [number, number] = [16, 16];

const App = () => {
  // Get nodes, edges, etc. state from the Zustand store:
  const {
    nodes,
    edges,
    onNodesChange,
    onEdgesChange,
    onConnect,
    addNode: addNodeToStore,
    setNodes,
    setEdges,
    resetLLMColors,
    setAPIKeys,
    importState,
    favorites,
    removeFavorite,
  } = useStore(selector, shallow);

  // Color theme (dark or light mode)
  const { colorScheme } = useMantineColorScheme();

  // For saving / loading flows
  const [rfInstance, setRfInstance] = useState<ReactFlowInstance | null>(null);
  const [autosavingInterval, setAutosavingInterval] = useState<
    NodeJS.Timeout | undefined
  >(undefined);

  // The 'name' of the current flow, to use when saving/loading
  const [flowFileName, setFlowFileName] = useState(`flow-${Date.now()}`);
  const safeSetFlowFileName = useCallback(async (newName: string) => {
    const uniqueName = await ensureUniqueFlowFilename(newName);
    setFlowFileName(uniqueName);
    SAVE_FLOW_FILENAME_TO_BROWSER_CACHE(uniqueName);
  }, []);
  const setFlowFileNameAndCache = useCallback((newName: string) => {
    setFlowFileName(newName);
    SAVE_FLOW_FILENAME_TO_BROWSER_CACHE(newName);
  }, []);

  // For 'share' button
  const clipboard = useClipboard({ timeout: 1500 });
  const [waitingForShare, setWaitingForShare] = useState(false);

  // Offload intensive computation to redraw and avoid blocking UI
  const [isSaving, startSaveTransition] = useTransition();
  const [showSaveSuccess, setShowSaveSuccess] = useState(false);

  // For modal popup to set global settings like API keys
  const settingsModal = useRef<GlobalSettingsModalRef>(null);

  // For modal popup of example flows
  const examplesModal = useRef<ExampleFlowsModalRef>(null);

  // For an info pop-up that welcomes new users
  // const [welcomeModalOpened, { open: openWelcomeModal, close: closeWelcomeModal }] = useDisclosure(false);

  // For displaying alerts
  const showAlert = useContext(AlertModalContext);

  // For displaying a pending 'loading' status
  const [isLoading, setIsLoading] = useState(true);

  // Context menu for "Add Node +" list
  const { hideContextMenu } = useContextMenu();

  // Add Nodes list
  const addNodesMenuItems = useMemo(() => {
    // All initial nodes available in ChainForge
    const initNodes = [
      {
        // Menu.Label
        key: "Input Data",
      },
      {
        key: "textfields",
        title: "Text Fields Node",
        icon: nodeEmojis.textfields,
        tooltip:
          "Specify input text to prompt or chat nodes. You can also declare variables in brackets {} to chain TextFields together.",
        onClick: () => addNode("textFieldsNode", "textfields"),
      },
      {
        key: "table",
        title: "Tabular Data Node",
        icon: nodeEmojis.table,
        tooltip:
          "Import or create a spreadhseet of data to use as input to prompt or chat nodes. Import accepts xlsx, csv, and jsonl.",
        onClick: () => addNode("table"),
      },
      {
        key: "csv",
        title: "Items Node",
        icon: nodeEmojis.csv,
        tooltip:
          "Specify inputs as a comma-separated list of items. Good for specifying lots of short text values. An alternative to TextFields node.",
        onClick: () => addNode("csvNode", "csv"),
      },
      {
        key: "media",
        title: "Media Node",
        icon: nodeEmojis.media,
        tooltip: "Add image data with corresponding metadata.",
        onClick: () => addNode("media", "media"),
      },
      {
        key: "divider",
      },
      {
        // Menu.Label
        key: "Prompters",
      },
      {
        key: "prompt",
        title: "Prompt Node",
        icon: nodeEmojis.prompt,
        tooltip:
          "Prompt one or multiple LLMs. Specify prompt variables in brackets {}.",
        onClick: () => addNode("promptNode", "prompt", { prompt: "" }),
      },
      {
        key: "chat",
        title: "Chat Turn Node",
        icon: nodeEmojis.chat,
        tooltip:
          "Start or continue a conversation with chat models. Attach Prompt Node output as past context to continue chatting past the first turn.",
        onClick: () => addNode("chatTurn", "chat", { prompt: "" }),
      },
      {
        key: "divider",
      },
      {
        // Menu.Label
        key: "Evaluators and Processors",
      },
      {
        key: "Evaluators",
        title: "Evaluators",
        icon: <IconCheckbox size={16} color="green" />,
        items: [
          {
            key: "simpleval",
            title: "Simple Evaluator",
            icon: nodeEmojis.simpleval,
            tooltip:
              "Evaluate responses with a simple check (no coding required).",
            onClick: () => addNode("simpleEval", "simpleval"),
          },
          {
            key: "evaluator-javascript",
            title: "JavaScript Evaluator",
            icon: nodeEmojis.evaluator,
            tooltip: "Evaluate responses by writing JavaScript code.",
            onClick: () =>
              addNode("evalNode", "evaluator", {
                language: "javascript",
                code: "function evaluate(response) {\n  return response.text.length;\n}",
              }),
          },
          {
            key: "evaluator-python",
            title: "Python Evaluator",
            icon: nodeEmojis.evaluator,
            tooltip: "Evaluate responses by writing Python code.",
            onClick: () =>
              addNode("evalNode", "evaluator", {
                language: "python",
                code: "def evaluate(response):\n  return len(response.text)",
              }),
          },
          {
            key: "llmeval",
            title: "LLM Evaluation",
            icon: nodeEmojis.llmeval,
            tooltip:
              "Evaluate responses with an LLM. (Note that LLM evaluators should be used with caution and always double-checked.)",
            onClick: () => addNode("llmeval"),
          },
          {
            key: "multieval",
            title: "Multi-Evaluator",
            icon: nodeEmojis.multieval,
            tooltip:
              "Evaluate responses across multiple criteria (multiple code and/or LLM evaluators).",
            onClick: () => addNode("multieval"),
          },
        ],
      },
      {
        key: "Processors",
        title: "Processors",
        icon: <IconTransform size={16} color="#f05f0c" />,
        items: [
          {
            key: "join",
            title: "Join Node",
            icon: nodeEmojis.join,
            tooltip:
              "Concatenate responses or input data together before passing into later nodes, within or across variables and LLMs.",
            onClick: () => addNode("join"),
          },
          {
            key: "split",
            title: "Split Node",
            icon: nodeEmojis.split,
            tooltip:
              "Split responses or input data by some format. For instance, you can split a markdown list into separate items.",
            onClick: () => addNode("split"),
          },
          {
            key: "processor-javascript",
            title: "JavaScript Processor",
            icon: nodeEmojis.evaluator,
            tooltip:
              "Transform responses by mapping a JavaScript function over them.",
            onClick: () =>
              addNode("process", "processor", {
                language: "javascript",
                code: "function process(response) {\n  return response.text;\n}",
              }),
          },
          {
            key: "processor-python",
            title: "Python Processor",
            icon: nodeEmojis.evaluator,
            tooltip:
              "Transform responses by mapping a Python function over them.",
            onClick: () =>
              addNode("process", "processor", {
                language: "python",
                code: "def process(response):\n  return response.text;",
              }),
          },
        ],
      },
      {
        key: "divider",
      },
      {
        // Menu.Label
        key: "Visualizers",
      },
      {
        key: "vis",
        title: "Vis Node",
        icon: nodeEmojis.vis,
        tooltip:
          "Plot evaluation results. (Attach an evaluator or scorer node as input.)",
        onClick: () => addNode("visNode", "vis", {}),
      },
      {
        key: "inspect",
        title: "Inspect Node",
        icon: nodeEmojis.inspect,
        tooltip:
          "Used to inspect responses from prompter or evaluation nodes, without opening up the pop-up view.",
        onClick: () => addNode("inspectNode", "inspect"),
      },
      {
        key: "divider",
      },
      {
        // Menu.Label
        key: "Misc",
      },
      {
        key: "comment",
        title: "Comment Node",
        icon: nodeEmojis.comment,
        tooltip: "Make a comment about your flow.",
        onClick: () => addNode("comment"),
      },
      {
        key: "script",
        title: "Global Python Scripts",
        icon: nodeEmojis.script,
        tooltip:
          "Specify directories to load as local packages, so they can be imported in your Python evaluator nodes (add to sys path).",
        onClick: () => addNode("scriptNode", "script"),
      },
      {
        key: "upload",
        title: "Upload Node",
        icon: nodeEmojis.upload,
        tooltip: "Upload a file to the flow.",
        onClick: () => addNode("upload"),
      },
      {
        key: "chunk",
        title: "Chunking Node",
        icon: nodeEmojis.chunk,
        tooltip: "Chunk text into smaller pieces.",
        onClick: () => addNode("chunk"),
      },
      {
        key: "retrieval",
        title: "Retrieval Node",
        icon: nodeEmojis.retrieval,
        tooltip: "Retrieve text from a database.",
        onClick: () => addNode("retrieval"),
      },
    ] as NestedMenuItemProps[];

    // Add favorite nodes to the menu
    const favoriteNodes = favorites?.nodes?.map(({ name, value, uid }, idx) => {
      const type = value.type ?? "";
      const emoji =
        type in nodeEmojis ? nodeEmojis[type as keyof typeof nodeEmojis] : "❤️";
      return {
        key: uid,
        title: name,
        icon: emoji,
        tooltip: `Add ${name} to the flow`,
        onClick: () => addNodeFromFavorite(name, value),
        onTrash: (closeMenu) => {
          removeFavorite("nodes", uid);
          closeMenu();
        },
      } as NestedMenuItemProps;
    });

    if (favoriteNodes && favoriteNodes.length > 0) {
      initNodes.splice(0, 0, {
        key: "Favorites",
        title: "Favorites",
        icon: <IconHeart size={16} color="red" />,
        items: favoriteNodes,
      });
      initNodes.splice(1, 0, {
        key: "divider",
      });
    }

    // <Menu.Label>Favorites</Menu.Label>
    // <Menu.Divider />

    return initNodes;
  }, [favorites]);

  // Helper
  const getViewportCenter = useCallback(() => {
    const { centerX, centerY } = getWindowCenter();
    if (rfInstance === null) return { x: centerX, y: centerY };
    // Support Zoom
    const { x, y, zoom } = rfInstance.getViewport();
    return { x: -(x / zoom) + centerX / zoom, y: -(y / zoom) + centerY / zoom };
  }, [rfInstance]);

  const addNode = useCallback(
    (
      id: string,
      type?: string,
      data?: Dict,
      offsetX?: number,
      offsetY?: number,
    ) => {
      const { x, y } = getViewportCenter();
      addNodeToStore({
        id: `${id}-` + uuid(),
        type: type ?? id,
        data: data ?? {},
        position: {
          x: x - 200 + (offsetX || 0),
          y: y - 100 + (offsetY || 0),
        },
      });
    },
    [addNodeToStore, getViewportCenter],
  );

  // Add a node from a user's saved favorite
  const addNodeFromFavorite = useCallback(
    (name: string, value: Node) => {
      const data = { ...value.data };
      if (data.title === undefined) data.title = name;
      addNode(value.type ?? "favorite", value.type, data);
    },
    [addNode],
  );

  const onClickExamples = () => {
    if (examplesModal && examplesModal.current) examplesModal.current.trigger();
  };
  const onClickSettings = () => {
    if (settingsModal && settingsModal.current) settingsModal.current.trigger();
  };

  const handleError = useCallback(
    (err: Error | string) => {
      const msg = typeof err === "string" ? err : err.message;
      setIsLoading(false);
      setWaitingForShare(false);
      if (showAlert) showAlert(msg);
      console.error(msg);
    },
    [showAlert],
  );

  /**
   * SAVING / LOADING, IMPORT / EXPORT (from JSON)
   */
  const downloadJSON = (jsonData: JSONCompatible, filename: string) => {
    // Convert JSON object to JSON string
    const jsonString = JSON.stringify(jsonData, null, 2);

    // Create a Blob object from the JSON string
    const blob = new Blob([jsonString], { type: "application/json" });

    // Create a temporary download link
    const downloadLink = document.createElement("a");
    downloadLink.href = URL.createObjectURL(blob);
    downloadLink.download = filename;

    // Add the link to the DOM (it's not visible)
    document.body.appendChild(downloadLink);

    // Trigger the download by programmatically clicking the temporary link
    downloadLink.click();

    // Remove the temporary link from the DOM and revoke the URL
    document.body.removeChild(downloadLink);
    URL.revokeObjectURL(downloadLink.href);
  };

  // Export flow to JSON
  const exportFlow = useCallback(
    (
      flowData?: unknown,
      saveToLocalFilesystem?: string,
      hideErrorAlert?: boolean,
      onError?: () => void,
    ) => {
      if (!rfInstance && !flowData) return;

      // We first get the data of the flow, if we haven't already
      const flow = flowData ?? rfInstance?.toObject();

      // Then we grab all the relevant cache files from the backend
      const all_node_ids = nodes.map((n) => n.id);
      return exportCache(all_node_ids)
        .then(function (cacheData) {
          // Now we append the cache file data to the flow
          const flow_and_cache = {
            flow,
            cache: cacheData,
          };

          // Save!
          const name = `${saveToLocalFilesystem ?? flowFileName}`;
          const flowFile = `${name}.cforge`;
          if (saveToLocalFilesystem !== undefined)
            // No need to export media files if we're saving locally
            return saveFlowToLocalFilesystem(
              flow_and_cache,
              flowFile,
              saveToLocalFilesystem !== "__autosave",
            );
          else if (MediaLookup.hasAnyMedia() && IS_RUNNING_LOCALLY)
            // There are media files and we're running locally,
            // so we need to export a self-contained .cfzip bundle instead
            exportFlowBundle(flow_and_cache, name);
          // No media files or we're on the browser, so
          // we can export a .cforge file (JSON). Media files
          // should be included in the cache data under __media.
          else downloadJSON(flow_and_cache as any, flowFile);
        })
        .catch((err) => {
          if (onError) onError();
          if (hideErrorAlert) console.error(err);
          else handleError(err);
        });
    },
    [rfInstance, nodes, flowFileName, handleError],
  );

  // Save the current flow to localStorage for later recall. Useful to getting
  // back progress upon leaving the site / browser crash / system restart.
  const saveFlow = useCallback(
    (
      rf_inst?: ReactFlowInstance,
      fileName?: string,
      hideErrorAlert?: boolean,
    ) => {
      const rf = rf_inst ?? rfInstance;
      if (!rf) return;

      setShowSaveSuccess(false);

      startSaveTransition(() => {
        // Get current flow state
        const flow = rf.toObject();

        const saveToLocalStorage = () => {
          // This line only saves the front-end state. Cache files
          // are not pulled or overwritten upon loading from localStorage.
          StorageCache.saveToLocalStorage("chainforge-flow", flow);

          // Attempt to save the current back-end state,
          // in the StorageCache. (This does LZ compression to save space.)
          StorageCache.saveToLocalStorage("chainforge-state");
        };

        const onFlowSaved = () => {
          console.log("Flow saved!");
          setShowSaveSuccess(true);
          setTimeout(() => {
            setShowSaveSuccess(false);
          }, 1000);
        };

        // If running locally, aattempt to save a copy of the flow to the lcoal filesystem,
        // so it shows up in the list of saved flows.
        if (IS_RUNNING_LOCALLY) {
          // SAVE TO LOCAL FILESYSTEM (only), and if that fails, try to save to localStorage
          exportFlow(
            flow,
            fileName ?? flowFileName,
            hideErrorAlert,
            saveToLocalStorage,
          )?.then(onFlowSaved);
        } else {
          // SAVE TO BROWSER LOCALSTORAGE
          saveToLocalStorage();
          onFlowSaved();
        }
      });
    },
    [rfInstance, exportFlow, flowFileName],
  );

  // Keyboard save handler
  const handleCtrlSave = useCallback(
    (event: KeyboardEvent<HTMLDivElement>) => {
      if ((event.ctrlKey || event.metaKey) && event.key === "s") {
        event.preventDefault();
        // User has pressed Ctrl+S. Save the current state:
        saveFlow();
      }
    },
    [saveFlow],
  );

  // Initialize auto-saving
  const initAutosaving = useCallback(
    (rf_inst: ReactFlowInstance, reinit?: boolean) => {
      if (autosavingInterval !== undefined) {
        // Autosaving interval already set
        if (reinit)
          clearInterval(autosavingInterval); // reinitialize interval, clearing the current one
        else return; // do nothing
      }
      console.log("Init autosaving");

      // Autosave the flow to localStorage every minute:
      const interv = setInterval(() => {
        // Check the visibility of the browser tab --if it's not visible, don't autosave
        if (!browserTabIsActive()) return;

        // Start a timer, in case the saving takes a long time
        const startTime = Date.now();

        // Save the flow to localStorage, and (if running locally) a copy to the filesystem
        saveFlow(rf_inst, "__autosave", true); // surpress error alerts when autosaving

        // Check how long the save took
        const duration = Date.now() - startTime;
        if (duration > 1500) {
          // If the operation took longer than 1.5 seconds, that's not good.
          // Although this function is called async inside setInterval,
          // calls to localStorage block the UI in JavaScript, freezing the screen.
          // We smart-disable autosaving here when we detect it's starting the freeze the UI:
          console.warn(
            "Autosaving disabled. The time required to save to localStorage exceeds 1 second. This can happen when there's a lot of data in your flow. Make sure to export frequently to save your work.",
          );
          clearInterval(interv);
          setAutosavingInterval(undefined);
        }
      }, 60000); // 60000 milliseconds = 1 minute
      setAutosavingInterval(interv);
    },
    [autosavingInterval, saveFlow, flowFileName],
  );

  // Triggered when user confirms 'New Flow' button
  const resetFlow = useCallback(
    (name?: string | null) => {
      resetLLMColors();

      const uid = (id: string) => `${id}-${Date.now()}`;
      const starting_nodes = [
        {
          id: uid("prompt"),
          type: "prompt",
          data: {
            prompt: "",
            n: 1,
            llms: [INITIAL_LLM()],
          },
          position: { x: 450, y: 200 },
        },
        {
          id: uid("textfields"),
          type: "textfields",
          data: {},
          position: { x: 80, y: 270 },
        },
      ];

      setNodes(starting_nodes);
      setEdges([]);

      StorageCache.clear();
      MediaLookup.clear();

      // New flow filename
      if (name == null) name = `flow-${Date.now()}`;
      setFlowFileNameAndCache(name);

      if (rfInstance) rfInstance.setViewport({ x: 200, y: 80, zoom: 1 });
    },
    [setNodes, setEdges, resetLLMColors, rfInstance],
  );

  const loadFlow = useCallback(
    async (flow?: Dict, rf_inst?: ReactFlowInstance | null) => {
      if (flow === undefined) return;
      if (rf_inst) {
        if (flow.viewport)
          rf_inst.setViewport({
            x: flow.viewport.x || 0,
            y: flow.viewport.y || 0,
            zoom: flow.viewport.zoom || 1,
          });
        else rf_inst.setViewport({ x: 0, y: 0, zoom: 1 });
      }
      resetLLMColors();

      // First, clear the ReactFlow state entirely
      // NOTE: We need to do this so it forgets any node/edge ids, which might have cross-over in the loaded flow.
      setNodes([]);
      setEdges([]);

      // After a delay, load in the new state.
      setTimeout(() => {
        setNodes(flow.nodes || []);
        setEdges(flow.edges || []);

        // Save flow that user loaded to autosave cache, in case they refresh the browser
        StorageCache.saveToLocalStorage("chainforge-flow", flow);

        // Cancel loading spinner
        setIsLoading(false);
      }, 10);

      // Start auto-saving, if it's not already enabled
      if (rf_inst) initAutosaving(rf_inst, true);
    },
    [resetLLMColors, setNodes, setEdges, initAutosaving],
  );

  const importGlobalStateFromCache = useCallback(() => {
    importState(StorageCache.getAllMatching((key) => key.startsWith("r.")));
  }, [importState]);

  // Find the autosaved flow, if it exists, returning
  // whether it exists and the location ("browser" or "filesystem") that it exists at.
  const autosavedFlowExists = useCallback(async () => {
    if (IS_RUNNING_LOCALLY) {
      // If running locally, we try to fetch a flow autosaved on the user's local machine first:
      try {
        const response = await axios.get(
          `${FLASK_BASE_URL}api/flowExists/__autosave`,
        );
        const autosave_file_exists = response.data.exists as boolean;
        if (autosave_file_exists)
          return { exists: autosave_file_exists, location: "filesystem" };
      } catch (error) {
        // Soft fail, continuing onwards to checking localStorage instead
      }
    }

    return {
      exists: window.localStorage.getItem("chainforge-flow") !== null,
      location: "browser",
    };
  }, []);

  // Import data to the cache stored on the local filesystem (in backend)
  const handleImportCache = useCallback(
    (cache_data: Dict<Dict>) =>
      importCache(cache_data)
        .then(importGlobalStateFromCache)
        .catch(handleError),
    [handleError, importGlobalStateFromCache],
  );

  const importFlowFromJSON = useCallback(
    (flowJSON: Dict, rf_inst?: ReactFlowInstance | null) => {
      const rf = rf_inst ?? rfInstance;

      setIsLoading(true);

      // Delay briefly, to ensure there's time for
      // the isLoading spinner to appear:
      setTimeout(() => {
        // Detect if there's no cache data
        if (!flowJSON.cache) {
          // Support for loading old flows w/o cache data:
          loadFlow(flowJSON, rf);
          StringLookup.restoreFrom([]); // manually clear the string lookup table
          MediaLookup.clear(); // manually clear the media lookup table
          return;
        }

        // Then we need to extract the JSON of the flow vs the cache data
        const flow = flowJSON.flow;
        const cache = flowJSON.cache;

        // We need to send the cache data to the backend first,
        // before we can load the flow itself...
        handleImportCache(cache)
          .then(() => {
            // We load the ReactFlow instance last
            loadFlow(flow, rf);
          })
          .catch((err) => {
            // On an error, still try to load the flow itself:
            handleError(
              "Error encountered when importing cache data:" +
                err.message +
                "\n\nTrying to load flow regardless...",
            );
            loadFlow(flow, rf);
          });
      }, 100);
    },
    [rfInstance, handleImportCache, loadFlow],
  );

  // Import a ChainForge flow from a file
  const importFlowFromFile = useCallback(async () => {
    // Create an input element with type "file" and accept only JSON files
    const input = document.createElement("input");
    input.type = "file";
    input.accept = ".cforge, .json, .cfzip, .zip";

    // Handle file selection
    input.addEventListener(
      "change",
      // @ts-expect-error The event is correctly typed here, but for some reason TS doesn't pick up on it.
      function (event: React.ChangeEvent<HTMLInputElement>) {
        // Start loading spinner
        setIsLoading(false);

        const files = event.target.files;
        if (!files || typeof files !== "object" || files.length === 0) {
          console.error("No files found to load.");
          return;
        }

        // We only support one file at a time
        const file = files[0];

        if (file.name.endsWith(".cfzip") || file.name.endsWith(".zip")) {
          // Read a ChainForge bundled zip file
          importFlowBundle(file)
            .then(({ flow, flowName }) => {
              // NOTE: At this point, any media files have either been
              // imported to the backend, or are in the MediaLookup cache.

              // Import the flow JSON data to the front-end
              importFlowFromJSON(flow);

              // Set the name to the filename, for consistent saving
              safeSetFlowFileName(flowName);
            })
            .catch((err) => {
              handleError(
                "Critical error encountered when importing ChainForge flow bundle:" +
                  err.message,
              );
            });
        } else {
          // Read a .cforge JSON file
          const reader = new window.FileReader();
          const fileName = file.name
            ?.replace(".cforge", "")
            .replace(".json", "");

          // Handle file load event
          reader.addEventListener("load", function () {
            try {
              if (typeof reader.result !== "string")
                throw new Error(
                  "File could not be read: Unknown format or empty.",
                );

              // We try to parse the JSON response
              const flow_and_cache = JSON.parse(reader.result);

              // Import it to React Flow and import cache data on the backend
              importFlowFromJSON(flow_and_cache);

              // Set the name to the filename, for consistent saving
              safeSetFlowFileName(fileName);
            } catch (error) {
              handleError(error as Error);
            }
          });

          // Read the selected file as text
          reader.readAsText(file);
        }
      },
    );

    // Trigger the file selector
    input.click();
  }, [importFlowFromJSON, handleError, safeSetFlowFileName]);

  // Downloads the selected OpenAI eval file (preconverted to a .cforge flow)
  const importFlowFromOpenAIEval = (evalname: string) => {
    setIsLoading(true);

    fetchOpenAIEval(evalname).then(importFlowFromJSON).catch(handleError);
  };

  const loadFlowFromAutosave = useCallback(
    async (rf_inst: ReactFlowInstance, fromFilesystem?: boolean) => {
      if (fromFilesystem) {
        // From local filesystem
        let response;
        try {
          // Fetch the flow
          response = await axios.get(`${FLASK_BASE_URL}api/flows/__autosave`);
        } catch (error) {
          console.error(
            "Error encountered when loading autosave from local filesystem:",
            error,
          );

          // Clear out the flow name, if set, so that it doesn't overwrite
          setFlowFileNameAndCache(`flow-${Date.now()}`);
          // Soft fail
          return;
        }

        // Attempt to load flow into the UI
        try {
          importFlowFromJSON(response.data, rf_inst);
          console.log("Loaded flow from autosave on local machine.");
        } catch (error) {
          handleError(error as Error);
        }
      } else {
        // From browser localStorage
        const saved_flow = StorageCache.loadFromLocalStorage(
          "chainforge-flow",
          false,
        ) as Dict;
        if (saved_flow) {
          StorageCache.loadFromLocalStorage("chainforge-state", true);
          importGlobalStateFromCache();
          loadFlow(saved_flow, rf_inst);
        }
      }
    },
    [
      importGlobalStateFromCache,
      loadFlow,
      importFlowFromJSON,
      handleError,
      setFlowFileNameAndCache,
    ],
  );

  // Load flow from examples modal
  const onSelectExampleFlow = (name: string, example_category?: string) => {
    // Trigger the 'loading' modal
    setIsLoading(true);

    // Detect a special category of the example flow, and use the right loader for it:
    if (example_category === "openai-eval") {
      importFlowFromOpenAIEval(name);
      setFlowFileNameAndCache(`flow-${Date.now()}`);
      return;
    }

    // Fetch the example flow data from the backend
    fetchExampleFlow(name)
      .then(function (flowJSON) {
        // We have the data, import it:
        importFlowFromJSON(flowJSON);
        setFlowFileNameAndCache(`flow-${Date.now()}`);
      })
      .catch(handleError);
  };

  // When the user clicks the 'New Flow' button
  const [requestFlowNameOpened, setRequestFlowNameOpened] = useState(false);
  const [requestFlowNameProps, setRequestFlowNameProps] = useState<
    Partial<RequestClarificationModalProps>
  >({});
  const requestClarificationModal = useMemo(
    () => (
      <RequestClarificationModal
        opened={requestFlowNameOpened}
        title={requestFlowNameProps.title ?? ""}
        question={requestFlowNameProps.question ?? ""}
        desc={requestFlowNameProps.desc}
        onSubmit={requestFlowNameProps.onSubmit ?? (() => {})}
        validator={(answer) => {
          // Ensure the filename contains only valid characters
          const invalidChars = /[<>:"/\\|?*\x00-\x1F.]/g;
          if (!answer || invalidChars.test(answer)) {
            return "Flow name contains invalid characters.";
          } else if (answer && answer.length >= 255) {
            return "Flow name too long. Must be less than 255 characters.";
          }
          return null;
        }}
      />
    ),
    [requestFlowNameProps, requestFlowNameOpened],
  );
  const onClickNewFlow = useCallback(() => {
    setRequestFlowNameProps({
      title: "Create a new flow",
      question: "What do you want to name your new flow?",
      desc: "Any unsaved changes to your existing flow will be lost.",
      onSubmit: (answer) => {
        if (answer == null) {
          // User canceled; do nothing
          setRequestFlowNameOpened(false);
          return;
        }
        setRequestFlowNameOpened(false);
        resetFlow(answer); // Set the callback if user confirms action
      },
    });
    setRequestFlowNameOpened(true);
  }, [resetFlow]);

  // When the user clicks the 'Share Flow' button
  const onClickShareFlow = useCallback(async () => {
    if (IS_RUNNING_LOCALLY) {
      handleError(
        new Error(
          "Cannot upload flow to server database when running locally: Feature only exists on hosted version of ChainForge.",
        ),
      );
      return;
    } else if (waitingForShare === true) {
      handleError(
        new Error(
          "A share request is already in progress. Wait until the current share finishes before clicking again.",
        ),
      );
      return;
    }

    // Helper function
    function isFileSizeLessThan5MB(json_str: string) {
      const encoder = new TextEncoder();
      const encodedString = encoder.encode(json_str);
      const fileSizeInBytes = encodedString.length;
      const fileSizeInMB = fileSizeInBytes / (1024 * 1024); // Convert bytes to megabytes
      return fileSizeInMB < 5;
    }

    setWaitingForShare(true);

    // Package up the current flow:
    const flow = rfInstance?.toObject();
    const all_node_ids = nodes.map((n) => n.id);
    const cforge_data = await exportCache(all_node_ids)
      .then(function (cacheData) {
        // Now we append the cache file data to the flow
        return {
          flow,
          cache: cacheData,
        };
      })
      .catch(handleError);

    if (!cforge_data) return;

    // Compress the data and check it's compressed size < 5MB:
    const compressed = LZString.compressToUTF16(JSON.stringify(cforge_data));
    if (!isFileSizeLessThan5MB(compressed)) {
      handleError(
        new Error(
          "Flow filesize exceeds 5MB. You can only share flows up to 5MB or less. But, don't despair! You can still use 'Export Flow' to share your flow manually as a .cforge file.",
        ),
      );
      return;
    }

    // Try to upload the compressed cforge data to the server:
    fetch("/db/shareflow.php", {
      method: "POST",
      body: compressed,
    })
      .then((r) => r.text())
      .then((uid) => {
        if (!uid) {
          throw new Error("Received no response from server.");
        } else if (uid.startsWith("Error")) {
          // Error encountered during the query; alert the user
          // with the error message:
          throw new Error(uid);
        }

        // Share completed!
        setWaitingForShare(false);

        // The response should be a uid we can put in a GET request.
        // Generate the link:
        const base_url = new URL(
          window.location.origin + window.location.pathname,
        ); // the current address e.g., https://chainforge.ai/play
        const get_params = new URLSearchParams(base_url.search);
        // Add the 'f' parameter
        get_params.set("f", uid); // set f=uid
        // Update the URL with the modified search parameters
        base_url.search = get_params.toString();
        // Get the modified URL
        const get_url = base_url.toString();

        // Copies the GET URL to user's clipboard
        // and updates the 'Share This' button state:
        clipboard.copy(get_url);
      })
      .catch((err) => {
        handleError(err);
      });
  }, [
    rfInstance,
    nodes,
    IS_RUNNING_LOCALLY,
    handleError,
    clipboard,
    waitingForShare,
  ]);

  // Run once upon ReactFlow initialization
  const onInit = useCallback(
    (rf_inst: ReactFlowInstance) => {
      setRfInstance(rf_inst);

      if (IS_RUNNING_LOCALLY) {
        // If we're running locally, try to fetch API keys from Python os.environ variables in the locally running Flask backend:
        fetchEnvironAPIKeys()
          .then((api_keys) => {
            setAPIKeys(api_keys);
          })
          .catch((err) => {
            // Soft fail
            console.warn(
              "Warning: Could not fetch API key environment variables from Flask server. Error:",
              err.message,
            );
          });

        // We also need to fetch the current flowFileName
        // Attempt to get the last working filename on component mount
        const last_working_flow_filename = StorageCache.loadFromLocalStorage(
          "chainforge-cur-file",
        );
        if (
          last_working_flow_filename &&
          typeof last_working_flow_filename === "object" &&
          "flowFileName" in last_working_flow_filename
        ) {
          // Use last working flow name
          setFlowFileName(last_working_flow_filename.flowFileName as string);
        }
      } else {
        // Check if there's a shared flow UID in the URL as a GET param
        // If so, we need to look it up in the database and attempt to load it:
        const shared_flow_uid = getSharedFlowURLParam();
        if (shared_flow_uid !== undefined) {
          try {
            // The format passed a basic smell test;
            // now let's query the server for a flow with that UID:
            fetch("/db/get_sharedflow.php", {
              method: "POST",
              body: shared_flow_uid,
            })
              .then((r) => r.text())
              .then((response) => {
                if (!response || response.startsWith("Error")) {
                  // Error encountered during the query; alert the user
                  // with the error message:
                  throw new Error(response || "Unknown error");
                }

                // Attempt to parse the response as a compressed flow + import it:
                const cforge_json = JSON.parse(
                  LZString.decompressFromUTF16(response),
                );
                importFlowFromJSON(cforge_json, rf_inst);
              })
              .catch(handleError);
          } catch (err) {
            // Soft fail
            setIsLoading(false);
            console.error(err);
          }

          // Since we tried to load from the shared flow ID, don't try to load from autosave
          return;
        }
      }

      // Attempt to load an autosaved flow, if one exists:
      autosavedFlowExists().then(({ exists, location }) => {
        if (!exists) {
          // Load an interesting default starting flow for new users
          importFlowFromJSON(EXAMPLEFLOW_1, rf_inst);

          // Open a welcome pop-up
          // openWelcomeModal();
        } else if (location === "browser") {
          loadFlowFromAutosave(rf_inst, false);
        } else if (location === "filesystem") {
          loadFlowFromAutosave(rf_inst, true);
        }
      });

      // Turn off loading wheel
      setIsLoading(false);
    },
    [
      setAPIKeys,
      handleError,
      importFlowFromJSON,
      autosavedFlowExists,
      loadFlowFromAutosave,
    ],
  );

  useEffect(() => {
    // Cleanup the autosaving interval upon component unmount:
    return () => {
      clearInterval(autosavingInterval); // Clear the interval when the component is unmounted
    };
  }, []);

  const reactFlowUI = useMemo(() => {
    return (
      <div
        id="cf-root-container"
        style={{ display: "flex", height: "100vh" }}
        onPointerDown={hideContextMenu}
      >
        <div
          style={{
            height: "100%",
            backgroundColor: colorScheme === "light" ? "#eee" : "#222",
            flexGrow: "1",
          }}
        >
          <ReactFlow
            onNodesChange={onNodesChange}
            onEdgesChange={onEdgesChange}
            onConnect={onConnect}
            nodes={nodes}
            edges={edges}
            // @ts-expect-error Node types won't perfectly fit unless we explicitly extend from RF's types; ignoring this for now.
            nodeTypes={nodeTypes}
            // @ts-expect-error Edge types won't perfectly fit unless we explicitly extend from RF's types; ignoring this for now.
            edgeTypes={edgeTypes}
            zoomOnPinch={false}
            zoomOnScroll={false}
            panOnScroll={true}
            disableKeyboardA11y={true}
            deleteKeyCode={[]}
            // connectionLineComponent={AnimatedConnectionLine}
            // connectionLineStyle={connectionLineStyle}
            snapToGrid={true}
            snapGrid={snapGrid}
            onInit={onInit}
            onError={() => {
              // Suppress ReactFlow warnings spamming the console.
              // console.log(err);
            }}
          >
            <Background color="#999" gap={16} />
            <Controls showZoom={true} />
          </ReactFlow>
        </div>
      </div>
    );
  }, [
    onNodesChange,
    onEdgesChange,
    onConnect,
    nodes,
    edges,
    onInit,
    hideContextMenu,
  ]);

  const saveMessage = useMemo(() => {
    if (isSaving) return "Saving...";
    else if (showSaveSuccess) return "Success!";
    else if (IS_RUNNING_LOCALLY) return "Save to local disk";
    else return "Save to local cache";
  }, [isSaving, showSaveSuccess]);

  const flowSidebar = useMemo(() => {
    if (!IS_RUNNING_LOCALLY) return undefined;
    return (
      <FlowSidebar
        currentFlow={flowFileName}
        onLoadFlow={(flowData, name) => {
          if (name !== undefined) {
            setFlowFileNameAndCache(name);
          }
          if (flowData !== undefined) {
            try {
              importFlowFromJSON(flowData);
            } catch (error) {
              console.error(error);
              setIsLoading(false);
              if (showAlert) showAlert(error as Error);
            }
          }
        }}
      />
    );
  }, [flowFileName, importFlowFromJSON, showAlert, setFlowFileNameAndCache]);

  if (!IS_ACCEPTED_BROWSER) {
    return (
      <Box maw={600} mx="auto" mt="40px">
        <Text m="xl" size={"11pt"}>
          {"We're sorry, but it seems like "}
          {isMobile
            ? "you are viewing ChainForge on a mobile device"
            : "your current browser isn't supported by the current version of ChainForge"}{" "}
          😔. We want to provide you with the best experience possible, so we
          recommend {isMobile ? "viewing ChainForge on a desktop browser" : ""}{" "}
          using one of our supported browsers listed below:
        </Text>
        <List m="xl" size={"11pt"}>
          <List.Item>Google Chrome</List.Item>
          <List.Item>Mozilla Firefox</List.Item>
          <List.Item>Microsoft Edge (Chromium)</List.Item>
          <List.Item>Brave</List.Item>
        </List>

        <Text m="xl" size={"11pt"}>
          These browsers offer enhanced compatibility with ChainForge&apos;s
          features. Don&apos;t worry, though! We&apos;re working to expand our
          browser support to ensure everyone can enjoy our platform. 😊
        </Text>
        <Text m="xl" size={"11pt"}>
          If you have any questions or need assistance, please don&apos;t
          hesitate to reach out on our{" "}
          <a href="https://github.com/ianarawjo/ChainForge/issues">GitHub</a> by{" "}
          <a href="https://github.com/ianarawjo/ChainForge/issues">
            opening an Issue.
          </a>
          &nbsp; (If you&apos;re a web developer, consider forking our
          repository and making a{" "}
          <a href="https://github.com/ianarawjo/ChainForge/pulls">
            Pull Request
          </a>{" "}
          to support your particular browser.)
        </Text>
      </Box>
    );
  } else
    return (
      <div onKeyDown={handleCtrlSave}>
        <GlobalSettingsModal ref={settingsModal} />
        <LoadingOverlay visible={isLoading} overlayBlur={1} />
        {requestClarificationModal}
        <ExampleFlowsModal
          ref={examplesModal}
          handleOnSelect={onSelectExampleFlow}
        />
        {flowSidebar}

        {/* <Modal title={'Welcome to ChainForge'} size='400px' opened={welcomeModalOpened} onClose={closeWelcomeModal} yOffset={'6vh'} styles={{header: {backgroundColor: '#FFD700'}, root: {position: 'relative', left: '-80px'}}}>
        <Box m='lg' mt='xl'>
          <Text>To get started, click the Settings icon in the top-right corner.</Text>
        </Box>
      </Modal> */}

        {reactFlowUI}

        <div
          id="custom-controls"
          style={{
            position: "fixed",
            left: IS_RUNNING_LOCALLY ? "44px" : "10px",
            top: "10px",
            zIndex: 8,
          }}
        >
          <Flex>
            <NestedMenu
              items={addNodesMenuItems}
              button={(toggleMenu) => (
                <Button
                  size="sm"
                  variant={colorScheme === "light" ? "gradient" : "filled"}
                  color={colorScheme === "light" ? "blue" : "gray"}
                  compact
                  mr="sm"
                  onClick={toggleMenu}
                >
                  Add Node +
                </Button>
              )}
            />
            <Button
              onClick={() => exportFlow()}
              size="sm"
              variant="outline"
              color={colorScheme === "light" ? "blue" : "gray"}
              bg={colorScheme === "light" ? "#eee" : "#222"}
              compact
              mr="xs"
            >
              Export
            </Button>
            <Button
              onClick={importFlowFromFile}
              size="sm"
              variant="outline"
              color={colorScheme === "light" ? "blue" : "gray"}
              bg={colorScheme === "light" ? "#eee" : "#222"}
              compact
            >
              Import
            </Button>
            <Tooltip label={saveMessage} withArrow>
              <Button
                variant="outline"
                ml="sm"
                size="sm"
                compact
                onClick={() => saveFlow()}
                color={colorScheme === "light" ? "blue" : "gray"}
                bg={colorScheme === "light" ? "#eee" : "#222"}
                loading={isSaving}
                disabled={isLoading || isSaving}
                leftIcon={
                  <IconDeviceFloppy
                    fill={colorScheme === "light" ? "#dde" : "#222"}
                  />
                }
                styles={{
                  leftIcon: {
                    marginRight: "3px",
                  },
                }}
              >
                Save
              </Button>
            </Tooltip>
          </Flex>
        </div>
        <div
          style={{ position: "fixed", right: "10px", top: "10px", zIndex: 8 }}
        >
          {IS_RUNNING_LOCALLY ? (
            <></>
          ) : (
            <Button
              onClick={onClickShareFlow}
              size="sm"
              variant="outline"
              compact
              color={
                clipboard.copied
                  ? "teal"
                  : colorScheme === "light"
                    ? "blue"
                    : "gray"
              }
              mr="xs"
              style={{ float: "left" }}
            >
              {waitingForShare ? (
                <Loader size="xs" mr="4px" />
              ) : (
                <IconFileSymlink size="16px" />
              )}
              {clipboard.copied
                ? "Link copied!"
                : waitingForShare
                  ? "Sharing..."
                  : "Share"}
            </Button>
          )}
          <Button
            onClick={onClickNewFlow}
            size="sm"
            variant="outline"
            color={colorScheme === "light" ? "blue" : "gray"}
            bg={colorScheme === "light" ? "#eee" : "#222"}
            compact
            mr="xs"
            style={{ float: "left" }}
          >
            {" "}
            New Flow{" "}
          </Button>
          <Button
            onClick={onClickExamples}
            size="sm"
            variant="filled"
            color={colorScheme === "light" ? "blue" : "gray"}
            compact
            mr="xs"
            style={{ float: "left" }}
          >
            {" "}
            Example Flows{" "}
          </Button>
          <Button
            onClick={onClickSettings}
            size="sm"
            variant={colorScheme === "light" ? "gradient" : "filled"}
            color={colorScheme === "light" ? "blue" : "gray"}
            compact
          >
            <IconSettings size={"90%"} />
          </Button>
        </div>
        <div
          style={{
            position: "fixed",
            right: "10px",
            bottom: "20px",
            zIndex: 8,
          }}
        >
          <a
            href="https://forms.gle/qhr7T2Fe8gYJF16fA"
            target="_blank"
            style={{ color: "#666", fontSize: "11pt" }}
            rel="noreferrer"
          >
            Send us feedback
          </a>
        </div>
      </div>
    );
};

export default App;<|MERGE_RESOLUTION|>--- conflicted
+++ resolved
@@ -209,12 +209,9 @@
   join: JoinNode,
   split: SplitNode,
   processor: CodeEvaluatorNode,
-<<<<<<< HEAD
   upload: UploadNode,
   chunk: ChunkNode,
   retrieval: RetrievalNode,
-=======
->>>>>>> 0b22ad4e
   media: MediaNode,
 };
 
@@ -234,12 +231,9 @@
   comment: "✏️",
   join: <IconArrowMerge size={16} />,
   split: <IconArrowsSplit size={16} />,
-<<<<<<< HEAD
   upload: "📁",
   chunk: "📄",
   retrieval: "🔍",
-=======
->>>>>>> 0b22ad4e
   media: "📺",
 };
 
