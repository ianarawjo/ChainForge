import React, {
  useEffect,
  useState,
  useRef,
  useCallback,
  useMemo,
  useContext,
} from "react";
import { Handle, Position } from "reactflow";
import { v4 as uuid } from "uuid";
import {
  Switch,
  Progress,
  Textarea,
  Text,
  Popover,
  Center,
  Modal,
  Box,
  Tooltip,
  Flex,
  Button,
  ActionIcon,
  Divider,
  TextInput,
  Styles,
  TextInputStylesNames,
  useMantineColorScheme,
  NumberInput,
} from "@mantine/core";
import { useDisclosure } from "@mantine/hooks";
import {
  IconArrowLeft,
  IconArrowRight,
  IconEraser,
  IconList,
  IconMessageChatbot,
  IconMessageCircle,
  IconPlus,
  IconTrash,
} from "@tabler/icons-react";
import useStore from "./store";
import BaseNode from "./BaseNode";
import NodeLabel from "./NodeLabelComponent";
import TemplateHooks, {
  extractBracketedSubstrings,
} from "./TemplateHooksComponent";
import { LLMListContainer, LLMListContainerRef } from "./LLMListComponent";
import LLMResponseInspectorModal, {
  LLMResponseInspectorModalRef,
} from "./LLMResponseInspectorModal";
import {
<<<<<<< HEAD
  IMAGE_IDENTIFIER,
=======
>>>>>>> d58b817f
  PromptTemplate,
  escapeBraces,
} from "./backend/template";
import ChatHistoryView from "./ChatHistoryView";
import InspectFooter from "./InspectFooter";
import {
  countNumLLMs,
  setsAreEqual,
  getLLMsInPulledInputData,
  extractSettingsVars,
  truncStr,
  genDebounceFunc,
  ensureUniqueName,
} from "./backend/utils";
import LLMResponseInspectorDrawer from "./LLMResponseInspectorDrawer";
import CancelTracker from "./backend/canceler";
import { UserForcedPrematureExit } from "./backend/errors";
import {
  ChatHistoryInfo,
  Dict,
  LLMSpec,
  QueryProgress,
  LLMResponse,
  TemplateVarInfo,
  StringOrHash,
} from "./backend/typing";
import { AlertModalContext } from "./AlertModal";
import { Status } from "./StatusIndicatorComponent";
import {
  clearCachedResponses,
  countQueries,
  generatePrompts,
  grabResponses,
  queryLLM,
} from "./backend/backend";
import { StringLookup } from "./backend/cache";
import { union } from "./backend/setUtils";
import AreYouSureModal, { AreYouSureModalRef } from "./AreYouSureModal";

const getUniqueLLMMetavarKey = (responses: LLMResponse[]) => {
  const metakeys = new Set(
    responses.map((resp_obj) => Object.keys(resp_obj.metavars)).flat(),
  );
  let i = 0;
  while (metakeys.has(`LLM_${i}`)) i += 1;
  return `LLM_${i}`;
};
const bucketChatHistoryInfosByLLM = (chat_hist_infos: ChatHistoryInfo[]) => {
  const chats_by_llm: Dict<ChatHistoryInfo[]> = {};
  chat_hist_infos.forEach((chat_hist_info) => {
    const llm_name = chat_hist_info.llm ?? "undefined";
    if (llm_name in chats_by_llm) chats_by_llm[llm_name].push(chat_hist_info);
    else chats_by_llm[llm_name] = [chat_hist_info];
  });
  return chats_by_llm;
};
const getRootPromptFor = (
  promptTexts: string | string[],
  varNameForRootTemplate: string,
) => {
  if (typeof promptTexts === "string") return promptTexts;
  else if (promptTexts.length === 1) return promptTexts[0];
  else return `{${varNameForRootTemplate}}`;
};

const promptVariantLabelStyle = {
  input: {
    border: "0",
    fontSize: "10pt",
    padding: "0px 2px 0px 2px !important",
    marginTop: "2px",
    minHeight: "10pt",
    lineHeight: "1",
    background: "transparent",
    height: "10pt",
    textAlign: "center",
  },
  root: {
    width: "7ch",
  },
} satisfies Styles<TextInputStylesNames>;

export class PromptInfo {
  prompt: string;
  settings?: Dict;
  label?: string;
  image?: string;

  constructor(prompt: string, settings?: Dict, label?: string, image?: string) {
    this.prompt = prompt;
    this.settings = settings;
    this.label = label;
    this.image = image;
  }
}

const displayPromptInfos = (
  promptInfos: PromptInfo[],
  wideFormat: boolean,
  isTemplate?: boolean,
) =>
  promptInfos.map((info, idx) => (
    <div key={idx}>
      <div
        className={
          "prompt-preview" + (isTemplate ? " prompt-preview-template" : "")
        }
      >
        {info.label && (
          <Text size="xs" fw="bold" mb={0}>
            {info.label}
            <hr />
          </Text>
        )}
<<<<<<< HEAD
        {info.prompt.includes(IMAGE_IDENTIFIER) ? (
          info.prompt.split("\n").map((line, i) => {
            if (line.includes(IMAGE_IDENTIFIER)) {
              const imageUrl = line.split(IMAGE_IDENTIFIER)[1];
              return (
                <img
                  key={i}
                  src={imageUrl}
                  alt="Image"
                  style={{
                    maxWidth: "100%",
                    maxHeight: "100%",
                    marginBottom: "8px",
                  }}
                />
              );
            } else {
              return (
                <Text key={i} size="xs" c="black">
                  {line}
                </Text>
              );
            }
          })
=======
        {info.image ? (
          <Text size="xs" c="blue">
            [Image UID: {info.image}]
          </Text>
>>>>>>> d58b817f
        ) : (
          <Text size="xs" c="black">
            {info.prompt}
          </Text>
        )}
      </div>
      {info.settings &&
        Object.entries(info.settings).map(([key, val]) => {
          return (
            <div key={key} className="settings-var-inline response-var-inline">
              <span className="response-var-name">{key}&nbsp;=&nbsp;</span>
              <span className="response-var-value wrap-line">
                {truncStr(val.toString(), wideFormat ? 512 : 72)}
              </span>
            </div>
          );
        })}
    </div>
  ));

export interface PromptListPopoverProps {
  promptInfos: PromptInfo[];
  onHover: () => void;
  onClick: () => void;
  promptTemplates?: string[] | string;
  theme?: "dark" | "light";
}

export const PromptListPopover: React.FC<PromptListPopoverProps> = ({
  promptInfos,
  onHover,
  onClick,
  promptTemplates,
  theme,
}) => {
  const [opened, { close, open }] = useDisclosure(false);

  const _onHover = useCallback(() => {
    onHover();
    open();
  }, [onHover, open]);

  return (
    <Popover
      position="right-start"
      withArrow
      withinPortal
      shadow="rgb(38, 57, 77) 0px 10px 30px -14px"
      key="query-info"
      opened={opened}
    >
      <Popover.Target>
        <Tooltip label="Click to view all prompts" withArrow withinPortal>
          <button
            className="custom-button"
            onMouseEnter={_onHover}
            onMouseLeave={close}
            onClick={onClick}
            style={{ border: "none" }}
          >
            <IconList
              size="12pt"
              color="gray"
              style={{ marginBottom: "-4px" }}
            />
          </button>
        </Tooltip>
      </Popover.Target>
      <Popover.Dropdown className="prompt-preview-popover">
        <Center>
          <Text size="xs" fw={500}>
            Preview of generated prompts ({promptInfos.length} total)
          </Text>
        </Center>
        {Array.isArray(promptTemplates) && promptTemplates.length > 1 && (
          <Box>
            <Divider
              my="xs"
              color={theme && theme === "dark" ? "white" : "gray.0"}
              label="Prompt variants"
              fw="bold"
              labelPosition="center"
            />
            {displayPromptInfos(
              promptTemplates.map(
                (t, i) => new PromptInfo(t, undefined, `Variant ${i + 1}`),
              ),
              false,
              true,
            )}
            <Divider
              my="xs"
              color={theme && theme === "dark" ? "white" : "gray.0"}
              label="Concrete prompts"
              fw="bold"
              labelPosition="center"
            />
          </Box>
        )}
        {displayPromptInfos(promptInfos, false)}
      </Popover.Dropdown>
    </Popover>
  );
};

export interface PromptListModalProps {
  promptPreviews: PromptInfo[];
  infoModalOpened: boolean;
  closeInfoModal: () => void;
  promptTemplates?: string[] | string;
  theme?: "dark" | "light";
}

export const PromptListModal: React.FC<PromptListModalProps> = ({
  promptPreviews,
  infoModalOpened,
  closeInfoModal,
  promptTemplates,
  theme,
}) => {
  return (
    <Modal
      title={
        "List of prompts that will be sent to LLMs (" +
        promptPreviews.length +
        " total)"
      }
      size="xl"
      opened={infoModalOpened}
      onClose={closeInfoModal}
      className="prompt-list-modal"
    >
      <Box m="lg" mt="xl">
        {Array.isArray(promptTemplates) && promptTemplates.length > 1 && (
          <Box>
            <Divider
              my="xs"
              color={theme && theme === "dark" ? "white" : "gray.0"}
              label="Prompt variants"
              fw="bold"
              labelPosition="center"
            />
            {displayPromptInfos(
              promptTemplates.map(
                (t, i) => new PromptInfo(t, undefined, `Variant ${i + 1}`),
              ),
              true,
              true,
            )}
            <Divider
              my="xs"
              color={theme && theme === "dark" ? "white" : "gray.0"}
              label="Concrete prompts (filled in)"
              fw="bold"
              labelPosition="center"
            />
          </Box>
        )}
        {displayPromptInfos(promptPreviews, true)}
      </Box>
    </Modal>
  );
};

export interface PromptNodeProps {
  data: {
    title: string;
    vars: string[];
    llms: LLMSpec[];
    prompt: string;
    n: number;
    contChat: boolean;
    refresh: boolean;
    refreshLLMList: boolean;
    idxPromptVariantShown?: number;
    promptVariantLabel?: string[];
  };
  id: string;
  type: string;
}

const PromptNode: React.FC<PromptNodeProps> = ({
  data,
  id,
  type: node_type,
}) => {
  // Color scheme
  const { colorScheme } = useMantineColorScheme();

  const node_icon = useMemo(() => {
    if (colorScheme === "dark") {
      if (node_type === "chat") return "🗣";
      else return <IconMessageCircle size={16} />;
    } else return node_type === "chat" ? "🗣" : "💬";
  }, [node_type, colorScheme]);
  const node_default_title = useMemo(
    () => (node_type === "chat" ? "Chat Turn" : "Prompt Node"),
    [node_type],
  );

  // Get state from the Zustand store:
  const edges = useStore((state) => state.edges);
  const pullInputData = useStore((state) => state.pullInputData);
  const getImmediateInputNodeTypes = useStore(
    (state) => state.getImmediateInputNodeTypes,
  );
  const setDataPropsForNode = useStore((state) => state.setDataPropsForNode);
  const pingOutputNodes = useStore((state) => state.pingOutputNodes);
  const bringNodeToFront = useStore((state) => state.bringNodeToFront);

  // API Keys (set by user in popup GlobalSettingsModal)
  const apiKeys = useStore((state) => state.apiKeys);

  const [jsonResponses, setJSONResponses] = useState<LLMResponse[] | null>(
    null,
  );
  const [templateVars, setTemplateVars] = useState<string[]>(data.vars ?? []);
  const [promptText, setPromptText] = useState<string | string[]>(
    data.prompt ?? "",
  );
  const [promptVariantLabel, setPromptVariantLabel] = useState<string[]>(
    data.promptVariantLabel ?? ["Variant 1"],
  );
  const [idxPromptVariantShown, setIdxPromptVariantShown] = useState<number>(
    data.idxPromptVariantShown ?? 0,
  );
  const [promptTextOnLastRun, setPromptTextOnLastRun] = useState<
    string | string[] | null
  >(null);
  const [status, setStatus] = useState(Status.NONE);
  const [numGenerations, setNumGenerations] = useState<number>(data.n ?? 1);
  const [numGenerationsLastRun, setNumGenerationsLastRun] = useState<number>(
    data.n ?? 1,
  );

  // The LLM items container
  const llmListContainer = useRef<LLMListContainerRef>(null);
  const [llmItemsCurrState, setLLMItemsCurrState] = useState<LLMSpec[]>([]);

  // For displaying error messages to user
  const showAlert = useContext(AlertModalContext);

  // For a way to inspect responses without having to attach a dedicated node
  const inspectModal = useRef<LLMResponseInspectorModalRef>(null);
  // eslint-disable-next-line
  const [uninspectedResponses, setUninspectedResponses] = useState(false);
  const [responsesWillChange, setResponsesWillChange] = useState(false);
  const [showDrawer, setShowDrawer] = useState(false);

  // For continuing with prior LLMs toggle
  const [contWithPriorLLMs, setContWithPriorLLMs] = useState<boolean>(
    data.contChat !== undefined ? data.contChat : node_type === "chat",
  );
  const [showContToggle, setShowContToggle] = useState<boolean>(
    node_type === "chat",
  );
  const [contToggleDisabled, setContChatToggleDisabled] = useState(false);

  // For an info pop-up that shows all the prompts that will be sent off
  // NOTE: This is the 'full' version of the PromptListPopover that activates on hover.
  const [infoModalOpened, { open: openInfoModal, close: closeInfoModal }] =
    useDisclosure(false);

  // Progress when querying responses
  const [progress, setProgress] = useState<QueryProgress | undefined>(
    undefined,
  );
  const [progressAnimated, setProgressAnimated] = useState(true);
  const [runTooltip, setRunTooltip] = useState<string | undefined>(undefined);

  // Cancelation of pending queries
  const [cancelId, setCancelId] = useState(Date.now());
  const refreshCancelId = () => setCancelId(Date.now());

  // Debounce helpers
  const debounceTimeoutRef = useRef(null);
  const debounce = genDebounceFunc(debounceTimeoutRef);

  const triggerAlert = useCallback(
    (msg: string) => {
      setProgress(undefined);
      llmListContainer?.current?.resetLLMItemsProgress();
      if (showAlert) showAlert(msg);
    },
    [llmListContainer, showAlert],
  );

  const showResponseInspector = useCallback(() => {
    if (inspectModal && inspectModal.current && jsonResponses) {
      inspectModal.current?.trigger();
      setUninspectedResponses(false);
    }
  }, [inspectModal, jsonResponses]);

  // Signal that prompt node state is dirty; user should re-run:
  const signalDirty = useCallback(() => {
    if (promptTextOnLastRun !== null && status === Status.READY)
      setStatus(Status.WARNING);
  }, [promptTextOnLastRun, status]);

  const onLLMListItemsChange = useCallback(
    (new_items: LLMSpec[], old_items: LLMSpec[]) => {
      // Update the local and global state, with some debounce to limit re-rendering:
      debounce((_id, _new_items) => {
        setLLMItemsCurrState(_new_items);
        setDataPropsForNode(_id, { llms: _new_items });
      }, 300)(id, new_items);

      // If there's been any change to the item list, signal dirty:
      if (
        new_items.length !== old_items.length ||
        !new_items.every((i) => old_items.some((s) => s.key === i.key))
      ) {
        signalDirty();
      } else if (
        !new_items.every((itemA) => {
          const itemB = old_items.find((b) => b.key === itemA.key);
          return (
            JSON.stringify(itemA.settings) === JSON.stringify(itemB?.settings)
          );
        })
      ) {
        signalDirty();
      }
    },
    [signalDirty],
  );

  const updateShowContToggle = useCallback(
    (pulled_data: Dict<string[] | TemplateVarInfo[]>) => {
      if (node_type === "chat") return; // always show when chat node
      const hasPromptInput = getImmediateInputNodeTypes(templateVars, id).some(
        (t) => ["prompt", "chat"].includes(t),
      );
      setShowContToggle(
        hasPromptInput || (pulled_data && countNumLLMs(pulled_data) > 0),
      );
    },
    [
      setShowContToggle,
      countNumLLMs,
      getImmediateInputNodeTypes,
      templateVars,
      id,
    ],
  );

  const handleOnConnect = useCallback(() => {
    if (node_type === "chat") return; // always show when chat node
    // Re-pull data and update show cont toggle:
    try {
      const pulled_data = pullInputData(templateVars, id);
      updateShowContToggle(pulled_data);
    } catch (err) {
      console.error(err);
    }
  }, [templateVars, id, pullInputData, updateShowContToggle]);

  const refreshTemplateHooks = useCallback(
    (text: string | string[]) => {
      const texts = typeof text === "string" ? [text] : text;

      // Get all template vars in the prompt(s)
      let found_template_vars = new Set<string>();
      for (const t of texts) {
        const substrs = extractBracketedSubstrings(t); // gets all strs within braces {} that aren't escaped; e.g., ignores \{this\} but captures {this}
        found_template_vars = union(found_template_vars, new Set(substrs));
      }

      // Update template var fields + handles
      if (!setsAreEqual(found_template_vars, new Set(templateVars))) {
        if (node_type !== "chat") {
          try {
            updateShowContToggle(
              pullInputData(Array.from(found_template_vars), id),
            );
          } catch (err) {
            console.error(err);
          }
        }
        setTemplateVars(Array.from(found_template_vars));
      }
    },
    [setTemplateVars, templateVars, pullInputData, id],
  );

  const handleInputChange = useCallback(
    (event: React.ChangeEvent<HTMLTextAreaElement>) => {
      const value = event.target.value as string;
      const updateStatus =
        promptTextOnLastRun !== null &&
        status !== Status.WARNING &&
        value !== promptTextOnLastRun;

      // Debounce the global state change to happen only after 500ms, as it forces a costly rerender:
      debounce((_value: string, _updateStatus, _idxPromptVariantShown) => {
        setPromptText((prompts) => {
          if (typeof prompts === "string") prompts = _value;
          else prompts[_idxPromptVariantShown] = _value;
          setDataPropsForNode(id, { prompt: prompts });
          refreshTemplateHooks(prompts);
          return prompts;
        });
        if (_updateStatus) setStatus(Status.WARNING);
      }, 300)(value, updateStatus, idxPromptVariantShown);

      // Debounce refreshing the template hooks so we don't annoy the user
      // debounce((_value) => refreshTemplateHooks(_value), 500)(value);
    },
    [
      idxPromptVariantShown,
      promptTextOnLastRun,
      status,
      refreshTemplateHooks,
      setDataPropsForNode,
      debounceTimeoutRef,
    ],
  );

  // On initialization
  useEffect(() => {
    refreshTemplateHooks(promptText);

    // Attempt to grab cache'd responses
    grabResponses([id])
      .then(function (resps) {
        if (resps.length > 0) {
          // Store responses and set status to green checkmark
          setJSONResponses(resps);
          setStatus(Status.READY);
        }
      })
      .catch(() => {
        // soft fail
      });
  }, []);

  // On upstream changes
  const refresh = useMemo(() => data.refresh, [data.refresh]);
  const refreshLLMList = useMemo(
    () => data.refreshLLMList,
    [data.refreshLLMList],
  );
  useEffect(() => {
    if (refresh === true) {
      setDataPropsForNode(id, { refresh: false });
      setStatus(Status.WARNING);
      handleOnConnect();
    } else if (refreshLLMList === true) {
      llmListContainer?.current?.refreshLLMProviderList();
      setDataPropsForNode(id, { refreshLLMList: false });
    }
  }, [refresh, refreshLLMList]);

  // Chat nodes only. Pulls input data attached to the 'past conversations' handle.
  // Returns a tuple (past_chat_llms, __past_chats), where both are undefined if nothing is connected.
  const pullInputChats = useCallback(() => {
    const pulled_data = pullInputData(["__past_chats"], id);
    if (!("__past_chats" in pulled_data)) return [undefined, undefined];

    // For storing the unique LLMs in past_chats:
    const llm_names = new Set();
    const past_chat_llms: (LLMSpec | string)[] = [];

    // Filter all inputs that have metadata (vars, metavars, etc) and aren't just string inputs.
    const past_chat_inputs = pulled_data.__past_chats.filter(
      (info) => typeof info !== "string",
    ) as TemplateVarInfo[];

    // We need to calculate the conversation history from the pulled responses.
    // Note that TemplateVarInfo might have a 'chat_history' component, but this does not
    // include the most recent prompt and response --for that, we need to use the 'prompt' and 'text' items.
    // We need to create a revised chat history that concatenates the past history with the last AI + human turns:
    const past_chats = past_chat_inputs.map<ChatHistoryInfo>(
      (info: TemplateVarInfo): ChatHistoryInfo => {
        // Add to unique LLMs list, if necessary
        if (
          typeof info?.llm !== "string" &&
          typeof info?.llm !== "number" &&
          info?.llm?.name !== undefined &&
          !llm_names.has(info.llm.name)
        ) {
          llm_names.add(info.llm.name);
          past_chat_llms.push(info.llm);
        }

        // Create revised chat_history on the TemplateVarInfo object,
        // with the prompt and text of the pulled data as the 2nd-to-last, and last, messages:
        const last_messages = [
          { role: "user", content: StringLookup.get(info.prompt) ?? "" },
          { role: "assistant", content: StringLookup.get(info.text) ?? "" },
        ];
        let updated_chat_hist =
          info.chat_history !== undefined
            ? info.chat_history.concat(last_messages)
            : last_messages;

        // Append any present system message retroactively as the first message in the chat history:
        if (
          typeof info?.llm !== "string" &&
          typeof info?.llm !== "number" &&
          typeof info?.llm?.settings?.system_msg === "string" &&
          updated_chat_hist[0].role !== "system"
        )
          updated_chat_hist = [
            { role: "system", content: info.llm.settings.system_msg },
          ].concat(updated_chat_hist);

        // ChatHistoryInfo format (see typing.ts)
        return {
          messages: updated_chat_hist,
          fill_history: info.fill_history ?? {},
          metavars: info.metavars ?? {},
          llm:
            typeof info?.llm === "string" || typeof info?.llm === "number"
              ? StringLookup.get(info.llm) ?? "(LLM lookup failed)"
              : StringLookup.get(info?.llm?.name),
          uid: uuid(),
        };
      },
    );

    // Returns [list of LLM specs, list of ChatHistoryInfo]
    return [past_chat_llms, past_chats];
  }, [id, pullInputData]);

  // Ask the backend how many responses it needs to collect, given the input data:
  const fetchResponseCounts = useCallback(
    (
      prompt: string | string[],
      vars: Dict,
      llms: (StringOrHash | LLMSpec)[],
      chat_histories?:
        | (ChatHistoryInfo | undefined)[]
        | Dict<(ChatHistoryInfo | undefined)[]>,
    ) => {
      return countQueries(
        prompt,
        vars,
        llms,
        numGenerations,
        chat_histories,
        id,
        node_type !== "chat" ? showContToggle && contWithPriorLLMs : undefined,
      ).then(function (results) {
        return [results.counts, results.total_num_responses] as [
          Dict<Dict<number>>,
          Dict<number>,
        ];
      });
    },
    [
      countQueries,
      numGenerations,
      showContToggle,
      contWithPriorLLMs,
      id,
      node_type,
    ],
  );

  // On hover over the 'info' button, to preview the prompts that will be sent out
  const [promptPreviews, setPromptPreviews] = useState<PromptInfo[]>([]);
  const handlePreviewHover = useCallback(() => {
    // Pull input data and prompt
    try {
      const pulled_vars = pullInputData(templateVars, id);
      updateShowContToggle(pulled_vars);

      const prompts =
        typeof promptText === "string" ? [promptText] : promptText;

      Promise.all(prompts.map((p) => generatePrompts(p, pulled_vars))).then(
        (results) => {
          // Handle all the results here
          const all_concrete_prompts = results.flatMap((ps) =>
            ps.map((p: PromptTemplate) => {
              // Find the image UID in the fill_history
              const imageUid = Object.entries(p.fill_history).find(
                ([_, value]) => typeof value === "object" && value?.image,
              )?.[1]?.image;

              return new PromptInfo(
                p.toString(),
                extractSettingsVars(p.fill_history),
                undefined,
                imageUid,
              );
            }),
          );
          setPromptPreviews(all_concrete_prompts);
        },
      );

      pullInputChats();
    } catch (err) {
      // soft fail
      console.error(err);
      setPromptPreviews([]);
    }
  }, [
    pullInputData,
    templateVars,
    id,
    updateShowContToggle,
    generatePrompts,
    promptText,
    pullInputChats,
  ]);

  // On hover over the 'Run' button, request how many responses are required and update the tooltip. Soft fails.
  const handleRunHover = useCallback(() => {
    // Check if the PromptNode is not already waiting for a response...
    if (status === "loading") {
      setRunTooltip("Fetching responses...");
      return;
    }

    let _llmItemsCurrState = llmItemsCurrState;

    // If this is a chat node, we also need to pull chat histories:
    const [past_chat_llms, pulled_chats] =
      node_type === "chat" ? pullInputChats() : [undefined, undefined];
    let chat_hist_by_llm: Dict<ChatHistoryInfo[]> | undefined;

    if (node_type === "chat" && contWithPriorLLMs) {
      if (past_chat_llms === undefined || pulled_chats === undefined) {
        setRunTooltip("Attach an input to past conversations first.");
        return;
      }
      _llmItemsCurrState = past_chat_llms as LLMSpec[];
      chat_hist_by_llm = bucketChatHistoryInfosByLLM(
        pulled_chats as ChatHistoryInfo[],
      );
    }

    // Pull the input data
    let pulled_vars = {};
    try {
      pulled_vars = pullInputData(templateVars, id);
    } catch (err) {
      setRunTooltip("Error: Duplicate variables detected.");
      console.error(err);
      return; // early exit
    }

    updateShowContToggle(pulled_vars);

    // Whether to continue with only the prior LLMs, for each value in vars dict
    if (node_type !== "chat" && showContToggle && contWithPriorLLMs) {
      // We need to draw the LLMs to query from the input responses
      _llmItemsCurrState = getLLMsInPulledInputData(pulled_vars);
    }

    // Check if there's at least one model in the list; if not, nothing to run on.
    if (!_llmItemsCurrState || _llmItemsCurrState.length === 0) {
      setRunTooltip("No LLMs to query.");
      return;
    }

    const llms = _llmItemsCurrState.map((item) => item.model);
    const num_llms = llms.length;

    // Fetch response counts from backend
    fetchResponseCounts(
      promptText,
      pulled_vars,
      _llmItemsCurrState,
      chat_hist_by_llm,
    )
      .then((res) => {
        if (res === undefined) return;
        const [counts] = res;

        // Check for empty counts (means no requests will be sent!)
        const num_llms_missing = Object.keys(counts).length;
        if (num_llms_missing === 0) {
          setRunTooltip("Will load responses from cache");
          setResponsesWillChange(false);
          return;
        }

        setResponsesWillChange(true);

        // Tally how many queries per LLM:
        const queries_per_llm: Dict<number> = {};
        Object.keys(counts).forEach((llm_key) => {
          queries_per_llm[llm_key] = Object.keys(counts[llm_key]).reduce(
            (acc, prompt) => acc + counts[llm_key][prompt],
            0,
          );
        });

        // Check if all counts are the same:
        if (num_llms_missing > 1) {
          const some_llm_num = queries_per_llm[Object.keys(queries_per_llm)[0]];
          const all_same_num_queries = Object.keys(queries_per_llm).reduce(
            (acc, llm_key) => acc && queries_per_llm[llm_key] === some_llm_num,
            true,
          );
          if (num_llms_missing === num_llms && all_same_num_queries) {
            // Counts are the same
            const req = some_llm_num > 1 ? "requests" : "request";
            setRunTooltip(
              `Will send ${some_llm_num} new ${req}` +
                (num_llms > 1 ? " per LLM" : ""),
            );
          } else if (all_same_num_queries) {
            const req = some_llm_num > 1 ? "requests" : "request";
            setRunTooltip(
              `Will send ${some_llm_num} new ${req}` +
                (num_llms > 1 ? ` to ${num_llms_missing} LLMs` : ""),
            );
          } else {
            // Counts are different
            const sum_queries = Object.keys(queries_per_llm).reduce(
              (acc, llm_key) => acc + queries_per_llm[llm_key],
              0,
            );
            setRunTooltip(
              `Will send a variable # of queries to LLM(s) (total=${sum_queries})`,
            );
          }
        } else {
          const llm_key = Object.keys(queries_per_llm)[0];
          const llm_name =
            llmListContainer?.current?.getLLMListItemForKey(llm_key)?.name;
          const llm_count = queries_per_llm[llm_key];
          const req = llm_count > 1 ? "queries" : "query";
          if (llm_name === undefined)
            setRunTooltip(`Will send ${llm_count} ${req} per LLM`);
          else if (num_llms > num_llms_missing)
            setRunTooltip(
              `Will send ${llm_count} ${req} to ${llm_name} and load others`,
            );
          else setRunTooltip(`Will send ${llm_count} ${req} to ${llm_name}`);
        }
      })
      .catch((err: Error | string) => {
        console.error(err); // soft fail
        setRunTooltip("Could not reach backend server.");
      });
  }, [
    status,
    llmItemsCurrState,
    pullInputChats,
    contWithPriorLLMs,
    pullInputData,
    fetchResponseCounts,
    promptText,
  ]);

  const handleRunClick = useCallback(() => {
    // Go through all template hooks (if any) and check they're connected:
    const is_fully_connected = templateVars.every((varname) => {
      // Check that some edge has, as its target, this node and its template hook:
      return edges.some((e) => e.target === id && e.targetHandle === varname);
    });

    if (!is_fully_connected) {
      triggerAlert("Missing inputs to one or more template variables.");
      return;
    }

    // If this is a chat node, we need to pull chat histories:
    let [past_chat_llms, pulled_chats] =
      node_type === "chat" ? pullInputChats() : [undefined, undefined];
    let chat_hist_by_llm: Dict<ChatHistoryInfo[]> | undefined;

    past_chat_llms = past_chat_llms as (string | LLMSpec)[] | undefined;
    pulled_chats = pulled_chats as ChatHistoryInfo[] | undefined;

    // If this is a chat node and 'continuing chat with prior LLMs' is checked,
    // there's no customizable model list (llmItemsCurrState). Instead, we need to get the unique
    // LLMs present by finding the set of 'llm' key with unique 'name' properties
    // in the input variables (if any). If there's keys present w/o LLMs (for instance a text node),
    // we need to pop-up an error message.
    let _llmItemsCurrState = llmItemsCurrState;
    if (node_type === "chat" && contWithPriorLLMs) {
      // If there's nothing attached to past conversations, we can't continue the chat:
      if (past_chat_llms === undefined || pulled_chats === undefined) {
        triggerAlert(
          `You need to attach an input to the Past Conversation message first. For instance, you might query 
multiple chat LLMs with a prompt node, and then attach the Prompt Node output to the
Past Conversation input of this Chat Turn node in order to continue the chat.`,
        );
        return;
      }

      // Check if pulled chats includes undefined content.
      // This could happen with Join nodes, where there is no longer a single "prompt" (user prompt)
      // of the chat provenance. Instead of blocking this behavior, we replace undefined with a blank string,
      // and output a warning to the console.
      if (
        !pulled_chats.every((c) =>
          c.messages.every((m) => m.content !== undefined),
        )
      ) {
        console.warn(
          `Chat history contains undefined content. This can happen if a Join Node was used, 
as there is no longer a single prompt as the provenance of the conversation. 
Soft failing by replacing undefined with empty strings.`,
        );
        pulled_chats.forEach((c) => {
          c.messages = c.messages.map((m) => {
            if (m.content !== undefined) return m;
            else return { ...m, content: " " }; // the string contains a single space since PaLM2 refuses to answer with empty strings
          });
        });
      }

      // Override LLM list with the past llm info (unique LLMs in prior responses)
      _llmItemsCurrState = past_chat_llms as LLMSpec[];

      // Now we need transform the 'pulled_chats' to be a dict indexed by LLM nicknames:
      chat_hist_by_llm = bucketChatHistoryInfosByLLM(pulled_chats);
    }

    // Pull the data to fill in template input variables, if any
    let pulled_data: Dict<(string | TemplateVarInfo)[]> = {};
    let var_for_prompt_templates: string;
    try {
      // Try to pull inputs
      pulled_data = pullInputData(templateVars, id);

      // Add a special new variable for the root prompt template(s)
      var_for_prompt_templates = ensureUniqueName(
        "prompt",
        Object.keys(pulled_data),
      );
      if (typeof promptText !== "string" && promptText.length > 1)
        // this will be filled in when calling queryLLMs
        pulled_data[var_for_prompt_templates] = promptText.map(
          (prompt, idx) => {
            const label = promptVariantLabel[idx];
            const info: TemplateVarInfo = {
              text: prompt,
              fill_history: {
                // We pass the label alongside the prompt text, for easier display and comparison later.
                [var_for_prompt_templates + " [label]"]: label,
              },
            };
            return info;
          },
        );
    } catch (err) {
      if (showAlert) showAlert((err as Error)?.message ?? err);
      console.error(err);
      return; // early exit
    }

    const prompt_template = promptText;

    // Whether to continue with only the prior LLMs, for each value in vars dict
    if (node_type !== "chat" && showContToggle && contWithPriorLLMs) {
      // We need to draw the LLMs to query from the input responses
      _llmItemsCurrState = getLLMsInPulledInputData(pulled_data);
    }

    // Check that there is at least one LLM selected:
    if (_llmItemsCurrState.length === 0) {
      window.alert("Please select at least one LLM to prompt.");
      return;
    }

    // Set status indicator
    setStatus(Status.LOADING);
    setContChatToggleDisabled(true);
    setJSONResponses([]);
    setProgressAnimated(true);

    const rejected = (err: Error | string) => {
      if (
        err instanceof UserForcedPrematureExit ||
        CancelTracker.has(cancelId)
      ) {
        // Handle a premature cancelation
        console.log("Canceled.");
      } else {
        setStatus(Status.ERROR);
        setContChatToggleDisabled(false);
        triggerAlert(typeof err === "string" ? err : err?.message);
      }
    };

    // Fetch info about the number of queries we'll need to make
    const fetch_resp_count = () =>
      fetchResponseCounts(
        typeof prompt_template === "string"
          ? prompt_template
          : `{${var_for_prompt_templates}}`, // Use special root prompt if there's multiple prompt variants
        pulled_data,
        _llmItemsCurrState,
        pulled_chats as ChatHistoryInfo[],
      );

    // Initialize progress bars to small amounts
    setProgress({ success: 2, error: 0 });
    llmListContainer?.current?.setZeroPercProgress();

    // Create a callback to listen for progress
    let onProgressChange:
      | ((progress_by_llm_key: Dict<QueryProgress>) => void)
      | undefined;
    const open_progress_listener = (
      res: undefined | [Dict<Dict<number>>, Dict<number>],
    ) => {
      if (res === undefined) return;
      const [response_counts, total_num_responses] = res;

      setResponsesWillChange(
        !response_counts || Object.keys(response_counts).length === 0,
      );

      const max_responses = Object.keys(total_num_responses).reduce(
        (acc, llm) => acc + total_num_responses[llm],
        0,
      );

      onProgressChange = (progress_by_llm_key: Dict<QueryProgress>) => {
        if (!progress_by_llm_key || CancelTracker.has(cancelId)) return;

        // Update individual progress bars
        const num_llms = _llmItemsCurrState.length;
        const num_resp_per_llm = max_responses / num_llms;

        // Update total progress bar
        const total_num_success = Object.keys(progress_by_llm_key).reduce(
          (acc, llm_key) => {
            return acc + progress_by_llm_key[llm_key].success;
          },
          0,
        );
        const total_num_error = Object.keys(progress_by_llm_key).reduce(
          (acc, llm_key) => {
            return acc + progress_by_llm_key[llm_key].error;
          },
          0,
        );

        // Debounce the progress bars UI update to ensure we don't re-render too often:
        debounce(() => {
          llmListContainer?.current?.updateProgress((item: LLMSpec) => {
            if (item.key !== undefined && item.key in progress_by_llm_key) {
              item.progress = {
                success:
                  (progress_by_llm_key[item.key].success / num_resp_per_llm) *
                  100,
                error:
                  (progress_by_llm_key[item.key].error / num_resp_per_llm) *
                  100,
              };
            }
            return item;
          });

          setProgress({
            success: Math.max(5, (total_num_success / max_responses) * 100),
            error: (total_num_error / max_responses) * 100,
          });
        }, 30)();
      };
    };

    // Run all prompt permutations through the LLM to generate + cache responses:
    const query_llms = () => {
      return queryLLM(
        id,
        _llmItemsCurrState,
        numGenerations,
        getRootPromptFor(prompt_template, var_for_prompt_templates), // Use special root prompt if there's multiple prompt variants
        pulled_data,
        chat_hist_by_llm,
        apiKeys || {},
        false,
        onProgressChange,
        node_type !== "chat" ? showContToggle && contWithPriorLLMs : undefined,
        cancelId,
      ).then(function (json) {
        // We have to early exit explicitly because we will still enter this function even if 'rejected' is called
        if (!json && CancelTracker.has(cancelId)) return;

        // Remove progress bars
        setProgress(undefined);
        setProgressAnimated(false);
        // eslint-disable-next-line
        debounce(() => {}, 1)(); // erase any pending debounces

        // Store and log responses (if any)
        if (json?.responses) {
          const json_responses = json.responses as LLMResponse[];
          setJSONResponses(json_responses);

          // Log responses for debugging:
          console.log(json_responses);

          // Save response texts as 'fields' of data, for any prompt nodes pulling the outputs
          // We also need to store a unique metavar for the LLM *set* (set of LLM nicknames) that produced these responses,
          // so we can keep track of 'upstream' LLMs (and plot against them) later on:
          const llm_metavar_key = getUniqueLLMMetavarKey(json_responses);

          setDataPropsForNode(id, {
            fields: json_responses
              .map((resp_obj) =>
                resp_obj.responses.map((r) => {
                  // Carry over the response text, prompt, prompt fill history (vars), and llm nickname:
                  const o: TemplateVarInfo = {
                    text:
                      typeof r === "number"
                        ? escapeBraces(StringLookup.get(r)!)
                        : typeof r === "string"
                          ? escapeBraces(r)
                          : undefined,
                    image:
                      typeof r === "object" && r.t === "img" ? r.d : undefined,
                    prompt: resp_obj.prompt,
                    fill_history: resp_obj.vars,
                    llm: _llmItemsCurrState.find(
                      (item) => item.name === resp_obj.llm,
                    ),
                    uid: resp_obj.uid,
                  };

                  o.text =
                    o.text !== undefined
                      ? StringLookup.intern(o.text as string)
                      : undefined;

                  // Carry over any metavars
                  o.metavars = resp_obj.metavars ?? {};

                  // Add a metavar for the prompt *template* in this PromptNode
                  // o.metavars.__pt = prompt_template;

                  // Carry over any chat history
                  if (resp_obj.chat_history)
                    o.chat_history = resp_obj.chat_history;

                  // Add a meta var to keep track of which LLM produced this response
                  o.metavars[llm_metavar_key] =
                    typeof resp_obj.llm === "string" ||
                    typeof resp_obj.llm === "number"
                      ? StringLookup.get(resp_obj.llm) ?? "(LLM lookup failed)"
                      : resp_obj.llm.name;

                  return o;
                }),
              )
              .flat(),
          });
        }

        // If there was at least one error collecting a response...
        const llms_w_errors = json?.errors ? Object.keys(json.errors) : [];
        if (llms_w_errors.length > 0) {
          // Remove the total progress bar
          setProgress(undefined);

          // Ensure there's a sliver of error displayed in the progress bar
          // of every LLM item that has an error:
          llmListContainer?.current?.ensureLLMItemsErrorProgress(llms_w_errors);

          // Set error status
          setStatus(Status.ERROR);
          setContChatToggleDisabled(false);

          // Trigger alert and display one error message per LLM of all collected errors:
          let combined_err_msg = "";
          llms_w_errors.forEach((llm_key) => {
            const item = _llmItemsCurrState.find(
              (item) => item.key === llm_key,
            );
            combined_err_msg +=
              item?.name +
              ": " +
              JSON.stringify(json.errors[llm_key][0]) +
              "\n";
          });
          // We trigger the alert directly (don't use triggerAlert) here because we want to keep the progress bar:
          if (showAlert)
            showAlert(
              "Errors collecting responses. Re-run prompt node to retry.\n\n" +
                combined_err_msg,
            );

          return;
        }

        if (responsesWillChange && !showDrawer) setUninspectedResponses(true);

        setResponsesWillChange(false);
        setContChatToggleDisabled(false);

        // Remove individual progress rings
        llmListContainer?.current?.resetLLMItemsProgress();

        // Save prompt text so we remember what prompt we have responses cache'd for:
        setPromptTextOnLastRun(promptText);
        setNumGenerationsLastRun(numGenerations);

        // All responses collected! Change status to 'ready':
        setStatus(Status.READY);

        // Ping any inspect nodes attached to this node to refresh their contents:
        pingOutputNodes(id);
      });
    };

    // Now put it all together!
    fetch_resp_count()
      .then(open_progress_listener)
      .then(query_llms)
      .catch(rejected);
  }, [
    templateVars,
    triggerAlert,
    pullInputChats,
    pullInputData,
    updateShowContToggle,
    llmItemsCurrState,
    contWithPriorLLMs,
    showAlert,
    fetchResponseCounts,
    numGenerations,
    promptText,
    promptVariantLabel,
    apiKeys,
    showContToggle,
    cancelId,
    refreshCancelId,
    node_type,
    id,
    setDataPropsForNode,
    llmListContainer,
    responsesWillChange,
    showDrawer,
    pingOutputNodes,
    debounceTimeoutRef,
  ]);

  const handleStopClick = useCallback(() => {
    CancelTracker.add(cancelId);
    refreshCancelId();

    // Update UI to seem like it's been immediately canceled, even
    // though we cannot fully cancel the queryLLMs Promise.
    // Remove progress bars
    setProgress(undefined);
    setProgressAnimated(false);
    // eslint-disable-next-line
    debounce(() => {}, 1)(); // erase any pending debounces

    // Set error status
    setStatus(Status.NONE);
    setContChatToggleDisabled(false);
    llmListContainer?.current?.resetLLMItemsProgress();
  }, [cancelId, refreshCancelId, debounceTimeoutRef]);

  const handleNumGenChange = useCallback(
    (n: number | "" | undefined) => {
      if (typeof n === "number" && !isNaN(n)) {
        // n is an integer; save it
        if (n !== numGenerationsLastRun && status === Status.READY)
          setStatus(Status.WARNING);
        setNumGenerations(n);
        setDataPropsForNode(id, { n });
      }
    },
    [numGenerationsLastRun, status],
  );

  const hideStatusIndicator = () => {
    if (status !== Status.NONE) setStatus(Status.NONE);
  };

  // Dynamically update the textareas and position of the template hooks
  const textAreaRef = useRef<HTMLTextAreaElement | HTMLDivElement | null>(null);
  const resizeTextarea = () => {
    const textarea = textAreaRef.current;

    if (textarea) {
      textarea.style.height = "auto"; // Reset height to shrink if needed
      const newHeight = Math.min(textarea.scrollHeight, 600);
      textarea.style.height = `${newHeight}px`;
    }
  };

  const [hooksY, setHooksY] = useState(138);
  const setRef = useCallback(
    (elem: HTMLDivElement | HTMLTextAreaElement | null) => {
      if (!elem) return;
      // To listen for resize events of the textarea, we need to use a ResizeObserver.
      // We initialize the ResizeObserver only once, when the 'ref' is first set, and only on the div wrapping textfields.
      // NOTE: This won't work on older browsers, but there's no alternative solution.
      if (!textAreaRef.current && elem && window.ResizeObserver) {
        let past_hooks_y = 138;
        const incr = 68 + (node_type === "chat" ? -6 : 0);
        const observer = new window.ResizeObserver(() => {
          if (!textAreaRef || !textAreaRef.current) return;
          const new_hooks_y = textAreaRef.current.clientHeight + incr;
          if (past_hooks_y !== new_hooks_y) {
            setHooksY(new_hooks_y);
            past_hooks_y = new_hooks_y;
          }
        });

        observer.observe(elem);
        textAreaRef.current = elem;
      }
    },
    [textAreaRef],
  );

  const deleteVariantConfirmModal = useRef<AreYouSureModalRef>(null);
  const handleAddPromptVariant = useCallback(() => {
    // Pushes a new prompt variant, updating the prompts list and duplicating the current shown prompt
    const prompts = typeof promptText === "string" ? [promptText] : promptText;
    const curIdx = Math.max(
      0,
      Math.min(prompts.length - 1, idxPromptVariantShown),
    ); // clamp
    const curShownPrompt = prompts[curIdx];
    const updatedPrompts = prompts.concat([curShownPrompt]);
    const updatedPromptVarLabels = promptVariantLabel.concat([
      `Variant ${prompts.length + 1}`,
    ]);
    setPromptText(updatedPrompts);
    setPromptVariantLabel(updatedPromptVarLabels);
    setIdxPromptVariantShown(prompts.length);
    setDataPropsForNode(id, {
      promptText: updatedPrompts,
      promptVariantLabel: updatedPromptVarLabels,
    });
    setStatus(Status.WARNING);
  }, [promptText, idxPromptVariantShown, promptVariantLabel]);

  const gotoPromptVariant = useCallback(
    (shift: number) => {
      const prompts =
        typeof promptText === "string" ? [promptText] : promptText;
      const newIdx = Math.max(
        0,
        Math.min(prompts.length - 1, idxPromptVariantShown + shift),
      ); // clamp
      setIdxPromptVariantShown(newIdx);
      // resizeTextarea();
    },
    [promptText, idxPromptVariantShown],
  );

  const handleRemovePromptVariant = useCallback(() => {
    setPromptText((prompts) => {
      if (typeof prompts === "string" || prompts.length === 1) return prompts; // cannot remove the last one
      prompts.splice(idxPromptVariantShown, 1); // remove the indexed variant
      const newIdx = Math.max(0, idxPromptVariantShown - 1);
      setIdxPromptVariantShown(newIdx); // goto the previous variant, if possible

      if (textAreaRef.current) {
        // We have to force an update here since idxPromptVariantShown might've not changed
        // @ts-expect-error Mantine has a 'value' property on Textareas, but TypeScript doesn't know this
        textAreaRef.current.value = prompts[newIdx];
        // resizeTextarea();
      }

      setDataPropsForNode(id, {
        promptText: prompts,
      });
      return [...prompts];
    });
    setPromptVariantLabel((prev) => {
      if (prev.length <= 1) return prev; // cannot remove the last one
      prev.splice(idxPromptVariantShown, 1); // remove the indexed variant
      setDataPropsForNode(id, {
        promptVariantLabel: prev,
      });
      return [...prev];
    });
    setStatus(Status.WARNING);
  }, [idxPromptVariantShown, textAreaRef]);

  // Whenever idx of prompt variant changes, we need to refresh the Textarea:
  useEffect(() => {
    if (textAreaRef.current && Array.isArray(promptText)) {
      // @ts-expect-error Mantine has a 'value' property on Textareas, but TypeScript doesn't know this
      textAreaRef.current.value = promptText[idxPromptVariantShown];
      // resizeTextarea();
    }
  }, [idxPromptVariantShown]);

  const promptVariantControls = useMemo(() => {
    if (node_type === "chat") return null; // no prompt variants for chat nodes
    return (
      <Flex justify="right" pos="absolute" right={10}>
        {typeof promptText === "string" || promptText.length === 1 ? (
          <Tooltip
            label="Add prompt variant. This duplicates the current prompt, allowing you to tweak it to test variations. (You can also accomplish the same thing by template chaining.)"
            multiline
            position="right"
            withArrow
            arrowSize={8}
            w={220}
            withinPortal
          >
            <Button
              className="prompt-variant-add-btn"
              size="xs"
              variant="subtle"
              color="gray"
              mt={3}
              mr={3}
              p={0}
              fw="normal"
              h="1.0rem"
              onClick={handleAddPromptVariant}
            >
              + add variant
            </Button>
          </Tooltip>
        ) : (
          <>
            <ActionIcon
              size="xs"
              c="black"
              onClick={() => gotoPromptVariant(-1)}
            >
              <IconArrowLeft size={19} />
            </ActionIcon>

            <TextInput
              value={
                idxPromptVariantShown <= promptVariantLabel.length
                  ? promptVariantLabel[idxPromptVariantShown]
                  : ""
              }
              onChange={(e) => {
                const newLabel = e.currentTarget.value;
                setPromptVariantLabel((prev) => {
                  const newLabels = [...prev];
                  newLabels[idxPromptVariantShown] = newLabel;
                  return newLabels;
                });
                setStatus(Status.WARNING);
              }}
              onBlur={(e) => {
                // On blur, save the state of the variant label array
                if (idxPromptVariantShown >= promptVariantLabel.length) return;
                setDataPropsForNode(id, {
                  promptVariantLabel: promptVariantLabel,
                });
              }}
              className="nopan nodrag"
              styles={promptVariantLabelStyle}
            />

            {/* <Text size="xs">
              Variant {idxPromptVariantShown + 1} of{" "}
              {typeof promptText === "string" ? 1 : promptText.length}
            </Text> */}

            <ActionIcon
              size="xs"
              c="black"
              mr={3}
              onClick={() => gotoPromptVariant(1)}
            >
              <IconArrowRight size={19} />
            </ActionIcon>

            <Text mr={2} size="xs">
              {idxPromptVariantShown + 1} of{" "}
              {typeof promptText === "string" ? 1 : promptText.length}
            </Text>

            <Tooltip
              label="Add prompt variant"
              position="right"
              withArrow
              withinPortal
            >
              <ActionIcon
                size="xs"
                c="black"
                mr={2}
                onClick={handleAddPromptVariant}
              >
                <IconPlus size={19} />
              </ActionIcon>
            </Tooltip>

            <Tooltip
              label="Remove this variant"
              position="right"
              withArrow
              withinPortal
            >
              <ActionIcon
                size="xs"
                c="black"
                onClick={() => deleteVariantConfirmModal?.current?.trigger()}
              >
                <IconTrash size={19} />
              </ActionIcon>
            </Tooltip>
          </>
        )}
      </Flex>
    );
  }, [
    idxPromptVariantShown,
    promptVariantLabel,
    promptText,
    deleteVariantConfirmModal,
    node_type,
  ]);

  // Add custom context menu options on right-click.
  // 1. Convert TextFields to Items Node, for convenience.
  const customContextMenuItems = useMemo(
    () => [
      {
        key: "clear_cache",
        icon: <IconEraser size="11pt" />,
        text: "Clear cached responses",
        onClick: () => {
          // Clear responses associated with this node
          clearCachedResponses(id);
          // Remove items and reset status
          setStatus(Status.NONE);
          setJSONResponses(null);
        },
      },
    ],
    [id],
  );

  return (
    <BaseNode
      classNames="prompt-node"
      nodeId={id}
      contextMenuExts={customContextMenuItems}
    >
      <NodeLabel
        title={data.title || node_default_title}
        nodeId={id}
        onEdit={hideStatusIndicator}
        icon={node_icon}
        status={status}
        isRunning={status === "loading"}
        handleRunClick={handleRunClick}
        handleStopClick={handleStopClick}
        handleRunHover={handleRunHover}
        runButtonTooltip={runTooltip}
        customButtons={[
          <PromptListPopover
            key="prompt-previews"
            promptInfos={promptPreviews}
            promptTemplates={promptText}
            onHover={handlePreviewHover}
            onClick={openInfoModal}
            theme={colorScheme}
          />,
        ]}
      />
      <LLMResponseInspectorModal
        ref={inspectModal}
        jsonResponses={jsonResponses ?? []}
      />
      <PromptListModal
        promptPreviews={promptPreviews}
        promptTemplates={promptText}
        infoModalOpened={infoModalOpened}
        closeInfoModal={closeInfoModal}
        theme={colorScheme}
      />
      <AreYouSureModal
        ref={deleteVariantConfirmModal}
        title="Delete prompt variant"
        message="Are you sure you want to delete this prompt variant? This action is irreversible."
        color="red"
        onConfirm={handleRemovePromptVariant}
      />

      {node_type === "chat" ? (
        <div ref={setRef}>
          <ChatHistoryView
            bgColors={["#ccc", "#ceeaf5b1"]}
            messages={[
              "(Past conversation)",
              <Textarea
                key={0}
                className="prompt-field-fixed nodrag nowheel"
                minRows={4}
                defaultValue={
                  typeof data.prompt === "string"
                    ? data.prompt
                    : data.prompt[data.idxPromptVariantShown ?? 0]
                }
                onChange={handleInputChange}
                miw={230}
                styles={{
                  input: { background: "transparent", borderWidth: "0px" },
                }}
              />,
            ]}
          />
          <Handle
            type="target"
            position={Position.Left}
            id="__past_chats"
            style={{ top: "82px", background: "#555" }}
          />
        </div>
      ) : (
        <Textarea
          ref={setRef}
          // autosize
          className="prompt-field-fixed nodrag nowheel"
          minRows={5}
          maxRows={12}
          defaultValue={
            typeof data.prompt === "string"
              ? data.prompt
              : data.prompt && data.prompt[data.idxPromptVariantShown ?? 0]
          }
          onChange={handleInputChange}
          // value={typeof promptText === "string" ? promptText : promptText[idxPromptVariantShown]}
        />
      )}

      {promptVariantControls}

      <Handle
        type="source"
        position={Position.Right}
        id="prompt"
        className="grouped-handle"
        style={{ top: "50%" }}
      />

      <Box mih={14}>
        <TemplateHooks
          vars={templateVars}
          nodeId={id}
          startY={hooksY}
          position={Position.Left}
          ignoreHandles={["__past_chats"]}
        />
      </Box>

      <hr />
      <div>
        <div style={{ marginBottom: "10px", padding: "4px" }}>
          <Flex align="center">
            <label htmlFor="num-generations" style={{ fontSize: "10pt" }}>
              Num responses per prompt:&nbsp;
            </label>
            <NumberInput
              min={1}
              max={999}
              defaultValue={data.n || 1}
              onChange={handleNumGenChange}
              classNames={{ input: "nodrag" }}
              size="xs"
              ml="4px"
              w="25%"
            />
          </Flex>
        </div>

        {showContToggle ? (
          <div>
            <Switch
              label={
                contWithPriorLLMs
                  ? "Continue with prior LLM(s)"
                  : "Continue with new LLMs:"
              }
              defaultChecked={true}
              checked={contWithPriorLLMs}
              disabled={contToggleDisabled}
              onChange={(event) => {
                setStatus(Status.WARNING);
                setContWithPriorLLMs(event.currentTarget.checked);
                setDataPropsForNode(id, {
                  contChat: event.currentTarget.checked,
                });
              }}
              color="cyan"
              size="xs"
              mb={contWithPriorLLMs ? "4px" : "10px"}
            />
          </div>
        ) : (
          <></>
        )}

        {!contWithPriorLLMs || !showContToggle ? (
          <LLMListContainer
            ref={llmListContainer}
            initLLMItems={data.llms}
            onItemsChange={onLLMListItemsChange}
          />
        ) : (
          <></>
        )}

        {progress !== undefined ? (
          <Progress
            animate={progressAnimated}
            sections={[
              {
                value: progress.success,
                color: "blue",
                tooltip: "API call succeeded",
              },
              {
                value: progress.error,
                color: "red",
                tooltip: "Error collecting response",
              },
            ]}
          />
        ) : (
          <></>
        )}

        {jsonResponses && jsonResponses.length > 0 && status !== "loading" ? (
          <InspectFooter
            onClick={showResponseInspector}
            isDrawerOpen={showDrawer}
            showDrawerButton={true}
            onDrawerClick={() => {
              setShowDrawer(!showDrawer);
              setUninspectedResponses(false);
              bringNodeToFront(id);
            }}
          />
        ) : (
          <></>
        )}
      </div>

      <LLMResponseInspectorDrawer
        jsonResponses={jsonResponses ?? []}
        showDrawer={showDrawer}
      />
    </BaseNode>
  );
};

export default PromptNode;<|MERGE_RESOLUTION|>--- conflicted
+++ resolved
@@ -50,10 +50,6 @@
   LLMResponseInspectorModalRef,
 } from "./LLMResponseInspectorModal";
 import {
-<<<<<<< HEAD
-  IMAGE_IDENTIFIER,
-=======
->>>>>>> d58b817f
   PromptTemplate,
   escapeBraces,
 } from "./backend/template";
@@ -168,37 +164,10 @@
             <hr />
           </Text>
         )}
-<<<<<<< HEAD
-        {info.prompt.includes(IMAGE_IDENTIFIER) ? (
-          info.prompt.split("\n").map((line, i) => {
-            if (line.includes(IMAGE_IDENTIFIER)) {
-              const imageUrl = line.split(IMAGE_IDENTIFIER)[1];
-              return (
-                <img
-                  key={i}
-                  src={imageUrl}
-                  alt="Image"
-                  style={{
-                    maxWidth: "100%",
-                    maxHeight: "100%",
-                    marginBottom: "8px",
-                  }}
-                />
-              );
-            } else {
-              return (
-                <Text key={i} size="xs" c="black">
-                  {line}
-                </Text>
-              );
-            }
-          })
-=======
         {info.image ? (
           <Text size="xs" c="blue">
             [Image UID: {info.image}]
           </Text>
->>>>>>> d58b817f
         ) : (
           <Text size="xs" c="black">
             {info.prompt}
