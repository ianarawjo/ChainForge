--- conflicted
+++ resolved
@@ -1,10 +1,6 @@
 import React, { useEffect, useState, useRef, useCallback, useMemo } from 'react';
 import { Handle } from 'react-flow-renderer';
-<<<<<<< HEAD
-import { Menu, Button, Progress, Textarea, Text, Popover, Center, Modal, Box, Tooltip, Switch } from '@mantine/core';
-=======
-import { Button, Progress, Textarea, Text, Popover, Center, Modal, Box, Tooltip } from '@mantine/core';
->>>>>>> 4ff7e78e
+import { Menu, Switch, Button, Progress, Textarea, Text, Popover, Center, Modal, Box, Tooltip } from '@mantine/core';
 import { useDisclosure } from '@mantine/hooks';
 import { IconSearch, IconList } from '@tabler/icons-react';
 import useStore from './store';
@@ -457,14 +453,7 @@
     
     // Initialize progress bars to small amounts
     setProgress({ success: 2, error: 0 });
-<<<<<<< HEAD
-    setLLMItems(_llmItemsCurrState.map(item => {
-        item.progress = { success: 0, error: 0 };
-        return item;
-    }));
-=======
     llmListContainer?.current?.setZeroPercProgress();
->>>>>>> 4ff7e78e
 
     // Create a callback to listen for progress
     let onProgressChange = () => {};
@@ -477,11 +466,7 @@
             // Update individual progress bars
             const num_llms = _llmItemsCurrState.length;
             const num_resp_per_llm = (max_responses / num_llms);
-<<<<<<< HEAD
-            setLLMItems(_llmItemsCurrState.map(item => {
-=======
             llmListContainer?.current?.updateProgress(item => {
->>>>>>> 4ff7e78e
                 if (item.key in progress_by_llm_key) {
                     item.progress = {
                         success: progress_by_llm_key[item.key]['success'] / num_resp_per_llm * 100,
@@ -715,7 +700,6 @@
             <input id="num-generations" name="num-generations" type="number" min={1} max={50} defaultValue={data.n || 1} onChange={handleNumGenChange} className="nodrag"></input>
         </div>
 
-<<<<<<< HEAD
         {node_type === 'chat' ? (
             <div>
                 <Switch
@@ -731,37 +715,13 @@
         ) : <></>} 
         
         {node_type !== 'chat' || !contChatWithPriorLLMs ? (
-        <div id="llms-list" className="nowheel" style={{backgroundColor: '#eee', borderRadius: '4px', padding: '8px', overflowY: 'auto', maxHeight: '175px'}}>
-            <div style={{marginTop: '6px', marginBottom: '6px', marginLeft: '6px', paddingBottom: '4px', textAlign: 'left', fontSize: '10pt', color: '#777'}}>
-                Models to query:
-                <div className="add-llm-model-btn nodrag">
-                    <Menu transitionProps={{ transition: 'pop-top-left' }}
-                        position="bottom-start"
-                        width={220}
-                        withinPortal={true}
-                    >
-                        <Menu.Target>
-                            <button>Add +</button>
-                        </Menu.Target>
-                        <Menu.Dropdown>
-                            {AvailableLLMs.map(item => (<Menu.Item key={item.model} onClick={() => addModel(item.base_model)} icon={item.emoji}>{item.name}</Menu.Item>))}
-                        </Menu.Dropdown>
-                    </Menu>
-                </div>
-            </div>
-            
-            <div className="nodrag">
-                <LLMList llms={llmItems} onItemsChange={onLLMListItemsChange} />
-            </div>
-        </div>) : <></>}
-=======
-        <LLMListContainer 
+         <LLMListContainer 
             ref={llmListContainer}
             initLLMItems={data.llms} 
             onAddModel={addModel} 
             onItemsChange={onLLMListItemsChange} />
-
->>>>>>> 4ff7e78e
+         ) : <></>}
+
         {progress !== undefined ? 
             (<Progress animate={progressAnimated} sections={[
                 { value: progress.success, color: 'blue', tooltip: 'API call succeeded' },
