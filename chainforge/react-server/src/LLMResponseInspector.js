/**
 * An inspector UI for examining LLM responses.
 * 
 * Separated from ReactFlow node UI so that it can 
 * be deployed in multiple locations.  
 */
import React, { useState, useEffect, useRef } from 'react';
import { Collapse, Radio, MultiSelect, Group, Table, NativeSelect } from '@mantine/core';
import { useDisclosure } from '@mantine/hooks';
import { IconTable, IconLayoutList } from '@tabler/icons-react';
import * as XLSX from 'xlsx';
import useStore from './store';
import { filterDict } from './backend/utils';

// Helper funcs
const truncStr = (s, maxLen) => {
  if (s.length > maxLen) // Cut the name short if it's long
      return s.substring(0, maxLen) + '...'
  else
      return s;
};
const groupResponsesBy = (responses, keyFunc) => {
  let responses_by_key = {};
  let unspecified_group = [];
  responses.forEach(item => {
      const key = keyFunc(item);
      const d = key !== null ? responses_by_key : unspecified_group;
      if (key in d)
          d[key].push(item);
      else
          d[key] = [item];
  });
  return [responses_by_key, unspecified_group];
};
const countResponsesBy = (responses, keyFunc) => {
  let responses_by_key = {};
  let unspecified_group = [];
  responses.forEach(item => {
      const key = keyFunc(item);
      const d = key !== null ? responses_by_key : unspecified_group;
      if (key in d)
          d[key] += 1;
      else
          d[key] = 1;
  });
  return [responses_by_key, unspecified_group];
};
const getEvalResultStr = (eval_item) => {
  if (Array.isArray(eval_item)) {
      return 'scores: ' + eval_item.join(', ');
  }
  else if (typeof eval_item === 'object') {
      const strs = Object.keys(eval_item).map(key => {
          let val = eval_item[key];
          if (typeof val === 'number' && val.toString().indexOf('.') > -1)
              val = val.toFixed(4);  // truncate floats to 4 decimal places
          return `${key}: ${val}`;
      });
      return strs.join(', ');
  }
  else 
      return `score: ${eval_item}`;
};

// Export the JSON responses to an excel file (downloads the file):
export const exportToExcel = (jsonResponses, filename) => {
  if (!filename) filename = "responses.xlsx";

  // Check that there are responses to export:
  if (!jsonResponses || (Array.isArray(jsonResponses) && jsonResponses.length === 0)) {
      console.warn('No responses to export. Try connecting the inspector node to a prompt node or evaluator node.');
      return;
  }

  // We can construct the data as an array of JSON dicts, with keys as header names:
  // NOTE: We need to 'unwind' responses in each batch, since each res_obj can have N>1 responses.
  //       We will store every response text on a single row, but keep track of batches by creating a batch ID number.
  const data = jsonResponses.map((res_obj, res_obj_idx) => {
    const llm = res_obj.llm;
    const prompt = res_obj.prompt;
    const vars = res_obj.vars;
    const eval_res_items = res_obj.eval_res ? res_obj.eval_res.items : null;
    return res_obj.responses.map((r, r_idx) => {
      let row = { 'LLM': llm, 'Prompt': prompt, 'Response': r, 'Response Batch Id': res_obj_idx };
      Object.keys(vars).forEach(varname => {
        row[`Param: ${varname}`] = vars[varname];
      });
      if (eval_res_items && eval_res_items.length > r_idx) {
        const item = eval_res_items[r_idx];
        if (Array.isArray(item)) {
          row['Eval result'] = item.join(', ');
        }
        else if (typeof item === 'object') {
          Object.keys(item).forEach(key => {
              row[`Eval result: ${key}`] = item[key];
          });
        }
        else 
          row['Eval result'] = item;
      }
      return row;
    });
  }).flat();

  const ws = XLSX.utils.json_to_sheet(data);
  const wb = XLSX.utils.book_new();
  XLSX.utils.book_append_sheet(wb, ws, "Sheet1");
  XLSX.writeFile(wb, filename);
};

const ResponseGroup = ({ header, responseBoxes, responseBoxesWrapperClass, displayStyle, defaultState }) => {
  const [opened, { toggle }] = useDisclosure(defaultState);

  return (<div>
    <div className='response-group-component-header' onClick={toggle}>{header}</div>
    <Collapse in={opened} transitionDuration={500} transitionTimingFunction='ease-in' animateOpacity={true}>
      <div className={responseBoxesWrapperClass} style={{display: displayStyle, flexWrap: 'wrap'}}>
          {responseBoxes}
      </div>
    </Collapse>
  </div>)
};


const LLMResponseInspector = ({ jsonResponses, wideFormat }) => {

  const [responses, setResponses] = useState([]);
  const [receivedResponsesOnce, setReceivedResponsesOnce] = useState(false);

  // The type of view to use to display responses. Can be either hierarchy or table. 
  const [viewFormat, setViewFormat] = useState("hierarchy");

  // The MultiSelect so people can dynamically set what vars they care about
  const [multiSelectVars, setMultiSelectVars] = useState([]);
  const [multiSelectValue, setMultiSelectValue] = useState([]);

  // The var name to use for columns in the table view
  const [tableColVar, setTableColVar] = useState("LLM");
  const [userSelectedTableCol, setUserSelectedTableCol] = useState(false);

  // Global lookup for what color to use per LLM
  const getColorForLLMAndSetIfNotFound = useStore((state) => state.getColorForLLMAndSetIfNotFound);

  // Update the visualization whenever the jsonResponses or MultiSelect values change:
  useEffect(() => {
    if (!jsonResponses || (Array.isArray(jsonResponses) && jsonResponses.length === 0))
      return;
    
    // Find all vars in responses
    let found_vars = new Set();
    let found_llms = new Set();
    jsonResponses.forEach(res_obj => {
      Object.keys(res_obj.vars).forEach(v => {
        found_vars.add(v);
      });
      found_llms.add(res_obj.llm);
    });
    found_vars = Array.from(found_vars);
    found_llms = Array.from(found_llms);

    // Set the variables accessible in the MultiSelect for 'group by'
    let msvars = found_vars.map(name => (
      // We add a $ prefix to mark this as a prompt parameter, and so 
      // in the future we can add special types of variables without name collisions
      {value: `${name}`, label: name} 
    )).concat({value: 'LLM', label: 'LLM'});
    setMultiSelectVars(msvars);

    // If only one LLM is present, and user hasn't manually selected one to plot,
    // and there's more than one prompt variable as input, default to plotting the 
    // first found prompt variable as columns instead:
    if (!userSelectedTableCol && tableColVar === 'LLM' && found_llms.length === 1 && found_vars.length > 1) {
      setTableColVar(found_vars[0]);
      return; // useEffect will replot with the new values
    }
    
    // If this is the first time receiving responses, set the multiSelectValue to whatever is the first:
    if (!receivedResponsesOnce) {
      setMultiSelectValue([msvars[0].value]);
      setReceivedResponsesOnce(true);
    }

    const responses = jsonResponses;
    const selected_vars = multiSelectValue;

    // Functions to associate a color to each LLM in responses
    const color_for_llm = (llm) => (getColorForLLMAndSetIfNotFound(llm) + '99');
    const header_bg_colors = ['#e0f4fa', '#c0def9', '#a9c0f9', '#a6b2ea'];
    const response_box_colors = ['#eee', '#fff', '#eee', '#ddd', '#eee', '#ddd', '#eee'];
    const rgroup_color = (depth) => response_box_colors[depth % response_box_colors.length];

    const getHeaderBadge = (key, val, depth) => {
      if (val) {
        const s = truncStr(val.trim(), 1024);
        return (<div className="response-var-header" style={{backgroundColor: header_bg_colors[depth % header_bg_colors.length]}}>
          <span className="response-var-name">{key}&nbsp;=&nbsp;</span><span className="response-var-value">"{s}"</span>
        </div>);
      } else {
        return (<div className="response-var-header">{`unspecified ${key}`}</div>);
      }
    };

    const generateResponseBoxes = (resps, eatenvars, fixed_width) => {
      return resps.map((res_obj, res_idx) => {

        const eval_res_items = res_obj.eval_res ? res_obj.eval_res.items : null;

        // Bucket responses that have the same text, and sort by the 
        // number of same responses so that the top div is the most prevalent response.
        // We first need to keep track of the original evaluation result per response str:
        let resp_str_to_eval_res = {};
        if (eval_res_items)
          res_obj.responses.forEach((r, idx) => {
            resp_str_to_eval_res[r] = eval_res_items[idx]
          });
        const same_resp_text_counts = countResponsesBy(res_obj.responses, (r) => r)[0];
        const same_resp_keys = Object.keys(same_resp_text_counts).sort((key1, key2) => (same_resp_text_counts[key2] - same_resp_text_counts[key1]));

        // Spans for actual individual response texts
        const ps = same_resp_keys.map((r, idx) => (
          <div key={idx}>
            {same_resp_text_counts[r] > 1 ? 
              (<span className="num-same-responses">{same_resp_text_counts[r]} times</span>)
            : <></>}
            {eval_res_items ? (
              <p className="small-response-metrics">{getEvalResultStr(resp_str_to_eval_res[r])}</p>
            ) : <></>}
            <pre className="small-response">{r}</pre>
          </div>
        ));

        // At the deepest level, there may still be some vars left over. We want to display these
        // as tags, too, so we need to display only the ones that weren't 'eaten' during the recursive call:
        // (e.g., the vars that weren't part of the initial 'varnames' list that form the groupings)
        const unused_vars = filterDict(res_obj.vars, v => !eatenvars.includes(v));
        const var_tags = Object.keys(unused_vars).map((varname) => {
            const v = truncStr(unused_vars[varname].trim(), wideFormat ? 72 : 18);
            return (<div key={varname} className="response-var-inline" >
              <span className="response-var-name">{varname}&nbsp;=&nbsp;</span><span className="response-var-value">{v}</span>
            </div>);
        });
        return (
            <div key={"r"+res_idx} className="response-box" style={{ backgroundColor: color_for_llm(res_obj.llm), width: `${fixed_width}%` }}>
                <div className="response-var-inline-container">
                  {var_tags}
                </div>
                {eatenvars.includes('LLM') ?
                      ps
                    : (<div className="response-item-llm-name-wrapper">
                        <h1>{res_obj.llm}</h1>
                        {ps}
                      </div>)
                }
            </div>
        );
      });
    };

    // Generate a view of the responses based on the view format set by the user
    if (viewFormat === "table") {

      // Generate a table, with default columns for: input vars, LLMs queried
      // First get column names as input vars + LLMs:
      let var_cols, colnames, getColVal, found_sel_var_vals; 
      if (tableColVar === 'LLM') {
        var_cols = found_vars;
        getColVal = (r => r.llm);
        found_sel_var_vals = found_llms;
        colnames = var_cols.concat(found_llms);
      } else {
        var_cols = found_vars.filter(v => v !== tableColVar)
                             .concat(found_llms.length > 1 ? ['LLM'] : []); // only add LLM column if num LLMs > 1
        getColVal = (r => r.vars[tableColVar]);

        // Get the unique values for the selected variable
        found_sel_var_vals = Array.from(responses.reduce((acc, res_obj) => {
          acc.add(tableColVar in res_obj.vars ? res_obj.vars[tableColVar] : '(unspecified)');
          return acc;
        }, new Set()));
        colnames = var_cols.concat(found_sel_var_vals);
      }

      const getVar = (r, v) => v === 'LLM' ? r.llm : r.vars[v];

      // Then group responses by prompts. Each prompt will become a separate row of the table (will be treated as unique)
      let responses_by_prompt = groupResponsesBy(responses, (r => var_cols.map(v => getVar(r, v)).join('|')))[0]; 

      const rows = Object.entries(responses_by_prompt).map(([prompt, resp_objs], idx) => {
        // We assume here that prompt input vars will be the same across all responses in this bundle,
        // so we just take the value of the first one per each varname:
        const var_cols_vals = var_cols.map(v => {
          const val = (v === 'LLM') ? resp_objs[0].llm : resp_objs[0].vars[v];
          return (val !== undefined) ? val : '(unspecified)';
        });
        const resp_objs_by_col_var = groupResponsesBy(resp_objs, getColVal)[0];
        const sel_var_cols = found_sel_var_vals.map(val => {
          if (val in resp_objs_by_col_var) {
            const rs = resp_objs_by_col_var[val];
            if (rs.length > 1) 
              console.warn(`Found more than one response object for LLM ${val} for the same prompt. Only displaying first...`);
            // Return response divs as response box here:
            return generateResponseBoxes(rs, var_cols, 100)[0];
          } else {
            console.warn(`Could not find response object for column variable ${tableColVar} with value ${val}`);
            return (<i>(no data)</i>);
          }
        });

        return (
          <tr key={`r${idx}`} style={{borderBottom: '8px solid #eee'}}>
            {var_cols_vals.map((c, i) => (<td key={`v${i}`} className='inspect-table-var'>{c}</td>))}
            {sel_var_cols.map((c, i) => (<td key={`c${i}`} className='inspect-table-llm-resp'>{c}</td>))}
          </tr>
        );
      });

      setResponses([(<Table key='table'>
        <thead>
          <tr>{colnames.map(c => (<th key={c}>{c}</th>))}</tr>
        </thead>
        <tbody style={{verticalAlign: 'top'}}>{rows}</tbody>
      </Table>)]);
    }
    else if (viewFormat === "hierarchy") {
    
      // Now we need to perform groupings by each var in the selected vars list,
      // nesting the groupings (preferrably with custom divs) and sorting within 
      // each group by value of that group's var (so all same values are clumped together).
      // :: For instance, for varnames = ['LLM', '$var1', '$var2'] we should get back 
      // :: nested divs first grouped by LLM (first level), then by var1, then var2 (deepest level).
      let leaf_id = 0;
      let first_opened = false;
      const groupByVars = (resps, varnames, eatenvars, header) => {
          if (resps.length === 0) return [];
          if (varnames.length === 0) {
              // Base case. Display n response(s) to each single prompt, back-to-back:
              let fixed_width = 100;
              if (wideFormat && eatenvars.length > 0) {
                const num_llms = Array.from(new Set(resps.map(res_obj => res_obj.llm))).length;
                fixed_width = Math.max(20, Math.trunc(100 / num_llms)) - 1; // 20% width is lowest we will go (5 LLM response boxes max)
              }
              const resp_boxes = generateResponseBoxes(resps, eatenvars, fixed_width);
              const className = eatenvars.length > 0 ? "response-group" : "";
              const boxesClassName = eatenvars.length > 0 ? "response-boxes-wrapper" : "";
              const flexbox = (wideFormat && fixed_width < 100) ? 'flex' : 'block';
              const defaultOpened = !first_opened || eatenvars.length === 0 || eatenvars[eatenvars.length-1] === 'LLM';
              first_opened = true;
              leaf_id += 1;
              return (
                  <div key={'l'+leaf_id} className={className} style={{ backgroundColor: rgroup_color(eatenvars.length) }}>
                    <ResponseGroup header={header} 
                                  responseBoxes={resp_boxes} 
                                  responseBoxesWrapperClass={boxesClassName} 
                                  displayStyle={flexbox} 
                                  defaultState={defaultOpened} />   
                  </div>
              );
          }

          // Bucket responses by the first var in the list, where
          // we also bucket any 'leftover' responses that didn't have the requested variable (a kind of 'soft fail')
          const group_name = varnames[0];
          const [grouped_resps, leftover_resps] = (group_name === 'LLM') 
                                                  ? groupResponsesBy(resps, (r => r.llm)) 
                                                  : groupResponsesBy(resps, (r => ((group_name in r.vars) ? r.vars[group_name] : null)));
          const get_header = (group_name === 'LLM') 
                              ? ((key, val) => (<div key={val} style={{backgroundColor: color_for_llm(val)}} className='response-llm-header'>{val}</div>))
                              : ((key, val) => getHeaderBadge(key, val, eatenvars.length));
          
          // Now produce nested divs corresponding to the groups
          const remaining_vars = varnames.slice(1);
          const updated_eatenvars = eatenvars.concat([group_name]);
          const defaultOpened = !first_opened || eatenvars.length === 0 || eatenvars[eatenvars.length-1] === 'LLM';
          const grouped_resps_divs = Object.keys(grouped_resps).map(g => groupByVars(grouped_resps[g], remaining_vars, updated_eatenvars, get_header(group_name, g)));
          const leftover_resps_divs = leftover_resps.length > 0 ? groupByVars(leftover_resps, remaining_vars, updated_eatenvars, get_header(group_name, undefined)) : [];

          leaf_id += 1;

          return (<div key={'h'+ group_name + '_' + leaf_id}>
              {header ? 
                  (<div key={group_name} className="response-group" style={{ backgroundColor: rgroup_color(eatenvars.length) }}>
                    <ResponseGroup header={header} 
                                  responseBoxes={grouped_resps_divs} 
                                  responseBoxesWrapperClass="response-boxes-wrapper"
                                  displayStyle="block"
                                  defaultState={defaultOpened} />
                  </div>)
                  : <div key={group_name}>{grouped_resps_divs}</div>}
              {leftover_resps_divs.length === 0 ? (<></>) : (
                  <div key={'__unspecified_group'} className="response-group">
                      {leftover_resps_divs}
                  </div>
              )}
          </div>);
      };

      // Produce DIV elements grouped by selected vars
      const divs = groupByVars(responses, selected_vars, [], null);
      setResponses(divs);
    }

  }, [multiSelectValue, jsonResponses, wideFormat, viewFormat, tableColVar]);

  // When the user clicks an item in the drop-down,
  // we want to autoclose the multiselect drop-down:
  const multiSelectRef = useRef(null);
  const handleMultiSelectValueChange = (new_val) => {
    if (multiSelectRef) {
      multiSelectRef.current.blur();
    }
    setMultiSelectValue(new_val);
  };

  return (<div style={{height: '100%'}}>
    
    {wideFormat ? 
      <Radio.Group
        name="viewFormat"
        value={viewFormat}
        onChange={setViewFormat}
      >
        <Group mt="0px" mb='xs'>
<<<<<<< HEAD
          <Radio value="hierarchy" label={<span><IconSitemap size='10pt' style={{marginBottom: '-1px'}}/> Grouped List</span>} />
          <Radio value="table" label={<span><IconTable size='10pt' style={{marginBottom: '-1px'}}/> Table</span>} />
=======
        <Radio value="hierarchy" label={<span><IconLayoutList size='10pt' style={{marginBottom: '-1px'}}/> Grouped List</span>} />
        <Radio value="table" label={<span><IconTable size='10pt' style={{marginBottom: '-1px'}}/> Table</span>} />
>>>>>>> 4ff7e78e
        </Group>
      </Radio.Group>
    : <></>}

    {viewFormat === "table" ? 
      <NativeSelect 
        value={tableColVar}
        onChange={(event) => {
          setTableColVar(event.currentTarget.value);
          setUserSelectedTableCol(true);
        }}
        data={multiSelectVars}
        label="Select the main variable to use for columns:"
        mb="sm"
      />
    : <></>}

    {wideFormat === false || viewFormat === "hierarchy" ?
      <div>
        <MultiSelect ref={multiSelectRef}
                    onChange={handleMultiSelectValueChange}
                    className='nodrag nowheel inspect-multiselect'
                    label={<span style={{marginTop: '0px'}}>Group responses by (order matters):</span>}
                    data={multiSelectVars}
                    placeholder="Pick vars to group responses, in order of importance"
                    size={wideFormat ? 'sm' : 'xs'}
                    value={multiSelectValue}
                    clearSearchOnChange={true}
                    clearSearchOnBlur={true}
                    w='100%' />
      </div>
    : <></>}

    <div className="nowheel nodrag">
      {responses}
    </div>
  </div>);
};

export default LLMResponseInspector;<|MERGE_RESOLUTION|>--- conflicted
+++ resolved
@@ -420,13 +420,8 @@
         onChange={setViewFormat}
       >
         <Group mt="0px" mb='xs'>
-<<<<<<< HEAD
-          <Radio value="hierarchy" label={<span><IconSitemap size='10pt' style={{marginBottom: '-1px'}}/> Grouped List</span>} />
-          <Radio value="table" label={<span><IconTable size='10pt' style={{marginBottom: '-1px'}}/> Table</span>} />
-=======
         <Radio value="hierarchy" label={<span><IconLayoutList size='10pt' style={{marginBottom: '-1px'}}/> Grouped List</span>} />
         <Radio value="table" label={<span><IconTable size='10pt' style={{marginBottom: '-1px'}}/> Table</span>} />
->>>>>>> 4ff7e78e
         </Group>
       </Radio.Group>
     : <></>}
