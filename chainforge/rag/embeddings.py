import os

"""
NOTE: The following API key names are passed in from the ChainForge settings:

OpenAI: "",
OpenAI_BaseURL: "",
Anthropic: "",
Google: "",
Azure_OpenAI: "",
Azure_OpenAI_Endpoint: "",
HuggingFace: "",
AlephAlpha: "",
AlephAlpha_BaseURL: "",
Ollama_BaseURL: "",
AWS_Access_Key_ID: "",
AWS_Secret_Access_Key: "",
AWS_Session_Token: "",
AWS_Region: "us-east-1",
AmazonBedrock: JSON.stringify({ credentials: {}, region: "us-east-1" }),
Together: "",

"""

class EmbeddingMethodRegistry:
    _models = {}

    @classmethod
    def register(cls, model_name):
        def decorator(embedding_func):
            cls._models[model_name] = embedding_func
            return embedding_func

        return decorator

    @classmethod
    def get_embedder(cls, model_name):
        return cls._models.get(model_name)

    @classmethod
    def list_models(cls):
        return list(cls._models.keys())


@EmbeddingMethodRegistry.register("huggingface")
def huggingface_embedder(texts, model_name="sentence-transformers/all-mpnet-base-v2", path=None, 
                         api_keys=None):
    """
    Generate embeddings using HuggingFace Transformers.
    
    Args:
        texts: List of text strings to embed
        model_name: HuggingFace model name/path (default: sentence-transformers/all-mpnet-base-v2)
        path: in case you need to you local path
        
    Returns:
        List of embeddings for each text
    """
    try:
        from transformers import AutoTokenizer, AutoModel
        import torch

        print(f"Using HuggingFace model: {model_name} for {len(texts)} texts")

        if path:
            model_name = path

        # Load model and tokenizer
        tokenizer = AutoTokenizer.from_pretrained(model_name)
        model = AutoModel.from_pretrained(model_name)

        embeddings = []
        batch_size = 32
        for i in range(0, len(texts), batch_size):
            batch_texts = texts[i:i + batch_size]
            batch_embeddings = []

            for t in batch_texts:
                inputs = tokenizer(t, return_tensors="pt", truncation=True, padding=True,
                                   max_length=512)  # Add max_length for safety
                with torch.no_grad():
                    outputs = model(**inputs)
                # Use mean pooling by default
                emb = outputs.last_hidden_state.mean(dim=1).squeeze().tolist()
                batch_embeddings.append(emb)

            embeddings.extend(batch_embeddings)

        return embeddings
    except Exception as e:
        print(f"HuggingFace embedder failed: {str(e)}")
        raise ValueError(f"Failed to generate HuggingFace embeddings: {str(e)}")


@EmbeddingMethodRegistry.register("openai")
def openai_embedder(texts, model_name="text-embedding-ada-002", path=None, api_keys=None):
    """
    Generate embeddings using OpenAI Embeddings.
    
    Args:
        texts: List of text strings to embed
        model_name: OpenAI embedding model to use (default: text-embedding-ada-002)
        path: not used
        
    Returns:
        List of embeddings for each text
    """
    try:
        from openai import OpenAI
        client = OpenAI()

        print(f"Using OpenAI model: {model_name} for {len(texts)} texts")

        # Get the OpenAI API key from environment or settings
        openai_api_key = api_keys and api_keys.get("OpenAI") or os.environ.get("OPENAI_API_KEY")
        if not openai_api_key:
            raise ValueError("Missing OpenAI key.")

        client.api_key = openai_api_key

        embeddings = []
        # Process in batches of 16 to stay within rate limits
        batch_size = 16
        for i in range(0, len(texts), batch_size):
            batch_texts = texts[i:i + batch_size]
            batch_embeddings = []

            for t in batch_texts:
                resp = client.embeddings.create(input=t, model=model_name)
                emb = resp.data[0].embedding
                batch_embeddings.append(emb)

            embeddings.extend(batch_embeddings)

        return embeddings
    except Exception as e:
        print(f"OpenAI embedder failed: {str(e)}")
        raise ValueError(f"Failed to generate OpenAI embeddings: {str(e)}")


@EmbeddingMethodRegistry.register("cohere")
def cohere_embedder(texts, model_name="embed-english-v2.0", path=None, api_keys=None):
    """
    Generate embeddings using Cohere Embeddings.
    
    Args:
        texts: List of text strings to embed
        model_name: Cohere embedding model to use (default: embed-english-v2.0)
        path: non utilisé
        
    Returns:
        List of embeddings for each text
    """
    try:
        import cohere
        print(f"Using Cohere model: {model_name} for {len(texts)} texts")

        # Get API key from environment or settings
        api_key = api_keys and api_keys.get("Cohere") or os.environ.get("COHERE_API_KEY")
        if not api_key:
            raise ValueError("Cohere API key not found in environment or app config")

        co = cohere.Client(api_key)

        batch_size = 32
        embeddings = []

        for i in range(0, len(texts), batch_size):
            batch_texts = texts[i:i + batch_size]
            response = co.embed(texts=batch_texts, model=model_name)
            embeddings.extend(response.embeddings)

        return embeddings
    except Exception as e:
        print(f"Cohere embedder failed: {str(e)}")
        raise ValueError(f"Failed to generate Cohere embeddings: {str(e)}")


@EmbeddingMethodRegistry.register("sentence-transformers")
def sentence_transformers_embedder(texts, model_name="all-MiniLM-L6-v2", path=None, api_keys=None):
    """
    Generate embeddings using Sentence Transformers.
    
    Args:
        texts: List of text strings to embed
        model_name: Sentence Transformers model name (default: all-MiniLM-L6-v2)
        
    Returns:
        List of embeddings for each text
    """
    try:
        from sentence_transformers import SentenceTransformer
        print(f"Using SentenceTransformer model: {model_name} for {len(texts)} texts")

        if path:
            model_name = path

        model = SentenceTransformer(model_name)

        # Process in reasonable batch sizes
        batch_size = 32
        embeddings = []

        for i in range(0, len(texts), batch_size):
            batch_texts = texts[i:i + batch_size]
            _embs = model.encode(batch_texts).tolist()
            embeddings.extend(_embs)

        return embeddings
    except Exception as e:
        print(f"SentenceTransformer embedder failed: {str(e)}")
        raise ValueError(f"Failed to generate SentenceTransformer embeddings: {str(e)}")


@EmbeddingMethodRegistry.register("azure-openai")
def azure_openai_embedder(texts, model_name="text-embedding-ada-002", deployment_name=None, api_keys=None):
    """
    Generate embeddings using Azure OpenAI Embeddings.

    Args:
        texts: List of text strings to embed
        model_name: OpenAI embedding model to use (default: text-embedding-ada-002)
        deployment_name: used for name of deployment

    Returns:
        List of embeddings for each text
    """
    try:
        from openai import AzureOpenAI
        import concurrent.futures
        from tqdm import tqdm

        print(f"Using Azure OpenAI model: {model_name} for {len(texts)} texts")

        azure_api_key = api_keys and api_keys.get("Azure_OpenAI") or os.environ.get("AZURE_OPENAI_API_KEY")
        azure_endpoint = api_keys and api_keys.get("Azure_OpenAI_Endpoint") or os.environ.get("AZURE_OPENAI_ENDPOINT")

<<<<<<< HEAD
        if not azure_api_key:
            raise ValueError("API key for Azure OpenAI is missing.")
        if not azure_endpoint:
            raise ValueError("Endpoint for Azure OpenAI is missing.")
=======
        if not azure_api_key or not azure_endpoint:
            raise ValueError("Azure OpenAI key or endpoint missing.")
>>>>>>> 0383b9c6

        client = AzureOpenAI(
            api_key=azure_api_key,
            api_version="2023-05-15",
            azure_endpoint=azure_endpoint
        )

        embeddings = []
        batch_size = 16

        def get_embedding(t):
            resp = client.embeddings.create(
                input=t,
                model=deployment_name
            )
            return resp.data[0].embedding

        # Initialisation de tqdm pour le nombre total de textes
        with tqdm(total=len(texts), desc="Generation of embeddings using Azure OpenAI") as pbar:
            for i in range(0, len(texts), batch_size):
                batch_texts = texts[i:i + batch_size]
                with concurrent.futures.ThreadPoolExecutor() as executor:
                    batch_embeddings = list(executor.map(get_embedding, batch_texts))
                embeddings.extend(batch_embeddings)
                pbar.update(len(batch_texts))

        return embeddings
    except Exception as e:
        print(f"Azure OpenAI embedder failed: {str(e)}")
        raise ValueError(f"Failed to generate OpenAI embeddings: {str(e)}")<|MERGE_RESOLUTION|>--- conflicted
+++ resolved
@@ -235,15 +235,10 @@
         azure_api_key = api_keys and api_keys.get("Azure_OpenAI") or os.environ.get("AZURE_OPENAI_API_KEY")
         azure_endpoint = api_keys and api_keys.get("Azure_OpenAI_Endpoint") or os.environ.get("AZURE_OPENAI_ENDPOINT")
 
-<<<<<<< HEAD
         if not azure_api_key:
             raise ValueError("API key for Azure OpenAI is missing.")
         if not azure_endpoint:
             raise ValueError("Endpoint for Azure OpenAI is missing.")
-=======
-        if not azure_api_key or not azure_endpoint:
-            raise ValueError("Azure OpenAI key or endpoint missing.")
->>>>>>> 0383b9c6
 
         client = AzureOpenAI(
             api_key=azure_api_key,
