--- conflicted
+++ resolved
@@ -1,11 +1,8 @@
 import React, { useState } from 'react';
 import { Handle } from 'react-flow-renderer';
 import useStore from './store';
-<<<<<<< HEAD
 import NodeLabel from './NodeLabelComponent'
-=======
 import {BASE_URL} from './store';
->>>>>>> 62c33ee1
 
 const bucketResponsesByLLM = (responses) => {
     let responses_by_llm = {};
