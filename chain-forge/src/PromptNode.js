--- conflicted
+++ resolved
@@ -182,22 +182,15 @@
             prompt: prompt,
             vars: vars,
             llms: llms,
-<<<<<<< HEAD
-=======
             id: id, 
             n: numGenerations,
->>>>>>> eced7592
     })}, rejected).then(function(response) {
         return response.json();
     }, rejected).then(function(json) {
         if (!json || !json.counts) {
             throw new Error('Request was sent and received by backend server, but there was no response.');
         }
-<<<<<<< HEAD
-        return json.counts;
-=======
         return [json.counts, json.total_num_responses];
->>>>>>> eced7592
     }, rejected);
   };
 
@@ -209,15 +202,12 @@
         return;
     }
 
-<<<<<<< HEAD
-=======
     // Check if the PromptNode is not already waiting for a response...
     if (status === 'loading') {
         setRunTooltip('Fetching responses...');
         return;
     }
 
->>>>>>> eced7592
     // Get input data and prompt
     const [py_prompt, pulled_vars] = pullInputData();
     const llms = llmItemsCurrState.map(item => item.model);
@@ -226,12 +216,6 @@
     // Fetch response counts from backend
     fetchResponseCounts(py_prompt, pulled_vars, llms, (err) => {
         console.warn(err.message);  // soft fail
-<<<<<<< HEAD
-    }).then((counts) => {
-        const n = counts[Object.keys(counts)[0]];
-        const req = n > 1 ? 'requests' : 'request';
-        setRunTooltip(`Will send ${n} ${req}` + (num_llms > 1 ? ' per LLM' : ''));
-=======
     }).then(([counts, total_num_responses]) => {
         // Check for empty counts (means no requests will be sent!)
         const num_llms_missing = Object.keys(counts).length;
@@ -274,7 +258,6 @@
                 setRunTooltip(`Will send ${llm_count} ${req} to ${llm_name}`)
         }
         
->>>>>>> eced7592
     });
   };
 
@@ -290,7 +273,6 @@
         triggerAlert('Missing inputs to one or more template variables.');
         return;
     }
-<<<<<<< HEAD
 
     console.log('Connected!');
 
@@ -328,54 +310,6 @@
         py_prompt_template, pulled_data, llmItemsCurrState.map(item => item.model), rejected);
 
     // Open a socket to listen for progress
-    const open_progress_listener_socket = (response_counts) => {
-        // With the counts information we can create progress bars. Now we load a socket connection to 
-        // the socketio server that will stream to us the current progress:
-        const socket = io('http://localhost:8001/' + 'queryllm', {
-            transports: ["websocket"],
-            cors: {origin: "http://localhost:8000/"},
-        });
-
-        const max_responses = Object.keys(response_counts).reduce((acc, llm) => acc + response_counts[llm], 0);
-
-=======
-
-    console.log('Connected!');
-
-    // Check that there is at least one LLM selected:
-    if (llmItemsCurrState.length === 0) {
-        alert('Please select at least one LLM to prompt.')
-        return;
-    }
-
-    // Set status indicator
-    setStatus('loading');
-    setReponsePreviews([]);
-
-    const [py_prompt_template, pulled_data] = pullInputData();
-
-    let FINISHED_QUERY = false;
-    const rejected = (err) => {
-        setStatus('error');
-        triggerAlert(err.message);
-        FINISHED_QUERY = true;
-    };
-
-    // Ask the backend to reset the scratchpad for counting queries:
-    const create_progress_scratchpad = () => {
-        return fetch(BASE_URL + 'app/createProgressFile', {
-            method: 'POST',
-            headers: {'Content-Type': 'application/json', 'Access-Control-Allow-Origin': '*'},
-            body: JSON.stringify({
-                id: id,
-        })}, rejected);
-    };
-
-    // Fetch info about the number of queries we'll need to make 
-    const fetch_resp_count = () => fetchResponseCounts(
-        py_prompt_template, pulled_data, llmItemsCurrState.map(item => item.model), rejected);
-
-    // Open a socket to listen for progress
     const open_progress_listener_socket = ([response_counts, total_num_responses]) => {
         // With the counts information we can create progress bars. Now we load a socket connection to 
         // the socketio server that will stream to us the current progress:
@@ -386,7 +320,6 @@
 
         const max_responses = Object.keys(total_num_responses).reduce((acc, llm) => acc + total_num_responses[llm], 0);
 
->>>>>>> eced7592
         // On connect to the server, ask it to give us the current progress 
         // for task 'queryllm' with id 'id', and stop when it reads progress >= 'max'. 
         socket.on("connect", (msg) => {
