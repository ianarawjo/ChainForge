<<<<<<< HEAD
from typing import Dict, Tuple, List, Union
from enum import Enum
import openai
import json, os, time, asyncio
=======
from typing import Dict, Tuple, List, Union, Callable
import json, os, time, asyncio

from promptengine.models import LLM
>>>>>>> eced7592

DALAI_MODEL = None
DALAI_RESPONSE = None

async def call_chatgpt(prompt: str, model: LLM, n: int = 1, temperature: float = 1.0, system_msg: Union[str, None]=None) -> Tuple[Dict, Dict]:
    """
        Calls GPT3.5 via OpenAI's API. 
        Returns raw query and response JSON dicts. 

        NOTE: It is recommended to set an environment variable OPENAI_API_KEY with your OpenAI API key
    """
<<<<<<< HEAD
    model_map = { LLM.ChatGPT: 'gpt-3.5-turbo', LLM.GPT4: 'gpt-4' }
    if model not in model_map:
        raise Exception(f"Could not find OpenAI chat model {model}")
    model = model_map[model]
=======
    import openai
    if not openai.api_key:
        openai.api_key = os.environ.get("OPENAI_API_KEY")
    model = model.value
>>>>>>> eced7592
    print(f"Querying OpenAI model '{model}' with prompt '{prompt}'...")
    system_msg = "You are a helpful assistant." if system_msg is None else system_msg
    query = {
        "model": model,
        "messages": [
            {"role": "system", "content": system_msg},
            {"role": "user", "content": prompt},
        ],
        "n": n,
        "temperature": temperature,
    }
    response = openai.ChatCompletion.create(**query)
    return query, response

async def call_anthropic(prompt: str, model: LLM, n: int = 1, temperature: float= 1.0,
                        custom_prompt_wrapper: Union[Callable[[str], str], None]=None,
                        max_tokens_to_sample=1024,
                        stop_sequences: Union[List[str], str]=["\n\nHuman:"],
                        async_mode=False,
                        **params) -> Tuple[Dict, Dict]:
    """
        Calls Anthropic API with the given model, passing in params.
        Returns raw query and response JSON dicts.

        Unique parameters:
            - custom_prompt_wrapper: Anthropic models expect prompts in form "\n\nHuman: ${prompt}\n\nAssistant". If you wish to 
                                     explore custom prompt wrappers that deviate, write a function that maps from 'prompt' to custom wrapper.
                                     If set to None, defaults to Anthropic's suggested prompt wrapper.
            - max_tokens_to_sample: A maximum number of tokens to generate before stopping.
            - stop_sequences: A list of strings upon which to stop generating. Defaults to ["\n\nHuman:"], the cue for the next turn in the dialog agent.
            - async_mode: Evaluation access to Claude limits calls to 1 at a time, meaning we can't take advantage of async.
                          If you want to send all 'n' requests at once, you can set async_mode to True.

        NOTE: It is recommended to set an environment variable ANTHROPIC_API_KEY with your Anthropic API key
    """
    import anthropic
    client = anthropic.Client(os.environ["ANTHROPIC_API_KEY"])

    # Format query
    query = {
        'model': model.value,
        'prompt': f"{anthropic.HUMAN_PROMPT} {prompt}{anthropic.AI_PROMPT}" if not custom_prompt_wrapper else custom_prompt_wrapper(prompt),
        'max_tokens_to_sample': max_tokens_to_sample,
        'stop_sequences': stop_sequences,
        'temperature': temperature,
        **params
    }

    print(f"Calling Anthropic model '{model.value}' with prompt '{prompt}' (n={n}). Please be patient...")

    # Request responses using the passed async_mode
    responses = []
    if async_mode:
        # Gather n responses by firing off all API requests at once 
        tasks = [client.acompletion(**query) for _ in range(n)]
        responses = await asyncio.gather(*tasks)
    else:
        # Repeat call n times, waiting for each response to come in:
        while len(responses) < n:
            resp = await client.acompletion(**query)
            responses.append(resp)
            print(f'{model.value} response {len(responses)} of {n}:\n', resp)

    return query, responses

async def call_dalai(model: LLM, port: int, prompt: str, n: int = 1, temperature: float = 0.5, **params) -> Tuple[Dict, Dict]:
    """
        Calls a Dalai server running LLMs Alpaca, Llama, etc locally.
        Returns the raw query and response JSON dicts. 

        Parameters:
            - model: The LLM model, whose value is the name known byt Dalai; e.g. 'alpaca.7b'
            - port: The port of the local server where Dalai is running. Usually 3000.
            - prompt: The prompt to pass to the LLM.
            - n: How many times to query. If n > 1, this will continue to query the LLM 'n' times and collect all responses.
            - temperature: The temperature to query at
            - params: Any other Dalai-specific params to pass. For more info, see https://cocktailpeanut.github.io/dalai/#/?id=syntax-1 

        TODO: Currently, this uses a modified dalaipy library for simplicity; however, in the future we might remove this dependency. 
    """
    # Import and load upon first run
    global DALAI_MODEL, DALAI_RESPONSE
    server = 'http://localhost:'+str(port)
    if DALAI_MODEL is None:
        from promptengine.dalaipy import Dalai
        DALAI_MODEL = Dalai(server)
    elif DALAI_MODEL.server != server:  # if the port has changed, we need to create a new model
        DALAI_MODEL = Dalai(server)
    
    # Make sure server is connected
    DALAI_MODEL.connect()

    # Create settings dict to pass to Dalai as args
    def_params = {'n_predict':128, 'repeat_last_n':64, 'repeat_penalty':1.3, 'seed':-1, 'threads':4, 'top_k':40, 'top_p':0.9}
    for key in params:
        if key in def_params:
            def_params[key] = params[key]
        else:
            print(f"Attempted to pass unsupported param '{key}' to Dalai. Ignoring.")
    
    # Create full query to Dalai
    query = {
        'prompt': prompt,
        'model': model.value,
        'id': str(round(time.time()*1000)),
        'temp': temperature,
        **def_params
    }

    # Create spot to put response and a callback that sets it
    DALAI_RESPONSE = None
    def on_finish(r):
        global DALAI_RESPONSE
        DALAI_RESPONSE = r
    
    print(f"Calling Dalai model '{query['model']}' with prompt '{query['prompt']}' (n={n}). Please be patient...")

    # Repeat call n times
    responses = []
    while len(responses) < n:

        # Call the Dalai model 
        req = DALAI_MODEL.generate_request(**query)
        sent_req_success = DALAI_MODEL.generate(req, on_finish=on_finish)

        if not sent_req_success:
            print("Something went wrong pinging the Dalai server. Returning None.")
            return None, None

        # Blocking --wait for request to complete: 
        while DALAI_RESPONSE is None:
            await asyncio.sleep(0.01)

        response = DALAI_RESPONSE['response']
        if response[-5:] == '<end>':  # strip ending <end> tag, if present
            response = response[:-5]
        if response.index('\r\n') > -1:  # strip off the prompt, which is included in the result up to \r\n:
            response = response[(response.index('\r\n')+2):]
        DALAI_RESPONSE = None

        responses.append(response)
        print(f'Response {len(responses)} of {n}:\n', response)

    # Disconnect from the server
    DALAI_MODEL.disconnect()

    return query, responses

def _extract_chatgpt_responses(response: dict) -> List[dict]:
    """
        Extracts the text part of a response JSON from ChatGPT. If there are more
        than 1 response (e.g., asking the LLM to generate multiple responses), 
        this produces a list of all returned responses.
    """
    choices = response["response"]["choices"]
    return [
        c["message"]["content"]
        for c in choices
    ]

def extract_responses(response: Union[list, dict], llm: Union[LLM, str]) -> List[dict]:
    """
        Given a LLM and a response object from its API, extract the
        text response(s) part of the response object.
    """
    if llm is LLM.ChatGPT or llm == LLM.ChatGPT.value or llm is LLM.GPT4 or llm == LLM.GPT4.value:
        return _extract_chatgpt_responses(response)
    elif llm is LLM.Alpaca7B or llm == LLM.Alpaca7B.value:
        return response["response"]
    elif (isinstance(llm, LLM) and llm.value[:6] == 'claude') or (isinstance(llm, str) and llm[:6] == 'claude'):
        return [r["completion"] for r in response["response"]]
    else:
        raise ValueError(f"LLM {llm} is unsupported.")

def cull_responses(response: Union[list, dict], llm: Union[LLM, str], n: int) -> Union[list, dict]:
    """
        Returns the same 'response' but with only 'n' responses.
    """
    if llm is LLM.ChatGPT or llm == LLM.ChatGPT.value or llm is LLM.GPT4 or llm == LLM.GPT4.value:
        response["response"]["choices"] = response["response"]["choices"][:n]
        return response
    elif llm is LLM.Alpaca7B or llm == LLM.Alpaca7B.value:
        response["response"] = response["response"][:n]
        return response
    elif (isinstance(llm, LLM) and llm.value[:6] == 'claude') or (isinstance(llm, str) and llm[:6] == 'claude'):
        response["response"] = response["response"][:n]
        return response
    else:
        raise ValueError(f"LLM {llm} is unsupported.")

def create_dir_if_not_exists(path: str) -> None:
    if not os.path.exists(path):
        os.makedirs(path)

def is_valid_filepath(filepath: str) -> bool:
    try:
        with open(filepath, 'r'):
            pass
    except IOError:
        try:
            # Create the file if it doesn't exist, and write an empty json string to it
            with open(filepath, 'w+') as f:
                f.write("{}")
                pass
        except IOError:
            return False
    return True

def is_valid_json(json_dict: dict) -> bool:
    if isinstance(json_dict, dict):
        try:
            json.dumps(json_dict)
            return True
        except:
            pass
    return False

def get_files_at_dir(path: str) -> list:
    f = []
    for (dirpath, dirnames, filenames) in os.walk(path):
        f = filenames
        break
    return f<|MERGE_RESOLUTION|>--- conflicted
+++ resolved
@@ -1,14 +1,7 @@
-<<<<<<< HEAD
-from typing import Dict, Tuple, List, Union
-from enum import Enum
-import openai
-import json, os, time, asyncio
-=======
 from typing import Dict, Tuple, List, Union, Callable
 import json, os, time, asyncio
 
 from promptengine.models import LLM
->>>>>>> eced7592
 
 DALAI_MODEL = None
 DALAI_RESPONSE = None
@@ -20,17 +13,10 @@
 
         NOTE: It is recommended to set an environment variable OPENAI_API_KEY with your OpenAI API key
     """
-<<<<<<< HEAD
-    model_map = { LLM.ChatGPT: 'gpt-3.5-turbo', LLM.GPT4: 'gpt-4' }
-    if model not in model_map:
-        raise Exception(f"Could not find OpenAI chat model {model}")
-    model = model_map[model]
-=======
     import openai
     if not openai.api_key:
         openai.api_key = os.environ.get("OPENAI_API_KEY")
     model = model.value
->>>>>>> eced7592
     print(f"Querying OpenAI model '{model}' with prompt '{prompt}'...")
     system_msg = "You are a helpful assistant." if system_msg is None else system_msg
     query = {
