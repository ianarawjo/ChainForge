--- conflicted
+++ resolved
@@ -28,7 +28,6 @@
         "openai",
         "cryptography",
         "mistune>=2.0",  # for LLM response markdown parsing
-<<<<<<< HEAD
         "pymupdf",
         "python-docx",
         "tiktoken",
@@ -48,9 +47,6 @@
         "model2vec>=0.5.0",  # required by chonkie
         "pyarrow>=14.0,<=16.0.0",  # newer versions of pyarrow require CMake 3.25 or higher, which is not compatible with all systems
         "lancedb<0.18.0"  # pylance requires pyarrow 14 or higher. Later versions of LanceDB give strange errors with pyarrow<=16.0.0. 
-=======
-        "markitdown[pdf, docx, xlsx, xls, pptx]",
->>>>>>> 0b22ad4e
     ],
     entry_points={
         "console_scripts": [
