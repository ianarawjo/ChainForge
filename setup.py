--- conflicted
+++ resolved
@@ -35,30 +35,18 @@
         "langchain-core",
         "langchain-community",
         "nltk",
-<<<<<<< HEAD
-        "gensim>=4.3.2",
-        "transformers",
-        "spacy",
-        # "scipy==1.10.1",
-        "scikit-learn",
-=======
         "transformers",
         "spacy",
         "scikit-learn>=1.4.0",
->>>>>>> 82d0127d
         "sentence-transformers",
         "rank-bm25",
         "whoosh",
         "cohere",
         "markitdown[pdf, docx, xlsx, xls, pptx]",
-<<<<<<< HEAD
-        "chonkie[all]>=1.0",
-=======
         "chonkie>=1.0",
         "model2vec>=0.5.0",  # required by chonkie
         "pyarrow>=14.0,<=16.0.0",  # newer versions of pyarrow require CMake 3.25 or higher, which is not compatible with all systems
         "lancedb<0.18.0"  # pylance requires pyarrow 14 or higher. Later versions of LanceDB give strange errors with pyarrow<=16.0.0. 
->>>>>>> 82d0127d
     ],
     entry_points={
         "console_scripts": [
@@ -75,10 +63,6 @@
         "Programming Language :: Python :: 3.11",
         "Programming Language :: Python :: 3.12",
     ],
-<<<<<<< HEAD
-    python_requires=">=3.10,<3.12",
-=======
     python_requires=">=3.10",
->>>>>>> 82d0127d
     include_package_data=True,
 )