from setuptools import setup, find_packages

def readme():
    with open('README.md', encoding='utf-8') as f:
        return f.read()

setup(
    name="chainforge",
<<<<<<< HEAD
    version="0.3.6.2",
=======
    version="0.3.6.4",
>>>>>>> 7f1f9e7d
    packages=find_packages(),
    author="Ian Arawjo",
    description="A Visual Programming Environment for Prompt Engineering",
    long_description=readme(),
    long_description_content_type="text/markdown",
    keywords="prompt engineering LLM response evaluation",
    license="MIT",
    url="https://github.com/ianarawjo/ChainForge/",
    install_requires=[
        # Package dependencies
        "flask>=2.2.3",
        "flask[async]",
        "flask_cors",
        "grpcio==1.44.0",  # later versions of grpcio hang indefinitely on some Mac systems, upon building the wheel
        "numpy<2.0",  # numpy>=2.0 is not compatible with libraries like torch
        "requests",
        "platformdirs",
        "urllib3==1.26.6",
        "openai",
        "cryptography",
        "mistune>=2.0",  # for LLM response markdown parsing
        "pymupdf",
        "python-docx",
        "tiktoken",
        "langchain",
        "langchain-core",
        "langchain-community",
        "nltk",
        "transformers",
        "spacy",
        "scikit-learn>=1.4.0",
        "sentence-transformers",
        "rank-bm25",
        "whoosh",
        "cohere",
        "markitdown[pdf, docx, xlsx, xls, pptx]",
        "chonkie>=1.0",
        "model2vec>=0.5.0",  # required by chonkie
        "pyarrow>=14.0,<=16.0.0",  # newer versions of pyarrow require CMake 3.25 or higher, which is not compatible with all systems
        "lancedb<0.18.0"  # pylance requires pyarrow 14 or higher. Later versions of LanceDB give strange errors with pyarrow<=16.0.0. 
    ],
    entry_points={
        "console_scripts": [
            "chainforge = chainforge.app:main",
        ],
    },
    classifiers=[
        # Package classifiers
        "Development Status :: 3 - Alpha",
        "Intended Audience :: Developers",
        "License :: OSI Approved :: MIT License",
        "Programming Language :: Python :: 3",
        "Programming Language :: Python :: 3.10",
        "Programming Language :: Python :: 3.11",
        "Programming Language :: Python :: 3.12",
    ],
    python_requires=">=3.10",
    include_package_data=True,
)<|MERGE_RESOLUTION|>--- conflicted
+++ resolved
@@ -6,11 +6,7 @@
 
 setup(
     name="chainforge",
-<<<<<<< HEAD
-    version="0.3.6.2",
-=======
     version="0.3.6.4",
->>>>>>> 7f1f9e7d
     packages=find_packages(),
     author="Ian Arawjo",
     description="A Visual Programming Environment for Prompt Engineering",
